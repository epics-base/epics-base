--- conflicted
+++ resolved
@@ -29,22 +29,14 @@
 # Compiler flags for C files (C++ is below)
 
 #
-<<<<<<< HEAD
-# -W<N> use warning level N
-# (maximum (lint type) warnings at level 4)
-# -w44355 set "'this' used in the base initializer list" to be level 4
-WARN_CFLAGS_YES = -W3 -w44355
-WARN_CFLAGS_NO =  -W1
-=======
-# /W<d> display warnings at level d
-#    /W4 is for maximum (lint type) warnings
-#    /W3 is for production quality warnings
-#    /W2 displays significant warnings
-#    /W1 is the default and shows severe warnings only
-# /w<d><n> Set warning C<n> to be shown at level <d>
-WARN_CFLAGS_YES = /W3
-WARN_CFLAGS_NO  = /W1
->>>>>>> b671d1cc
+# -W<d> display warnings at level d
+#    -W4 is for maximum (lint type) warnings
+#    -W3 is for production quality warnings
+#    -W2 displays significant warnings
+#    -W1 is the default and shows severe warnings only
+# -w<d><n> Set warning C<n> to be shown at level <d>
+WARN_CFLAGS_YES = -W3
+WARN_CFLAGS_NO  = -W1
 
 #
 # -Ox maximum optimizations
@@ -79,11 +71,7 @@
 STATIC_CFLAGS_NO= -MD$(VISC_CFLAGS_DEBUG) $(BUILD_DLL_CFLAGS) -DEPICS_CALL_DLL
 
 # OS vendor c preprocessor
-<<<<<<< HEAD
-CPP = cl -C -E
-=======
-CPP = cl /nologo /C /E
->>>>>>> b671d1cc
+CPP = cl -nologo -C -E
 
 # Configure OS vendor C++ compiler
 #
@@ -103,24 +91,12 @@
 # Compiler flags for C++ files
 
 #
-<<<<<<< HEAD
 # -W<N> use warning level N
 # (maximum lint level warnings at level 4)
 # -w44355 set "'this' used in the base initializer list" to be level 4
-WARN_CXXFLAGS_YES = -W3 -w44355
+# -w44344 "behavior change: use of explicit template arguments results in ..."
+WARN_CXXFLAGS_YES = -W3 -w44355 -w44344
 WARN_CXXFLAGS_NO =  -W1
-=======
-# /W<d> display warnings at level d
-#    /W4 is for maximum (lint type) warnings
-#    /W3 is for production quality warnings
-#    /W2 displays significant warnings
-#    /W1 is the default and shows severe warnings only
-# /w<d><n> Set warning C<n> to be shown at level <d>
-# /w44355 "'this' used in the base initializer list"
-# /w44344 "behavior change: use of explicit template arguments results in ..."
-WARN_CXXFLAGS_YES = /W3 /w44355 /w44344
-WARN_CXXFLAGS_NO  = /W1
->>>>>>> b671d1cc
 
 #
 # -Ox maximum optimizations

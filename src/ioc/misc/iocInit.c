/*************************************************************************\
* Copyright (c) 2009 UChicago Argonne LLC, as Operator of Argonne
*     National Laboratory.
* Copyright (c) 2002 The Regents of the University of California, as
*     Operator of Los Alamos National Laboratory.
* Copyright (c) 2013 Helmholtz-Zentrum Berlin
*     für Materialien und Energie GmbH.
* EPICS BASE is distributed subject to a Software License Agreement found
* in file LICENSE that is included with this distribution. 
\*************************************************************************/
/* $Revision-Id$ */
/*
 *      Original Author: Marty Kraimer
 *      Date:            06-01-91
 */


#include <stddef.h>
#include <stdlib.h>
#include <stdarg.h>
#include <stdio.h>
#include <string.h>
#include <errno.h>
#include <limits.h>

#include "dbDefs.h"
#include "ellLib.h"
#include "envDefs.h"
#include "epicsExit.h"
#include "epicsPrint.h"
#include "epicsSignal.h"
#include "epicsThread.h"
#include "errMdef.h"
#include "iocsh.h"
#include "taskwd.h"

#include "caeventmask.h"

#define epicsExportSharedSymbols
#include "alarm.h"
#include "asDbLib.h"
#include "callback.h"
#include "dbAccess.h"
#include "db_access_routines.h"
#include "dbAddr.h"
#include "dbBase.h"
#include "dbBkpt.h"
#include "dbCa.h"
#include "dbChannel.h"
#include "dbCommon.h"
#include "dbFldTypes.h"
#include "dbLock.h"
#include "dbNotify.h"
#include "dbScan.h"
#include "dbStaticLib.h"
#include "dbStaticPvt.h"
#include "devSup.h"
#include "drvSup.h"
#include "epicsRelease.h"
#include "initHooks.h"
#include "iocInit.h"
#include "link.h"
#include "menuConvert.h"
#include "menuPini.h"
#include "recGbl.h"
#include "recSup.h"
#include "registryDeviceSupport.h"
#include "registryDriverSupport.h"
#include "registryRecordType.h"
#include "rsrv.h"

static enum {
    iocVirgin, iocBuilding, iocBuilt, iocRunning, iocPaused, iocStopped
} iocState = iocVirgin;
static enum {
    buildRSRV, buildIsolated
} iocBuildMode;

/* define forward references*/
static int checkDatabase(dbBase *pdbbase);
static void initDrvSup(void);
static void initRecSup(void);
static void initDevSup(void);
static void finishDevSup(void);
static void initDatabase(void);
static void initialProcess(void);
static void exitDatabase(void *dummy);

/*
 * Iterate through all record instances (but not aliases),
 * calling a function for each one.
 */
typedef void (*recIterFunc)(dbRecordType *rtyp, dbCommon *prec, void *user);

static void iterateRecords(recIterFunc func, void *user);

/*
 *  Initialize EPICS on the IOC.
 */
int iocInit(void)
{
    return iocBuild() || iocRun();
}

static int iocBuild_1(void)
{
    if (iocState != iocVirgin && iocState != iocStopped) {
        errlogPrintf("iocBuild: IOC can only be initialized from uninitialized or stopped state\n");
        return -1;
    }
    errlogInit(0);
    initHookAnnounce(initHookAtIocBuild);

    if (!epicsThreadIsOkToBlock()) {
        epicsThreadSetOkToBlock(1);
    }

    errlogPrintf("Starting iocInit\n");
    if (checkDatabase(pdbbase)) {
        errlogPrintf("iocBuild: Aborting, bad database definition (DBD)!\n");
        return -1;
    }
    epicsSignalInstallSigHupIgnore();
    initHookAnnounce(initHookAtBeginning);

    coreRelease();
    iocState = iocBuilding;

    taskwdInit();
    callbackInit();
    initHookAnnounce(initHookAfterCallbackInit);

    return 0;
}

static void prepareLinks(dbRecordType *rtyp, dbCommon *prec, void *junk)
{
    dbInitRecordLinks(rtyp, prec);
}

static int iocBuild_2(void)
{
    initHookAnnounce(initHookAfterCaLinkInit);

    initDrvSup();
    initHookAnnounce(initHookAfterInitDrvSup);

    initRecSup();
    initHookAnnounce(initHookAfterInitRecSup);

    initDevSup();
    initHookAnnounce(initHookAfterInitDevSup); /* used by autosave pass 0 */

    iterateRecords(prepareLinks, NULL);

    dbLockInitRecords(pdbbase);
    initDatabase();
    dbBkptInit();
    initHookAnnounce(initHookAfterInitDatabase); /* used by autosave pass 1 */

    finishDevSup();
    initHookAnnounce(initHookAfterFinishDevSup);

    scanInit();
    if (asInit()) {
        errlogPrintf("iocBuild: asInit Failed.\n");
        return -1;
    }
    dbProcessNotifyInit();
    epicsThreadSleep(.5);
    initHookAnnounce(initHookAfterScanInit);

    initialProcess();
    initHookAnnounce(initHookAfterInitialProcess);
    return 0;
}

static int iocBuild_3(void)
{
    initHookAnnounce(initHookAfterCaServerInit);

    iocState = iocBuilt;
    initHookAnnounce(initHookAfterIocBuilt);
    return 0;
}

int iocBuild(void)
{
    int status;

    status = iocBuild_1();
    if (status) return status;

    dbCaLinkInit();

    status = iocBuild_2();
    if (status) return status;

    /* Start CA server threads */
    rsrv_init();

    status = iocBuild_3();
    if (!status) iocBuildMode = buildRSRV;
    return status;
}

int iocBuildIsolated(void)
{
    int status;

    status = iocBuild_1();
    if (status) return status;

    dbCaLinkInitIsolated();

    status = iocBuild_2();
    if (status) return status;

    status = iocBuild_3();
    if (!status) iocBuildMode = buildIsolated;
    return status;
}

int iocRun(void)
{
    if (iocState != iocPaused && iocState != iocBuilt) {
        errlogPrintf("iocRun: IOC not paused\n");
        return -1;
    }
    initHookAnnounce(initHookAtIocRun);

   /* Enable scan tasks and some driver support functions.  */
    scanRun();
    dbCaRun();
    initHookAnnounce(initHookAfterDatabaseRunning);
    if (iocState == iocBuilt)
        initHookAnnounce(initHookAfterInterruptAccept);

    rsrv_run();
    initHookAnnounce(initHookAfterCaServerRunning);
    if (iocState == iocBuilt)
        initHookAnnounce(initHookAtEnd);

    errlogPrintf("iocRun: %s\n", iocState == iocBuilt ?
        "All initialization complete" :
        "IOC restarted");
    iocState = iocRunning;
    initHookAnnounce(initHookAfterIocRunning);
    return 0;
}

int iocPause(void)
{
    if (iocState != iocRunning) {
        errlogPrintf("iocPause: IOC not running\n");
        return -1;
    }
    initHookAnnounce(initHookAtIocPause);

    rsrv_pause();
    initHookAnnounce(initHookAfterCaServerPaused);

    dbCaPause();
    scanPause();
    initHookAnnounce(initHookAfterDatabasePaused);

    iocState = iocPaused;
    errlogPrintf("iocPause: IOC suspended\n");
    initHookAnnounce(initHookAfterIocPaused);
    return 0;
}

/*
 * Database sanity checks
 *
 * This is not an attempt to sanity-check the whole .dbd file, only
 * two menus normally get modified by users: menuConvert and menuScan.
 *
 * The menuConvert checks were added to flag problems with IOCs
 * converted from 3.13.x, where the SLOPE choice didn't exist.
 *
 * The menuScan checks make sure the user didn't fiddle too much
 * when creating new periodic scan choices.
 */

static int checkDatabase(dbBase *pdbbase)
{
    const dbMenu *pMenu;

    if (!pdbbase) {
        errlogPrintf("checkDatabase: No database definitions loaded.\n");
        return -1;
    }

    pMenu = dbFindMenu(pdbbase, "menuConvert");
    if (!pMenu) {
        errlogPrintf("checkDatabase: menuConvert not defined.\n");
        return -1;
    }
    if (pMenu->nChoice <= menuConvertLINEAR) {
        errlogPrintf("checkDatabase: menuConvert has too few choices.\n");
        return -1;
    }
    if (strcmp(pMenu->papChoiceName[menuConvertNO_CONVERSION],
               "menuConvertNO_CONVERSION")) {
        errlogPrintf("checkDatabase: menuConvertNO_CONVERSION doesn't match.\n");
        return -1;
    }
    if (strcmp(pMenu->papChoiceName[menuConvertSLOPE], "menuConvertSLOPE")) {
        errlogPrintf("checkDatabase: menuConvertSLOPE doesn't match.\n");
        return -1;
    }
    if (strcmp(pMenu->papChoiceName[menuConvertLINEAR], "menuConvertLINEAR")) {
        errlogPrintf("checkDatabase: menuConvertLINEAR doesn't match.\n");
        return -1;
    }

    pMenu = dbFindMenu(pdbbase, "menuScan");
    if (!pMenu) {
        errlogPrintf("checkDatabase: menuScan not defined.\n");
        return -1;
    }
    if (pMenu->nChoice <= menuScanI_O_Intr) {
        errlogPrintf("checkDatabase: menuScan has too few choices.\n");
        return -1;
    }
    if (strcmp(pMenu->papChoiceName[menuScanPassive],
               "menuScanPassive")) {
        errlogPrintf("checkDatabase: menuScanPassive doesn't match.\n");
        return -1;
    }
    if (strcmp(pMenu->papChoiceName[menuScanEvent],
               "menuScanEvent")) {
        errlogPrintf("checkDatabase: menuScanEvent doesn't match.\n");
        return -1;
    }
    if (strcmp(pMenu->papChoiceName[menuScanI_O_Intr],
               "menuScanI_O_Intr")) {
        errlogPrintf("checkDatabase: menuScanI_O_Intr doesn't match.\n");
        return -1;
    }
    if (pMenu->nChoice <= SCAN_1ST_PERIODIC) {
        errlogPrintf("checkDatabase: menuScan has no periodic choices.\n");
        return -1;
    }

    return 0;
}


static void initDrvSup(void) /* Locate all driver support entry tables */
{
    drvSup *pdrvSup;

    for (pdrvSup = (drvSup *)ellFirst(&pdbbase->drvList); pdrvSup;
         pdrvSup = (drvSup *)ellNext(&pdrvSup->node)) {
        struct drvet *pdrvet = registryDriverSupportFind(pdrvSup->name);

        if (!pdrvet) {
            errlogPrintf("iocInit: driver %s not found\n", pdrvSup->name);
            continue;
        }
        pdrvSup->pdrvet = pdrvet;

        if (pdrvet->init)
            pdrvet->init();
    }
}

static void initRecSup(void)
{
    dbRecordType *pdbRecordType;

    for (pdbRecordType = (dbRecordType *)ellFirst(&pdbbase->recordTypeList);
         pdbRecordType;
         pdbRecordType = (dbRecordType *)ellNext(&pdbRecordType->node)) {
        recordTypeLocation *precordTypeLocation =
            registryRecordTypeFind(pdbRecordType->name);
        struct rset *prset;

        if (!precordTypeLocation) {
            errlogPrintf("iocInit record support for %s not found\n",
                pdbRecordType->name);
            continue;
        }
        prset = precordTypeLocation->prset;
        pdbRecordType->prset = prset;
        if (prset->init) {
            prset->init();
        }
    }
}

static void initDevSup(void)
{
    dbRecordType *pdbRecordType;
    
    for (pdbRecordType = (dbRecordType *)ellFirst(&pdbbase->recordTypeList);
         pdbRecordType;
         pdbRecordType = (dbRecordType *)ellNext(&pdbRecordType->node)) {
        devSup *pdevSup;

        for (pdevSup = (devSup *)ellFirst(&pdbRecordType->devList);
             pdevSup;
             pdevSup = (devSup *)ellNext(&pdevSup->node)) {
            struct dset *pdset = registryDeviceSupportFind(pdevSup->name);

            if (!pdset) {
                errlogPrintf("device support %s not found\n",pdevSup->name);
                continue;
            }
            dbInitDevSup(pdevSup, pdset);   /* Calls pdset->init(0) */
        }
    }
}

static void finishDevSup(void)
{
    dbRecordType *pdbRecordType;

    for (pdbRecordType = (dbRecordType *)ellFirst(&pdbbase->recordTypeList);
         pdbRecordType;
         pdbRecordType = (dbRecordType *)ellNext(&pdbRecordType->node)) {
        devSup *pdevSup;

        for (pdevSup = (devSup *)ellFirst(&pdbRecordType->devList);
             pdevSup;
             pdevSup = (devSup *)ellNext(&pdevSup->node)) {
            struct dset *pdset = pdevSup->pdset;

            if (pdset && pdset->init)
                pdset->init(1);
        }
    }
}

static void iterateRecords(recIterFunc func, void *user)
{
    dbRecordType *pdbRecordType;

    for (pdbRecordType = (dbRecordType *)ellFirst(&pdbbase->recordTypeList);
         pdbRecordType;
         pdbRecordType = (dbRecordType *)ellNext(&pdbRecordType->node)) {
        dbRecordNode *pdbRecordNode;

        for (pdbRecordNode = (dbRecordNode *)ellFirst(&pdbRecordType->recList);
             pdbRecordNode;
             pdbRecordNode = (dbRecordNode *)ellNext(&pdbRecordNode->node)) {
            dbCommon *precord = pdbRecordNode->precord;

            if (!precord->name[0] ||
                pdbRecordNode->flags & DBRN_FLAGS_ISALIAS)
                continue;

            func(pdbRecordType, precord, user);
        }
    }
    return;
}

static void doInitRecord0(dbRecordType *pdbRecordType, dbCommon *precord,
    void *user)
{
    struct rset *prset = pdbRecordType->prset;
    devSup *pdevSup;

    if (!prset) return;         /* unlikely */

    precord->rset = prset;
    precord->rdes = pdbRecordType;
    precord->mlok = epicsMutexMustCreate();
    ellInit(&precord->mlis);

    /* Reset the process active field */
    precord->pact = FALSE;

    /* Initial UDF severity */
    if (precord->udf && precord->stat == UDF_ALARM)
    	precord->sevr = precord->udfs;

    /* Init DSET NOTE that result may be NULL */
    pdevSup = dbDTYPtoDevSup(pdbRecordType, precord->dtyp);
    precord->dset = pdevSup ? pdevSup->pdset : NULL;

    if (prset->init_record)
        prset->init_record(precord, 0);
}

static void doResolveLinks(dbRecordType *pdbRecordType, dbCommon *precord,
    void *user)
{
    dbFldDes **papFldDes = pdbRecordType->papFldDes;
    short *link_ind = pdbRecordType->link_ind;
    int j;

    /* For all the links in the record type... */
    for (j = 0; j < pdbRecordType->no_links; j++) {
        dbFldDes *pdbFldDes = papFldDes[link_ind[j]];
        DBLINK *plink = (DBLINK*)((char*)precord + pdbFldDes->offset);

        if (ellCount(&precord->rdes->devList) > 0 && pdbFldDes->isDevLink) {
            devSup *pdevSup = dbDTYPtoDevSup(pdbRecordType, precord->dtyp);

            if (pdevSup) {
                struct dsxt *pdsxt = pdevSup->pdsxt;
                if (pdsxt && pdsxt->add_record) {
                    pdsxt->add_record(precord);
                }
            }
        }

        if (plink->type == PV_LINK)
            dbInitLink(precord, plink, pdbFldDes->field_type);
    }
}

static void doInitRecord1(dbRecordType *pdbRecordType, dbCommon *precord,
    void *user)
{
    struct rset *prset = pdbRecordType->prset;

    if (!prset) return;         /* unlikely */

    if (prset->init_record)
        prset->init_record(precord, 1);
}

static void initDatabase(void)
{
    dbChannelInit();
    iterateRecords(doInitRecord0, NULL);
    iterateRecords(doResolveLinks, NULL);
    iterateRecords(doInitRecord1, NULL);

    epicsAtExit(exitDatabase, NULL);
    return;
}

/*
 *  Process database records at initialization ordered by phase
 *     if their pini (process at init) field is set.
 */
typedef struct {
    int this;
    int next;
    epicsEnum16 pini;
} phaseData_t;

static void doRecordPini(dbRecordType *rtype, dbCommon *precord, void *user)
{
    phaseData_t *pphase = (phaseData_t *)user;
    int phas;

    if (precord->pini != pphase->pini) return;

    phas = precord->phas;
    if (phas == pphase->this) {
        dbScanLock(precord);
        dbProcess(precord);
        dbScanUnlock(precord);
    } else if (phas > pphase->this && phas < pphase->next)
        pphase->next = phas;
}

static void piniProcess(int pini)
{
    phaseData_t phase;
    phase.next = MIN_PHASE;
    phase.pini = pini;

    /* This scans through the whole database as many times as needed.
     * During the first pass it is unlikely to find any records with
     * PHAS = MIN_PHASE, but during each iteration it looks for the
     * phase value of the next pass to run.  Note that PHAS fields can
     * be changed at runtime, so we have to look for the lowest value
     * of PHAS each time.
     */
    do {
        phase.this = phase.next;
        phase.next = MAX_PHASE + 1;
        iterateRecords(doRecordPini, &phase);
    } while (phase.next != MAX_PHASE + 1);
}

static void piniProcessHook(initHookState state)
{
    switch (state) {
    case initHookAtIocRun:
        piniProcess(menuPiniRUN);
        break;

    case initHookAfterIocRunning:
        piniProcess(menuPiniRUNNING);
        break;

    case initHookAtIocPause:
        piniProcess(menuPiniPAUSE);
        break;

    case initHookAfterIocPaused:
        piniProcess(menuPiniPAUSED);
        break;

    default:
        break;
    }
}

static void initialProcess(void)
{
    initHookRegister(piniProcessHook);
    piniProcess(menuPiniYES);
}


/*
 * set DB_LINK and CA_LINK to PV_LINK
 * Delete record scans
 */
static void doCloseLinks(dbRecordType *pdbRecordType, dbCommon *precord,
    void *user)
{
    devSup *pdevSup;
    struct dsxt *pdsxt;
    int j;
    int locked = 0;

    for (j = 0; j < pdbRecordType->no_links; j++) {
        dbFldDes *pdbFldDes =
            pdbRecordType->papFldDes[pdbRecordType->link_ind[j]];
        DBLINK *plink = (DBLINK *)((char *)precord + pdbFldDes->offset);

        if (plink->type == CA_LINK) {
            if (!locked) {
                dbScanLock(precord);
                locked = 1;
            }
            dbCaRemoveLink(plink);
            plink->type = PV_LINK;

        } else if (plink->type == DB_LINK) {
            /* free link, but don't split lockset like dbDbRemoveLink() */
            free(plink->value.pv_link.pvt);
            plink->type = PV_LINK;
        }
    }

    if (precord->dset &&
        (pdevSup = dbDSETtoDevSup(pdbRecordType, precord->dset)) &&
        (pdsxt = pdevSup->pdsxt) &&
        pdsxt->del_record) {
        if (!locked) {
            dbScanLock(precord);
            locked = 1;
        }
        scanDelete(precord);    /* Being consistent... */
        pdsxt->del_record(precord);
    }
    if (locked) {
        precord->pact = TRUE;
        dbScanUnlock(precord);
    }
}

static void doFreeRecord(dbRecordType *pdbRecordType, dbCommon *precord,
    void *user)
{
    int j;

    for (j = 0; j < pdbRecordType->no_links; j++) {
        dbFldDes *pdbFldDes =
            pdbRecordType->papFldDes[pdbRecordType->link_ind[j]];
        DBLINK *plink = (DBLINK *)((char *)precord + pdbFldDes->offset);

        dbFreeLinkContents(plink);
    }

    epicsMutexDestroy(precord->mlok);
<<<<<<< HEAD
    free(precord->ppnr); /* may be allocated in dbNotify.c */
=======

    // may be allocated in dbNotify.c
    free(precord->ppnr);
>>>>>>> bd4d8ec2
}

int iocShutdown(void)
{
    if (iocState == iocVirgin || iocState == iocStopped) return 0;
    iterateRecords(doCloseLinks, NULL);
    if (iocBuildMode==buildIsolated) {
        /* stop and "join" threads */
        scanStop();
        callbackStop();
    }
    dbCaShutdown(); /* must be before dbFreeRecord and dbChannelExit */
    if (iocBuildMode==buildIsolated) {
        /* free resources */
        scanCleanup();
        callbackCleanup();
        iterateRecords(doFreeRecord, NULL);
        dbLockCleanupRecords(pdbbase);
        asShutdown();
        dbChannelExit();
        dbProcessNotifyExit();
        iocshFree();
    }
    iocState = iocStopped;
    iocBuildMode = buildRSRV;
    return 0;
}

static void exitDatabase(void *dummy)
{
    iocShutdown();
}<|MERGE_RESOLUTION|>--- conflicted
+++ resolved
@@ -512,8 +512,7 @@
             }
         }
 
-        if (plink->type == PV_LINK)
-            dbInitLink(precord, plink, pdbFldDes->field_type);
+        dbInitLink(plink, pdbFldDes->field_type);
     }
 }
 
@@ -640,8 +639,7 @@
                 dbScanLock(precord);
                 locked = 1;
             }
-            dbCaRemoveLink(plink);
-            plink->type = PV_LINK;
+            dbCaRemoveLink(NULL, plink);
 
         } else if (plink->type == DB_LINK) {
             /* free link, but don't split lockset like dbDbRemoveLink() */
@@ -681,13 +679,7 @@
     }
 
     epicsMutexDestroy(precord->mlok);
-<<<<<<< HEAD
     free(precord->ppnr); /* may be allocated in dbNotify.c */
-=======
-
-    // may be allocated in dbNotify.c
-    free(precord->ppnr);
->>>>>>> bd4d8ec2
 }
 
 int iocShutdown(void)

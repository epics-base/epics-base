<!DOCTYPE html PUBLIC "-//W3C//DTD HTML 4.01 Transitional//EN"
    "http://www.w3.org/TR/html4/loose.dtd">
<html>
<head>
  <meta http-equiv="content-type" content="text/html; charset=iso-8859-1">
<<<<<<< HEAD
  <title>EPICS Base R3.15.6 Release Notes</title>
</head>

<body lang="en">
<h1 align="center">EPICS Base Release 3.15.6</h1>

<p style="color:red">This version of EPICS Base has not been released yet.</p>


<h2 align="center">Changes made on the 3.15 branch since 3.15.5</h2>

<!-- Insert new items immediately below here ... -->

<h3>Fix problem with numeric soft events</h3>
<p>Changing from numeric to named soft events introduced an incompatibility
when a numeric event 1-255 is converted from a DOUBLE, e.g. from a calc record.
The <tt>post_event()</tt> API is not marked deprecated any more.

<p>Also <code>scanpel</code> has been modified to accept a glob pattern for
event name filtering and to show events with no connected records as well.</p>

<h3>Add osiSockOptMcastLoop_t and osiSockTest</h3>

<p>Added a new OS-independent typedef for multicast socket options, and a test
file to check their correct operation.<p>

<h3>Support for CONFIG_SITE.local in Base</h3>

<p>This feature is mostly meant for use by developers; configuration
settings that would normally appear in Base/configure/CONFIG_SITE can now
be put in a locally created base/configure/CONFIG_SITE.local file instead
of having go modify or replace the original. A new .gitignore pattern
tells git to ignore all configure/*.local files.</p>


<h2 align="center">Changes from the 3.14 branch since 3.15.5</h2>

<!-- Insert inherited items immediately below here ... -->
=======
  <title>EPICS Base R3.14.12.8 Release Notes</title>
</head>

<body lang="en">
<h1 align="center">EPICS Base Release 3.14.12.8</h1>

<h2 align="center">Changes between 3.14.12.7 and 3.14.12.8</h2>

<!-- Insert new items immediately below here ... -->

<h3>Fixes for Launchpad bugs</h3>

<p>The following launchpad bugs have fixes included:</p>

<ul>
<li><a href="https://bugs.launchpad.net/epics-base/+bug/1747091">
    lp: #1747091</a>, epicsTimeGetEvent() / generalTime bug</li>
<li><a href="https://bugs.launchpad.net/epics-base/+bug/1743076">
    lp: #1743076</a>, Segfault in ca_attach_context() during exits</li>
<li><a href="https://bugs.launchpad.net/epics-base/+bug/1751380">
    lp: #1751380</a>, Deadlock in ca_clear_subscription()</li>
<li><a href="https://bugs.launchpad.net/epics-base/+bug/1597809">
    lp: #1597809</a>, Setting NAME field in DB file may break IOC</li>
<li><a href="https://bugs.launchpad.net/epics-base/+bug/1770292">
    lp: #1770292</a>, get_alarm_double() inconsistent across record types</li>
<li><a href="https://bugs.launchpad.net/epics-base/+bug/1771298">
    lp: #1771298</a>, Conversion of NaN to integer relies on undefined
    behavior</li>
</ul>

<h3>Updated VxWorks Timezone settings</h3>

<p>Removed the settings for 2017; fixed the hour of the change for MET.</p>

<h3>Back-port podToHtml.pl and Rules from Base-3.15</h3>

<p>This script permits Base to be built with Perl installations that do not
provide the podchecker and pod2html scripts (e.g. Fedora 27).</p>

<h3>Fixed camonitor server side relative timestamps bug</h3>

<p>Initialize the first time-stamp from the first monitor, not the client-side
current time in this configuration.</p>

<h3>Build changes for MSVC</h3>

<p>Windows builds using Visual Studio 2015 and later now use the <tt>-FS</tt>
compiler option to allow parallel builds to work properly.</p>

<p>We now give the <tt>-FC</tt> option to tell the compiler to print absolute
paths for source files in diagnostic messages.</p>

<h2 align="center">Changes between 3.14.12.6 and 3.14.12.7</h2>
>>>>>>> 67844bac

<h3>Extend maximum Posix epicsEventWaitWithTimeout() delay</h3>

<p>The Posix implementation of epicsEventWaitWithTimeout() was limiting the
timeout delay to at most 60 minutes (3600.0 seconds). This has been changed to
10 years; significantly longer maximum delays cause problems on systems where
<tt>time_t</tt> is still a signed 32-bit integer so cannot represent absolute
time-stamps after 2038-01-19. Our assumption is that such 32-bit systems will
have been retired before the year 2028, but some additional tests have been
added to the epicsTimeTest program to detect and fail if this assumption is
violated.</p>

<h3>New test-related make targets</h3>

<p>This release adds several new make targets intended for use by developers
and Continuous Integration systems which simplify the task of running the
built-in self-test programs and viewing the results. Since these targets are
intended for limited use they can have requirements for the build host which
go beyond the standard minimum set needed to build and run Base.</p>

<blockquote>

<h4><tt>test-results</tt> &mdash; Summarize test results</h4>

<p>The new make target <tt>test-results</tt> will run the self-tests if
necessary to generate a TAP file for each test, then summarizes the TAP output
files in each test directory in turn, displaying the details of any failures.
This step uses the program <q>prove</q> which comes with Perl, but also needs
<q>cat</q> to be provided in the default search path so will not work on most
Windows systems.</p>

<h4><tt>junitfiles</tt> &mdash; Convert test results to JUnit XML Format</h4>

<p>The new make target <tt>junitfiles</tt> will run the self-tests if necessary
and then convert the TAP output files into the more commonly-supported JUnit
XML format. The program that performs this conversion needs the Perl module
<q><tt>XML::Generator</tt></q> to have been installed.</p>

<h4><tt>clean-tests</tt> &mdash; Delete test result files</h4>

<p>The new make target <tt>clean-tests</tt> removes any test result files from
previous test runs. It cleans both TAP and JUnit XML files.</p>

</blockquote>

<h3>Fix DNS related crash on exit</h3>

<p>The attempt to fix DNS related delays for short lived CLI programs (eg. caget)
in lp:1527636 introduced a bug which cased these short lived clients to crash on exit.
This bug should now be fixed.</p>

<h3>Server bind issue on Windows</h3>

<p>When a National Instruments network variables CA server is already running on
a Windows system and an IOC or PCAS server is started, the IOC's attempt to
bind a TCP socket to the CA server port number fails, but Windows returns a
different error status value than the IOC is expecting in that circumstance
(because the National Instruments code requests exclusive use of that port,
unlike the EPICS code) so the IOC fails to start properly. The relevent EPICS
bind() checks have now been updated so the IOC will request that a dynamic port
number be allocated for this TCP socket instead when this happens.</p>

<h3>Checking Periodic Scan Rates</h3>

<p>Code has been added to the IOC startup to better protect it against bad
periodic scan rates, including against locales where <q><tt>.</tt></q> is not
accepted as a decimal separator character. If the scan period in a menuScan
choice string cannot be parsed, the associated periodic scan thread will no
longer be started by the IOC and a warning message will be displayed at iocInit
time. The <tt>scanppl</tt> command will also flag the faulty menuScan value.</p>


<h2 align="center">Changes made between 3.15.4 and 3.15.5</h2>

<h3>dbStatic Library Speedup and Cleanup</h3>

<p>Loading of database files has been optimized to avoid overproportionally
long loading times for large databases. As a part of this, the alphabetical
ordering of records instances (within a record type) has been dropped. In the
unexpected case that applications were relying on the alphabetic order, setting
<tt>dbRecordsAbcSorted = 1</tt> before loading the databases will retain the
old behavior.</p>

<p>The routine <tt>dbRenameRecord()</tt> has been removed, as it was intended
to be used by database configuration tools linked against a host side version
of the dbStatic library that is not being built anymore.</p>

<h3>Launchpad Bug-fixes</h3>

<p>In addition to the more detailed change descriptions below, the following
Launchpad bugs have also been fixed in this release:</p>

<ul>
  <li><a href="https://bugs.launchpad.net/epics-base/+bug/1440186">
    #1440186</a> Crash due to a too small buffer being provided in
    dbContextReadNotifyCache</li>
  <li><a href="https://bugs.launchpad.net/epics-base/+bug/1479316">
    #1479316</a> Some data races found using Helgrind</li>
  <li><a href="https://bugs.launchpad.net/epics-base/+bug/1495833">
    #1495833</a> biRecord prompt groups are nonsensical</li>
  <li><a href="https://bugs.launchpad.net/epics-base/+bug/1606848">
    #1606848</a> WSAIoctl SIO_GET_INTERFACE_LIST failed in Windows</li>
</ul>

<h3>Whole-Program Optimization for MS Visual Studio Targets</h3>

<p>When using the Microsoft compilers a new build system variable is provided
that controls whether whole program optimization is used or not. For static
builds using Visual Studio 2010 this optimization must be disabled. This is
controlled in the files configure/os/CONFIG_SITE.Common.windows-x64-static and
configure/os/CONFIG_SITE.Common.win32-x86-static by setting the variable
<tt>OPT_WHOLE_PROGRAM&nbsp;=&nbsp;NO</tt> to override the default value
<tt>YES</tt> that would otherwise be used.</p>

<p>Note that enabling this optimization slows down the build process. It is not
possible to selectively disable this optimization, when building a particular
module say; Microsoft's linker will restart itself automatically with the
<tt>-LTCG</tt> flag set and display a warning if it is asked to link any object
files that were compiled with the <tt>-GL</tt> flag.</p>

<h3>Add dynamic (variable length) array support to PCAS</h3>

<p>Dynamic array sizing support was added to the IOC server (RSRV) in the
Base-3.14.12 release, but has not until now been supported in the <q>Portable
Channel Access Server</q> (PCAS). Channel Access server applications using the
PCAS may not need to be modified at all; if they already push monitors with
different gdd array lengths, those variable sizes will be forwarded to any CA
clients who have requested variable length updates. The example CAS server
application has been modified to demonstrate this feature.</p>

<p>In implementing the above, the gdd method <tt>gdd::put(const gdd *)</tt> now
copies the full-sized array from the source gdd if the destination gdd is of
type array, has no allocated memory and a boundary size of 0.</p>

<h3>Additional epicsTime conversion</h3>

<p>The EPICS timestamp library (epicsTime) inside libCom's OSI layer has
been extended by routines that convert from <tt>struct tm</tt> to the EPICS
internal <tt>epicsTime</tt> type, assuming UTC - i.e. without going through
the timezone mechanism. This solves issues with converting from the structured
type to the EPICS timestamp at driver level from multiple threads at a high
repetition rate, where the timezone mechanism was blocking on file access.</p>

<h3>MinGW Cross-builds from Linux</h3>

<p>The build configuration files that allow cross-building of the 32-bit
win32-x86-mingw cross-target have been adjusted to default to building shared
libraries (DLLs) as this is now supported by recent MinGW compilers. The 64-bit
windows-x64-mingw cross-target was already being built that way by default. The
configuration options to tell the minGW cross-compiler to link programs with
static versions of the compiler support libraries have now been moved into the
CONFIG_SITE.linux-x86.<i>target</i> files.</p>

<h3>General Time updates</h3>

<p>The <tt>iocInit</tt> code now performs a sanity check of the current time
returned by the generalTime subsystem and will print a warning if the wall-clock
time returned has not been initialized yet. This is just a warning message; when
a time provider does synchonize the IOC will subsequently pick up and use the
correct time. This check code also primes the registered event system provider
if there is one so the <tt>epicsTimeGetEventInt()</tt> routine will work on IOCs
that ask for event time within an interrupt service routine.</p>

<p>The osiClockTime provider's synchronization thread (which is only used on
some embedded targets) will now poll the other time providers at 1Hz until the
first time it manages to get a successful timestamp, after which it will poll
for updates every 60 seconds as before.</p>

<p>The routine <tt>generalTimeGetExceptPriority()</tt> was designed for use by
backup (lower priority) time providers like the osiClockTime provider which do
not have their own absolute time reference and rely on other providers for an
absolute time source. This routine no longer implements the ratchet mechanism
that prevented the time it returned from going backwards. If the backup clock's
tick-timer runs fast the synchronization of the backup time provider would never
allow it to be corrected backwards when the ratchet was in place. The regular
<tt>epicsTimeGetCurrent()</tt> API still uses the ratchet mechanism, so this
change will not cause the IOC to see time going backwards.</p>

<h3>Microsoft Visual Studio builds</h3>

<p>The build configuration files for builds using the Microsoft compilers have
been updated, although there should be no noticable difference at most sites.
One extra compiler warning is now being suppressed for C++ code, <tt>C4344:
behavior change: use of explicit template arguments results in ...</tt> which is
gratuitous and was appearing frequently in builds of the EPICS V4 modules.</p>

<p>Cross-builds of the windows-x64 target from a win32-x86 host have been
removed as they don't actually work within the context of a single <tt>make</tt>
run. Significant changes to the build configuration files would be necessary for
these kinds of cross-builds to work properly, which could be done if someone
needs them (email Andrew Johnson before working on this, and see
<a href="http://stackoverflow.com/questions/5807647/how-do-you-compile-32-bit-and-64-bit-applications-at-the-same-time-in-visual-stu">
this stack-overflow answer</a> for a starting point).</p>

<h3>Bazaar keywords such as 'Revision-Id' removed</h3>

<p>In preparation for moving to git in place of the Bazaar revision control
system we have removed all the keywords from the Base source code.</p>

<h3>Linux systemd service file for CA Repeater</h3>

<p>Building this version of Base on a Linux system creates a systemd service
file suitable for starting the Channel Access Repeater under systemd. The file
will be installed into the target bin directory, from where it can be copied
into the appropriate systemd location and modified as necessary. Installation
instructions are included as comments in the file.</p>


<h2 align="center">Changes made between 3.15.3 and 3.15.4</h2>

<h3>New string input device support "getenv"</h3>

<p>A new "getenv" device support for both the stringin and lsi (long string
input) record types can be used to read the value of an environment variable
from the IOC at runtime. See base/db/softIocExit.db for sample usage.</p>

<h3>Build rules and DELAY_INSTALL_LIBS</h3>

<p>A new order-only prerequisite build rule has been added to ensure that
library files (and DLL stubs on Windows) get installed before linking any
executables, which resolves parallel build problems on high-powered CPUs. There
are some (rare) cases though where a Makefile has to build an executable and run
it to be able to compile code for a library built by the same Makefile. With
this new build rule GNUmake will complain about a circular dependency and the
build will probably fail in those cases. To avoid this problem the failing
Makefile should set <tt>DELAY_INSTALL_LIBS = YES</tt> before including the
<tt>$(TOP)/configure/RULES</tt> file, disabling the new build rule.</p>

<h3>IOC environment variables and build parameters</h3>

<p>The IOC now sets a number of environment variables at startup that provide
the version of EPICS Base it was built against (EPICS_VERSION_...) and its build
architecture (ARCH). In some cases this allows a single iocBoot/ioc directory to
be used to run the same IOC on several different architectures without any
changes.</p>

<p>There are also 3 new environment parameters (EPICS_BUILD_...) available that
C/C++ code can use to find out the target architecture, OS class and compiler
class it was built with. These may be useful when writing interfaces to other
languages.</p>

<h3>New implementation of promptgroup/gui_group field property</h3>

<p>The mechanism behind the "promptgroup()" field property inside a record type
definition has been changed. Instead of using a fixed set of choices,
the static database access library now collects the used gui group names
while parsing DBD information. Group names should start with a two-digit number
plus space-dash-space to allow proper sorting of groups.</p>

<p>The include file <tt>guigroup.h</tt> that defined the fixed set of choices
has been deprecated. Instead, use the conversion functions between index number
and group string that have been added to dbStaticLib.</p>

<p>When a DBD file containing record-type descriptions is expanded, any
old-style <tt>GUI_xxx</tt> group names will be replaced by a new-style
string for use by the IOC. This permits an older record type to be used with
the 3.15.4 release, although eventually record types should be converted by
hand with better group names used.</p>

<h3>CA server configuration changes</h3>

<p>RSRV now honors EPICS_CAS_INTF_ADDR_LIST and binds only to the provided list
of network interfaces. Name searches (UDP and TCP) on other network interfaces
are ignored. For example on a computer with interfaces 10.5.1.1/24, 10.5.2.1/24,
and 10.5.3.1/24, setting "EPICS_CAS_INTF_ADDR_LIST='10.5.1.1 10.5.2.1'" will
accept traffic on the .1.1 and .2.1, but ignore from .3.1</p>

<p>RSRV now honors EPICS_CAS_IGNORE_ADDR_LIST and ignores UDP messages received
from addresses in this list.</p>

<p>Previously, CA servers (RSRV and PCAS) would build the beacon address list
using EPICS_CA_ADDR_LIST if EPICS_CAS_BEACON_ADDR_LIST was no set. This is no
longer done. Sites depending on this should set both envronment variables to the
same value.</p>

<h3>IPv4 multicast for name search and beacons</h3>

<p>libca, RSRV, and PCAS may now use IPv4 multicasting for UDP traffic (name
search and beacons). This is disabled by default. To enable multicast address(s)
must be listed in EPICS_CA_ADDR_LIST for clients and EPICS_CAS_INTF_ADDR_LIST
for servers (IOCs should set both). For example:
"EPICS_CAS_INTF_ADDR_LIST='224.0.2.9' EPICS_CA_ADDR_LIST=224.0.2.9".</p>

<p>Please note that no IPv4 multicast address is officially assigned for Channel
Access by IANA. The example 224.0.2.9 is taken from the AD-HOC Block I range.<p>

<h3>Moved <tt>mlockall()</tt> into its own epicsThread routine</h3>

<p>Since EPICS Base 3.15.0.2 on Posix OSs the initialization of the epicsThread
subsystem has called <tt>mlockall()</tt> when the OS supports it and thread
priority scheduling is enabled. Doing so has caused problems in third-party
applications that call the CA client library, so the functionality has been
moved to a separate routine <tt>epicsThreadRealtimeLock()</tt> which will be
called by the IOC at iocInit (unless disabled by setting the global variable
<tt>dbThreadRealtimeLock</tt> to zero).</p>

<h3>Added dbQuietMacroWarnings control</h3>

<p>When loading database files, macros get expanded even on comment lines. If a
comment contains an undefined macro, the load still continues but an error
message gets printed. For this release the error message has been changed to a
warning, but even this warning can be made less verbose by setting this new
variable to a non-zero value before loading the file, like this:</p>

<blockquote><pre>
var dbQuietMacroWarnings 1      <i>iocsh</i>
dbQuietMacroWarnings=1          <i>VxWorks</i>
</pre></blockquote>

<p>This was <a href="https://bugs.launchpad.net/bugs/541119">Launchpad bug
541119</a>.</p>


<h2 align="center">Changes from the 3.14 branch between 3.15.3 and 3.15.4</h2>

<h3>NTP Time Provider adjusts to OS tick rate changes</h3>

<p>Dirk Zimoch provided code that allows the NTP Time provider (used on VxWorks
and RTEMS only) to adapt to changes in the OS clock tick rate after the provider
has been initialized. Note that changing the tick rate after iocInit() is not
advisable, and that other software might still misbehave if initialized before
an OS tick rate change. This change was back-ported from the 3.15 branch.</p>

<h3>Making IOC ca_get operations atomic</h3>

<p>When a CA client gets data from an IOC record using a compound data type such
as <tt>DBR_TIME_DOUBLE</tt> the value field is fetched from the database in a
separate call than the other metadata, without keeping the record locked. This
allows some other thread such as a periodic scan thread a chance to interrupt
the get operation and process the record in between. CA monitors have always
been atomic as long as the value data isn't a string or an array, but this race
condition in the CA get path has now been fixed so the record will stay locked
between the two fetch operations.</p>

<p>This fixes <a href="https://bugs.launchpad.net/epics-base/+bug/1581212">
Launchpad bug #1581212</a>, thanks to Till Strauman and Dehong Zhang.</p>

<h3>New CONFIG_SITE variable for running self-tests</h3>

<p>The 'make runtests' and 'make tapfiles' build targets normally only run the
self-tests for the main <tt>EPICS_HOST_ARCH</tt> architecture. If the host is
able to execute self-test programs for other target architectures that are being
built by the host, such as when building a <tt>-debug</tt> version of the host
architecture for example, the names of those other architectures can be added to
the new <tt>CROSS_COMPILER_RUNTEST_ARCHS</tt> variable in either the
<tt>configure/CONFIG_SITE</tt> file or in an appropriate
<tt>configure/os/CONFIG_SITE.&lt;host&gt;.Common</tt> file to have the test
programs for those targets be run as well.</p>

<h3>Additional RELEASE file checks</h3>

<p>An additional check has been added at build-time for the contents of the
configure/RELEASE file(s), which will mostly only affect users of the Debian
EPICS packages published by NSLS-2. Support modules may share an install path,
but all such modules must be listed adjacent to each other in any RELEASE files
that point to them. For example the following will fail the new checks:</p>

<blockquote><pre>
AUTOSAVE = /usr/lib/epics
ASYN = /home/mdavidsaver/asyn
EPICS_BASE = /usr/lib/epics
</pre></blockquote>

<p>giving the compile-time error</p>

<blockquote><pre>
This application's RELEASE file(s) define
	EPICS_BASE = /usr/lib/epics
after but not adjacent to
	AUTOSAVE = /usr/lib/epics
Module definitions that share paths must be grouped together.
Either remove a definition, or move it to a line immediately
above or below the other(s).
Any non-module definitions belong in configure/CONFIG_SITE.
</pre></blockquote>


<p>In many cases such as the one above the order of the <tt>AUTOSAVE</tt> and
<tt>ASYN</tt> lines can be swapped to let the checks pass, but if the
<tt>AUTOSAVE</tt> module depended on <tt>ASYN</tt> and hence had to appear
before it in the list this error indicates that <tt>AUTOSAVE</tt> should also be
built in its own private area; a shared copy would likely be incompatible with
the version of <tt>ASYN</tt> built in the home directory.</p>

<h3>String field buffer overflows</h3>

<p>Two buffer overflow bugs that can crash the IOC have been fixed, caused by
initializing a string field with a value larger than the field size
(<a href="https://bugs.launchpad.net/bugs/1563191">Launchpad bug
#1563191</a>).</p>

<h3>Fixed stack corruption bug in epicsThread C++ API</h3>

<p>The C++ interface to the epicsThread API could corrupt the stack on thread
exit in some rare circumstances, usually at program exit. This bug has been
fixed (<a href="https://bugs.launchpad.net/bugs/1558206">Launchpad bug
#1558206</a>).</p>

<h3>RTEMS NTP Support Issue</h3>

<p>On RTEMS the NTP Time Provider could in some circumstances get out of sync
with the server because the osdNTPGet() code wasn't clearing its input socket
before sending out a new request. This
(<a href="https://bugs.launchpad.net/bugs/1549908">Launchpad bug 1549908</a>)
has now been fixed.</p>

<h3>CALC engine bitwise operator fixes</h3>

<p>The bitwise operators in the CALC engine have been modified to work properly
with values that have bit 31 (0x80000000) set. This modification involved
back-porting some earlier changes from the 3.15 branch, and fixes
<a href="https://code.launchpad.net/bugs/1514520">Launchpad bug
#1514520</a>.</p>

<h3>Fix <tt>ipAddrToAsciiAsync()</tt>: Don't try to join the daemon thread</h3>

<p>On process exit, don't try to stop the worker thread that makes DNS lookups
asynchronous. Previously this would wait for any lookups still in progress,
delaying the exit unnecessarily. This was most obvious with catools (eg.
cainfo).
<a href="https://bugs.launchpad.net/bugs/1527636">lp:1527636</a></p>

<h3>Fix <tt>epicsTime_localtime()</tt> on Windows</h3>

<p>Simpler versions of the epicsTime_gmtime() and epicsTime_localtime()
routines have been included in the Windows implementations, and a new test
program added. The original versions do not report DST status properly. Fixes
<a href="https://bugs.launchpad.net/bugs/1528284">Launchpad bug 1528284</a>.</p>


<h2 align="center">Changes made between 3.15.2 and 3.15.3</h2>

<h3>Make the NTP Time provider optional on VxWorks</h3>

<p>Recent versions of VxWorks (sometime after VxWorks 6) provide facilities for
automatically synchronizing the OS clock time with an NTP server. The EPICS time
system used to assume that it had to provide time synchronization on VxWorks,
but now it tests for the existance of either of the two OS synchronization
threads before starting the NTP time provider. It is still possible to force the
NTP provider to be started even if the OS synchronization is running by defining
the environment variable <tt>EPICS_TS_FORCE_NTPTIME</tt> in the startup script
before loading the IOC's .munch file. Forcing may be necessary if the VxWorks
image is not correctly configured with the IP address of a local NTP server.</p>

<h3>Assembling files from numbered snippets</h3>

<p>A tool has been added that assembles file snippets specified on the
command line into a single output file, with sorting and replacing/adding of
snippets done based on their file names. The build system integration requires
the output file to be specified setting COMMON_ASSEMBLIES (arch independent)
or ASSEMBLIES (created by arch), then defining the snippets for each assembly
setting *_SNIPPETS (explicitly) or *_PATTERN (searched relative to all source
directories).
</p>

<h3>Clean up after GNU readline()</h3>

<p>If EPICS Base is built with readline support, any IOC that calls epicsExit()
from a thread other than the main thread is likely to leave the user's terminal
in a weird state, requiring the user to run something like 'stty sane' to clean
it up. This release patches the readline support code to clean up automatically
by registering an epicsAtExit() routine.</p>

<h3>Removed the last vestiges of RSET::get_value()</h3>

<p>The IOC has not called the get_value() routine in the RSET for a very long
time, but there was still one implementation left in the event record support
code, and a structure definition for one of the original arguments to that
routine was defined in recGbl.h. Both of these have now been removed.</p>


<h2 align="center">Changes made between 3.15.1 and 3.15.2</h2>

<h3>Raised limit on link field length in database files</h3>

<p>The length of INP/OUT link fields in database files was limited to 79 chars
by an internal buffer size in the db file parser. This limitation will go away
completely in 3.16, and has been statically raised to 255 chars for the 3.15
series.</p>

<h3>aoRecord raw conversion overflows</h3>

<p>The ao record type now checks converted raw values and limits them to the
32-bit integer range before writing them to the RVAL field. Previously value
overflows relied on Undefined Behaviour which could give different results on
different platforms. The ROFF fields of the ao and ai record types are now
DBF_ULONG to allow an ROFF setting of 0x80000000 to work properly.</p>

<h3>Changes to &lt;top&gt;/cfg/* files</h3>

<p>The order in which cfg/CONFIG* and cfg/RULES* files are included from support
applications listed in the configure/RELEASE* files has been changed. Previously
these files were included in the order in which the top areas are listed in the
RELEASE file, but it makes more sense to load them in reverse order since later
entries override earlier ones in Makefiles but the release file order is
supposed to allow earlier entries to take precedence over later ones. The same
change has been made to the inclusion of the &lt;top&gt;/configure/RULES_BUILD
files.</p>

<p>Two new file types can also be provided in a module's cfg directory. Files
named TOP_RULES* will be included by the top-level Makefile of other modules
that refer to this module; files name DIR_RULES* will be included by all
Makefiles that merely descend into lower-level directories. The cfg/RULES* files
are only included when make is building code inside the O.&lt;arch&gt;
directories.</p>

<p>The new cfg/DIR_RULES* file inclusion was designed to permit new recursive
make actions to be implemented by appending the name of the new action to the
ACTIONS variable. There must be a matching rule in one of the cfg/RULES* files
when doing this. Similar rules may also be defined in the cfg/TOP_RULES* and/or
cfg/DIR_RULES* files, but these should only state prerequisites and not directly
provide commands to be executed.</p>

<h3>Build rules for RTEMS GESYS modules</h3>

<p>RTEMS target builds can now be configured to make GESYS modules by changing
the <CODE>USE_GESYS=NO</code> setting in the file
configure/os/CONFIG_SITE.Common.RTEMS to <code>YES</code>.</p>

<h3>Added Make variables for command-line use</h3>

<p>The following variables are now used during the build process, reserved for
setting on the command-line only (Makefiles should continue to use the
<code>USR_</code> equivalents):</p>

<ul>
<li>CMD_INCLUDES</li>
<li>CMD_CPPFLAGS</li>
<li>CMD_CFLAGS</li>
<li>CMD_CXXFLAGS</li>
<li>CMD_LDFLAGS</li>
<li>CMD_DBFLAGS</li>
<li>CMD_DBDFLAGS</li>
<li>CMD_REGRDDFLAGS</li>
<li>CMD_ARFLAGS</li>
</ul>

<p>For example:</p>

<blockquote><pre>
make CMD_INCLUDES=/opt/local/include CMD_LDFLAGS=-L/opt/local/lib
</pre></blockquote>

<h3>Enhanced API for asTrapWrite listeners</h3>

<p>External software such as the CA Put Logging module that registers a listener
with the asTrapWrite subsystem was not previously given access to the actual
data being sent by the CA client. In most cases this was not a problem as the
listener can look at the field being modified both before and after the
operation, but if the put processes the record which immediately overwrites the
new value, the client's value cannot be observed.</p>

<p>This release adds three fields to the asTrapWriteMessage structure that is
passed to the listener routines. These new fields provide the CA data type, the
number of array elements, and a pointer to the source data buffer. This change
is completely backwards compatible with listener code written against the
original API. The new API can be detected at compile-time as follows:</p>

<blockquote><pre>
#include "asLib.h"

/* ... */

#ifdef asTrapWriteWithData
    /* Enhanced API */
#endif
</pre></blockquote>

<h3>Use of PATH_FILTER in Makefiles deprecated</h3>

<p>The PATH_FILTER variable was being called to convert forward shashes
<tt><b>/</b></tt> in file paths into pairs of backward slashes
<tt><b>\\</b></tt> on Windows architectures. This has never been strictly
necessary, and was added about 10 years ago to get around some short-comings in
Windows tools at the time. All uses of PATH_FILTER in Base have now been
removed; the definition is still present, but will result in a warning being
printed if it is ever used.</p>

<h3>Using msi for dependencies</h3>

<p>To reduce confusion the msi program has been modified to allow the generation
of dependency rules by adding support for a <tt>-D</tt> option, and changing the
commands in RULES.Db to use this option instead of the mkmf.pl script. The new
build rules will not work with old versions of the msi program, so the command
variable name used in the rules has been changed from MSI to MSI3_15. Sites that
use a modified version of msi must provide support for both the <tt>-D</tt> and
<tt>-o&nbsp;outfile</tt> options, and should then point the MSI3_15 variable in
their applications' CONFIG_SITE files to that updated executable.</p>


<h2 align="center">Changes made between 3.15.0.2 and 3.15.1</h2>

<h3>epicsStrnEscapedFromRaw() and epicsStrnRawFromEscaped()</h3>

<p>These routines have been rewritten; the previous implementations did not
always behave exactly as specified.</p>

<h3>Shared Library Versions</h3>

<p>On architectures that can support it, the shared library version number for
libraries provided with Base has had the third component of the EPICS version
number added to it, thus libCom.so.3.15.1 instead of libCom.so.3.15. Windows
can only support two components to its internal product version number, and the
Darwin bug that external shared libraries were being built using the EPICS
version number has been fixed.</p>

<h3>Hooking into dbLoadRecords</h3>

<p>A function pointer hook has been added to the dbLoadRecords() routine, to
allow external modules such as autosave to be notified when new records have
been loaded during IOC initialization. The hook is called dbLoadRecordsHook and
follows the model of the recGblAlarmHook pointer in that modules that wish to
use it must save the current value of the pointer before installing their own
function pointer, and must call the original function from their own
routine.</p>

<p>The hook is activiated from the dbLoadRecords() routine and gets called only
after a database instance file has been read in without error. Note that the
dbLoadTemplates() routine directly calls dbLoadRecords() so this hook also
provides information about instantiated database templates. It is still possible
to load record instances using dbLoadDatabase() though, and doing this will not
result in the hook routines being called.</p>

<p>Code to use this hook should look something like this:</p>

<blockquote><pre>
#include "dbAccessDefs.h"

static DB_LOAD_RECORDS_HOOK_ROUTINE previousHook;

static void myRoutine(const char* file, const char* subs) {
    if (previousHook)
        previousHook(file, subs);

    /* Do whatever ... */
}

void myInit(void) {
    static int done = 0;

    if (!done) {
        previousHook = dbLoadRecordsHook;
        dbLoadRecordsHook = myRoutine;
        done = 1;
    }
}
</pre></blockquote>

<p>As with many other parts of the static database access library there is no
mutex to protect the function pointer. Initialization is expected to take place
in the context of the IOC's main thread, from either a static C++ constructor or
an EPICS registrar routine.</p>


<h2 align="center">Changes made between 3.15.0.1 and 3.15.0.2</h2>

<h3>New iocshLoad command</h3>

<p>A new command <tt>iocshLoad</tt> has been added to iocsh which executes a
named iocsh script and can also set one or more shell macro variables at the
same time, the values of which will be forgotten immediately after the named
script finishes executing. The following example shows the syntax:</p>

<blockquote><pre>
iocshLoad "serial.cmd", "DEV=/dev/ttyS0,PORT=com1,TYPE=RS485"
iocshLoad "radmon.cmd", "PORT=com1,ADDR=0"
</pre></blockquote>

<h3>Support routines for 64-bit integers</h3>

<p>The libCom library now provides support for 64-bit integer types on all
supported architectures. The epicsTypes.h header file defines epicsInt64 and
epicsUInt64 type definitions for both C and C++ code. The epicsStdlib.h header
also declares the following for parsing strings into the relevent sized integer
variables: Functions epicsParseLLong(), epicsParseULLong() with related macros
epicsScanLLong() and epicsScanULLong(), and the functions epicsParseInt64()
and epicsParseUInt64(). Use the first two functions and the macros for long long
and unsigned long long integer types, and the last two functions for the
epicsInt64 and epicsUInt64 types. Note that the latter can map to the types long
and unsigned long on some 64-bit architectures such as linux-x86_64, not to the
two long long types.</p>

<p>This version does not provide the ability to define 64-bit record fields, the
use of the 64-bit types in the IOC database will come in a later release of
EPICS Base.</p>

<h3>Full support for loadable support modules</h3>

<p>Apparently later versions of Base 3.14 permitted support modules to be loaded
from a shared library at runtime without the IOC having been linked against that
shared library; the registerRecordDeviceDriver.pl program would accept a partial
DBD file containing just the entries needed for the library and generate the
appropriate registration code. In 3.15 however the registerRecordDeviceDriver.pl
program was replaced by one using the new DBD file parser, and in this a device
support entry would only be accepted after first loading the record type that it
depended on.</p>

<p>The parser has been modified to accept device entries without having seen the
record type first, although a warning is given when that happens. To remove the
warning the DBD file can provide a record type declaration instead (no fields
can be defined, so the braces must be empty), before the device() entry. The
result will generate the correct registration code for the device entry without
including anything for any merely declared record types. The generated code can
be linked into a shared library and loaded by an IOC at runtime using dlload.
</p>

<h3>Parallel callback threads</h3>

<p>The general purpose callback facility can run multiple parallel callback
threads per priority level. This makes better use of SMP architectures (e.g.
processors with multiple cores), as callback work - which includes second
stage processing of records with asynchronuous device support and I/O
scanned processing - can be distributed over the available CPUs.</p>

<p>Note that by using parallel callback threads the order of scan callback
requests in the queue is not retained. If a device support needs to be
informed when scanIoRequest processing has finished, it should use the new
scanIoSetComplete() feature to add a user function that will be called after
the scanIoRequest record processing has finished.</p>

<p>Parallel callback threads have to be explicitly configured, by default
the IOC keeps the old behavior of running one callback thread per priority.</p>

<h3>Merge MMIO API from devLib2</h3>

<p>Added calls to handle 8, 16, and 32 bit Memory Mapped I/O reads and writes.
The calls added include <tt><i>X</i>_iowrite<i>Y</i>()</tt> and
<tt><i>X</i>_ioread<i>Y</i>()</tt>
where <tt><i>X</i></tt> is <tt>nat</tt> (native), <tt>be</tt> or <tt>le</tt>,
and <tt><i>Y</i></tt> is <tt>16</tt> or <tt>32</tt>.
Also added are <tt>ioread8()</tt> and <tt>iowrite8()</tt>.</p>

<h3>Added optional dbServer API to database</h3>

<p>A server layer that sits on top of the IOC database may now register itself
as such by calling <tt>dbRegisterServer()</tt> and providing optional routines
that other components can use. The initial purpose of this API allows the Trace
Processing implementation in <tt>dbProcess()</tt> to identify a client that
causes a record to process when TPRO is set.</p>

<p>To support the client idenfication, the server provides a routine that
returns that identity string when called by one of its own processing
threads.</p>

<h3>Concatenated database definition files</h3>

<p>A series of database definition (dbd) files can now be concatenated during
the build process into a newly-created dbd file with result being installed into
$(INSTALL_LOCATION)/dbd without expanding it.</p>

<p>The following lines in an EPICS Makefile will create a file name.dbd in the
O.Common build directory containing the contents of file1.dbd followed by
file2.dbd then file3.dbd. The new file will then be installed into
$(INSTALL_LOCATION)/dbd without expanding any of its include statements.</p>

<blockquote><pre>
DBDCAT += name.dbd
name_DBD += file1.dbd file2.dbd file3.dbd
</pre></blockquote>

<p>The source files file1.dbd, file2.dbd and file3.dbd may be created by the
current Makefile, be located in the parent directory or any other directory in
the SRC_DIRS list, be specified by their full pathname, exist in the install dbd
directory, or be found in any dbd directory linked from the application's
RELEASE files.</p>

<h3>Posix: Drop SCHED_FIFO before exec() in child process</h3>

<p>If Base is compiled with <tt>USE_POSIX_THREAD_PRIORITY_SCHEDULING = YES</tt>
in configure/CONFIG_SITE or related files, the Posix implementation of the
libCom <tt>osiSpawnDetachedProcess()</tt> routine will switch the child process
to use the normal SCHED_OTHER (non real-time) scheduler before executing the
named executable program. If it needs to use the real-time scheduler the new
program can request that for itself.</p>

<h3>Posix: Lock all memory when running with FIFO scheduler</h3>

<p>On Posix systems, an IOC application's ability to meet timing deadlines is
often dependent on its ability to lock part or all of the process's virtual
address space into RAM, preventing that memory from being paged to the swap
area. This change will attempt to lock the process's virtual address space into
RAM if the process has the ability to run threads with different priorities. If
unsuccessful, it prints an message to stderr and continues.</p>

<p>On Linux, one can grant a process the ability to run threads with different
priorities by using the command <code>ulimit -r unlimited</code>. To use the
FIFO scheduler for an IOC, use a command like this:</p>

<blockquote><pre>chrt -f 1 softIoc -d test.db</pre></blockquote>

<p>On Linux, one can grant a process the ability to lock itself into memory
using the command <code>ulimit -l unlimited</code>. These limits can also be
configured on a per user/per group basis by changing /etc/security/limits.conf
or its equivalent.</p>

<p>A child process created via fork() normally inherits its parent's resource
limits, so a child of a real-time soft-IOC will get its parent's real-time
priority and memlock limits. The memory locks themselves however are not
inherited by child processes.</p>

<h3>Implement EPICS_CAS_INTF_ADDR_LIST in rsrv</h3>

<p>The IOC server can now bind to a single IP address (and optional port number)
read from the standard environment parameter EPICS_CAS_INTF_ADDR_LIST.
Additional addresses included in that parameter after the first will be ignored
and a warning message displayed at iocInit time.</p>

<h3>alarmString.h deprecated again</h3>

<p>The string arrays that provide string versions of the alarm status and
severity values have been moved into libCom and the header file that used to
instanciate them is no longer required, although a copy is still provided for
backwards compatibility reasons. Only the alarm.h header needs to be included
now to declare the epicsAlarmSeverityStrings and epicsAlarmConditionStrings
arrays.</p>

<h3>General purpose thread pool</h3>

<p>
A general purpose threaded work queue API epicsThreadPool is added.
Multiple pools can be created with controlable priority and number
of worker threads.  Lazy worker startup is supported.</p>

<h3>Database field setting updates</h3>

<p>A database (.db) file loaded by an IOC does not have to repeat the record
type of a record that has already been loaded. It may replace the first
parameter of the <tt>record(type, name)</tt> statement with an asterisk
character inside double-quotes, <tt>"*"</tt> instead. Thus the following is a
legal database file:</p>

<blockquote><pre>record(ao, "ao1") {}
record("*", "ao1") {
    field(VAL, 10)
}</pre></blockquote>

<p>Note that database configuration tools will not be expected to have to
understand this syntax, which is provided for scripted and hand-coded database
and template instantiation only. Setting the IOC's <tt>dbRecordsOnceOnly</tt>
flag also makes this syntax illegal, since its purpose is to prevent
multiply-defined records from being collapsed into a single instance.</p>

<h3>Added echo command to iocsh</h3>

<p>The single argument string may contain escaped characters, which will be
translated to their raw form before being printed (enclose the string in quotes
to avoid double-translation). A newline is always appended to the output, and
output stream redirection is supported.</p>

<h3>Added macro EPICS_UNUSED to compilerDependencies.h</h3>

<p>To prevent the compiler from warning about a known-unused variable, mark it
with the macro EPICS_UNUSED. On gcc and clang this will expand to
<tt>__attribute__((unused))</tt> to prevent the warning.</p>

<h3>User specified db substitution file suffix</h3>

<p>Per Dirk Zimoch's suggestion, a user specified db substitution file suffix is
now allowed by setting the variable SUBST_SUFFIX in a configuration directory
CONFIG_SITE file or in a Makefile before the include $(TOP)/configure/RULES
line. The default for SUBST_SUFFIX is <tt>.substitutions</tt></p>

<h3>NTP Time Provider adjusts to OS tick rate changes</h3>

<p>Dirk Zimoch provided code that allows the NTP Time provider (used on VxWorks
and RTEMS only) to adapt to changes in the OS clock tick rate after the provider
has been initialized. Note that changing the tick rate after iocInit() is not
advisable, and that other software might still misbehave if initialized before
an OS tick rate change.</p>

<h3>Added newEpicsMutex macro</h3>

<p>Internal C++ uses of <tt>new epicsMutex()</tt> have been replaced with a new
macro which calls a new constructor, passing it the file name and line number of
the mutex creation code. C code that creates mutexes has been using a similar
macro for a long time, but there was no equivalent constructor for the C++
wrapper class, so identifying a specific mutex was much harder to do.</p>

<h3>Post DBE_PROPERTY events automatically</h3>

<p>A new record field attribute "prop(YES)" has been added to identify fields
holding meta-data. External changes to these fields will cause a CA monitor
event to be sent to all record subscribers who have asked for DBE_PROPERTY
updates. Meta-data fields have been marked for all Base record types.</p>

<h3>errlogRemoveListener() routine changed</h3>

<p>Code that calls <tt>errlogRemoveListener(myfunc)</tt> must be modified to use
the new, safer routine <tt>errlogRemoveListeners(myfunc, &amp;pvt)</tt> instead.
The replacement routine takes a second argument which must be the same private
pointer that was passed to <tt>errlogAddListener()</tt> when adding that
listener. It also deletes all matching listeners (hence the new plural name) and
returns how many were actually deleted, whereas the previous routine only
removed the first listener that matched.</p>

<h3>Simplified generation of .dbd files</h3>

<p>The Perl script <tt>makeIncludeDbd.pl</tt> has been removed and the rules
that created an intermediate <tt><i>xxx</i>Include.dbd</tt> file from the
Makefile variable <tt>xxx_DBD</tt> have been modified to generate the target
<tt><i>xxx</i>.dbd</tt> file directly. This should simplify applications that
might have had to provide dependency rules for the intermediate files in 3.15.
Applications which provide their own <tt><i>xxx</i>Include.dbd</tt> source file
will continue to have it expanded as before.</p>

<h3>New Undefined Severity field UDFS</h3>

<p>A new field has been added to dbCommon which configures the alarm severity
associated with the record being undefined (when UDF=TRUE). The default value is
INVALID so old databases will not be affected, but now individual records can be
configured to have a lower severity or even no alarm when undefined. Be careful
when changing this on applications where the IVOA field of output records is
used, IVOA still requires an INVALID severity to trigger value replacement.</p>

<h3>New build target <q>tapfiles</q></h3>

<p>This new make target runs the same tests as the <q>runtests</q> target, but
instead of summarizing or displaying the output for each test script it creates
a <q>.tap</q> file inside the architecture build directory which contains the
detailed test output. The output file can be parsed by continuous integration
packages such as <a href="http://www.jenkins-ci.org/">Jenkins</a> to show the
test results.</p>

<h3>Array field double-buffering</h3>

<p>Array data can now be moved, without copying, into and out of the VAL field
of the waveform, aai, and aao record types by replacing the pointer in BPTR.
The basic rules which device support must follow are:</p>

<ol>
    <li>BPTR, and the memory it is currently pointing to, can only be accessed
      while the record is locked.</li>
    <li>NELM may not be changed; NORD should be updated whenever the number of
      valid data elements changes.</li>
    <li>When BPTR is replaced it must always point to a block of memory large
      enough to hold the maximum number of elements, as given by the NELM and
      FTVL fields.</li>
</ol>

<h3>Spin-locks API added</h3>

<p>The new header file epicsSpin.h adds a portable spin-locks API which is
intended for locking very short sections of code (typically one or two lines of
C or C++) to provide a critical section that protects against race conditions.
On Posix platforms this uses the pthread_spinlock_t type if it's available and
the build is not configured to use Posix thread priorities, but otherwise it
falls back to a pthread_mutex_t. On the UP VxWorks and RTEMS platforms the
implementations lock out CPU interrupts and disable task preemption while a
spin-lock is held. The default implementation (used when no other implementation
is provided) uses an epicsMutex. Spin-locks may not be taken recursively, and
the code inside the critical section should be short and deterministic.</p>

<h3>Improvements to aToIPAddr()</h3>

<p>The libCom routine aToIPAddr() and the vxWorks implementation of the
associated hostToIPAddr() function have been modified to be able to look up
hostnames that begin with one or more digits. The epicsSockResolveTest program
was added to check this functionality.</p>

<h3>mbboDirect and mbbiDirect records</h3>

<p>These record types have undergone some significant rework, and will behave
slightly differently than they did in their 3.14 versions. The externally
visible changes are as follows:</p>

<h5>mbbiDirect</h5>

<ul>
  <li>If the MASK field is set in a database file, it will not be over-written
    when the record is initialized. This allows non-contiguous masks to be set,
    although only the device support actually uses the MASK field.</li>
  <li>If process() finds the UDF field to be set, the record will raise a
    UDF/INVALID alarm.</li>
</ul>

<h5>mbboDirect</h5>

<ul>
  <li>If the MASK field is set in a database file, it will not be over-written
    when the record is initialized. This allows non-contiguous masks to be set,
    although only the device support actually uses the MASK field.</li>
  <li>After the device support's init_record() routine returns during record
    initialization, if OMSL is <q>supervisory</q> and UDF is clear the fields
    B0-BF will be set from the current VAL field.</li>
  <li>When a put to the OMSL field sets it to <q>supervisory</q>, the fields
    B0-BF will be set from the current VAL field. This did not used to happen,
    the individual bit fields were previously never modified by the record.
    Note that this change may require some databases to be modified, if they
    were designed to take advantage of the previous behavior.</li>
</ul>

<h3>Redirection of the errlog console stream</h3>

<p>A new routine has been added to the errlog facility which allows the console
error message stream to be redirected from stderr to some other already open
file stream:</p>

<blockquote><pre>int errlogSetConsole(FILE *stream);
</pre></blockquote>

<p>The stream argument must be a FILE* pointer as returned by fopen() that is
open for output. If NULL is passed in, the errlog thread's stderr output stream
will be used instead. Note that messages to the console can be disabled and
re-enabled using the eltc routine which is also an iocsh command, but there is
no iocsh command currently provided for calling errlogSetConsole.</p>

<h3>Add cleanup subroutine to aSub record</h3>

<p>An aSub routine may set the CADR field with a function pointer which will be
run before a new routine in the event that a change to the SNAM field changes
the record's process subroutine.</p>

<p>This can be used to free any resources the routine needs to allocate. It can
also be used to determine if this is the first time this routine has been called
by this record instance. The CADR field is set to NULL immediately after the
routine it points to is called.</p>

<p>Example:</p>

<blockquote><pre>void cleanup(aSubRecord* prec) {
    free(prec-&gt;dpvt);
    prec-&gt;dpvt = NULL;
}

long myAsubRoutine(aSubRecord* prec) {
    if (!prec-&gt;cadr) {
        /* check types of inputs and outputs */
        if (prec-&gt;ftva != menuFtypeDOUBLE)
            return 1; /* oops */

        dpvt = malloc(42);
        prec-&gt;cadr = &amp;cleanup;
    }

    /* normal processing */
}
epicsRegisterFunction(myAsubRoutine);
</pre></blockquote>

<h3>Sequence record enhancements</h3>

<p>The sequence record type now has 16 link groups numbered 0 through 9 and A
through F, instead of the previous 10 groups numbered 1 through 9 and A. The
changes to this record are directly equivalent to those described below for the
fanout record. The fields OFFS and SHFT have been added and operate on the SELN
value exactly the same way. The result is backwards compatible with the 3.14
version of the sequence record as long as none of the new fields are modified
and the application does not rely on the SOFT/INVALID alarm that was generated
when the selection number exceeded 10. The record also now posts monitors on the
SELN field at the end of the sequence if its value changed when read through the
SELL link.

<h3>Fanout record enhancements</h3>

<p>The fanout record type now has 16 output links LNK0-LNK9 and LNKA-LNKF, plus
two additional fields which make the result backwards compatible with 3.14
databases, but also allow the link selection to be shifted without having to
process the SELN value through a calc or calcout record first.</p>

<p>Previously there was no LNK0 field, so when SELM is <q>Mask</q> bit 0 of SELN
controls whether the LNK1 link field was activated; bit 1 controls LNK2 and so
on. When SELM is <q>Specified</q> and SELN is zero no output link would be
activated at all; LNK1 gets activated when SELN is 1 and so on. Only 6 links
were provided, LNK1 through LNK6. The updated record type maintains the original
behavior when the new fields are not configured, except that the SOFT/INVALID
alarm is not generated when SELN is 7 through 15.</p>

<p>The update involved adding a LNK0 field, as well as fields LNK7 through LNK9
and LNKA through LNKF. To add flexibility and maintain backwards compatibility,
two additional fields have been added:</p>

<dl>
<dt><b>OFFS</b></dt>

<dd>This field holds a signed offset which is added to SELN to select which link
to activate when SELM is <q>Specified</q>. If the resulting value is outside the
range 0 .. 15 the record will go into a SOFT/INVALID alarm state. The default
value of OFFS is zero, so if it is not explicitly set and SELN is 1 the LNK1
link will be activated.</dd>

<dt><b>SHFT</b></dt>

<dd>When SELM is <q>Mask</q> the signed field SHFT is used to shift the SELN
value by SHFT bits (positive means right-wards, values outside the range -15 ..
15 will result in a SOFT/INVALID alarm), before using the resulting bit-pattern
to control which links to activate. The default value is -1, so if SHFT is not
explicitly set bit 0 of SELN will be used to control whether LNK1 gets
activated.</dd>

</dl>

<p>The record also now posts monitors on the SELN field if it changes as a
result of record processing (i.e. when read through the SELL link).</p>

<h3>Deleted Java build rules</h3>

<p>Java has its own build systems now, so we've deleted the rules and associated
variables from Base, although they might get added to the Extensions build rules
for a while in case anyone still needs them.</p>

<h2 align="center">Changes made between 3.14.x and 3.15.0.1</h2>

<h3>Application clean rules</h3>

<p>The <tt>clean</tt> Makefile target has changed between a single-colon rule
and a double-colon rule more than once in the life of the EPICS build rules, and
it just changed back to a single-colon rule, but now we recommend that
applications that wish to provide a Makefile that is backwards compatible with
the 3.14 build rules use the construct shown below.  The 3.15 rules now support
a variable called <tt>CLEANS</tt> to which a Makefile can add a list of files to
be deleted when the user does a <tt>make clean</tt> like this:</p>

<blockquote><pre>CLEANS += &lt;list of files to be cleaned&gt;

ifndef BASE_3_15
clean::
	$(RM) $(CLEANS)
endif</pre></blockquote>

<p>The conditional rule provides compatibility for use with the 3.14 build
system.</p>

<h3>MSI included with Base</h3>

<p>An enhanced version of the Macro Substitution and Include program <q>msi</q>
has been included with Base. Both this new version of msi and the IOC's
<tt>dbLoadTemplates</tt> command now support setting global macros in
substitution files, and <tt>dbLoadTemplates</tt> can now take a list of global
macro settings as the second argument on its command line. The substitution file
syntax is documented in the Application Developers Guide.</p>

<h3>Cross-builds targeting win32-x86-mingw</h3>

<p>Some Linux distributions now package the MinGW cross-compiler which makes it
possible to cross-build the win32-x86-mingw target from a linux-x86 host. Build
configuration files for this combination are now included; adjust the settings
in configure/os/CONFIG_SITE.linux-x86.win32-x86-mingw and add win32-x86-mingw to
the CROSS_COMPILER_TARGET_ARCHS variable in configure/CONFIG_SITE or in
configure/os/CONFIG_SITE.linux-x86.Common.</p>

<h3>Architecture win32-x86-cygwin Removed</h3>

<p>The ability to compile non-cygwin binaries using the Cygwin build tools is no
longer supported by current versions of Cygwin, so this architecture has been
removed. Use the MinWG tools and the win32-x86-mingw architecture instead.</p>

<h3>RTEMS and VxWorks Test Harnesses</h3>

<p>The original libCom test harness has been renamed <tt>libComTestHarness</tt>,
and two additional test harnesses have been created <tt>dbTestHarness</tt> and
<tt>filterTestHarness</tt> which are all built for RTEMS and vxWorks targets.
The new ones include tests in src/ioc/db/test and src/std/filters/test.</p>

<p>Running the new tests requires additional .db and .dbd files to be loaded at
runtime, which can be found in the relevant source directory or its O.Common
subdirectory. If the target can access the Base source tree directly it may be
simplest to cd to the relevant source directory before running the test. If not,
the files needed are listed in the generated 'testspec' file found in the
associated build (O.<i>arch</i>) directory.</p>

<p>For RTEMS users the current directory is determined in a BSP specific way.
See rtems_init.c and setBootConfigFromNVRAM.c in src/libCom/RTEMS.</p>

<h3>New API to hook into thread creation</h3>

<p>A hook API has been added allowing user-supplied functions to be called
whenever a thread starts. The calls are made from the thread's context,
and can be used to control additional thread properties not handled inside
EPICS base, e.g. setting the scheduling policy or CPU affinity (on SMP
systems).</p>

<p>The API also supports a mapping operation, calling a user-supplied function
for every thread that is currently running.</p>

<h3>New scan rate units</h3>

<p>Scan rates defined in the menuScan.dbd file may now be specified in seconds,
minutes, hours or Hertz, and plural time units will also be accepted (seconds
are used if no unit is mentioned in the choice string). At <tt>iocInit</tt> each
scan rate is compared with the OS's clock tick and a warning printed if the
rate is too fast or likely to be more than 10% different to the requested rate.
For example the rates given below are all valid, although non-standard (the
default menuScan choices that come with Base have not been changed):</p>

<blockquote>
<pre>menu(menuScan) {
    choice(menuScanPassive,     "Passive")
    choice(menuScanEvent,       "Event")
    choice(menuScanI_O_Intr,    "I/O Intr")
    choice(menuScan1_hour,      "1 hour")
    choice(menuScan0_5_hours, "0.5 hours")
    choice(menuScan15_minutes, "15 minutes")
    choice(menuScan5_minutes,   "5 minutes")
    choice(menuScan1_minute,    "1 minute")
    choice(menuScan10_seconds, "10 seconds")
    choice(menuScan5_seconds,   "5 seconds")
    choice(menuScan2_seconds,   "2 seconds")
    choice(menuScan1_second,    "1 second")
    choice(menuScan2_Hertz,     "2 Hertz")
    choice(menuScan5_Hertz,     "5 Hertz")
    choice(menuScan10_Hertz,   "10 Hz")
}</pre></blockquote>

<h3>Alarm filtering added to input record types</h3>

<p>The record types ai, calc, longin and mbbi have a new alarm filter added to
them. This provides a low-pass filter that can be used to delay the reporting of
alarms caused by the input level passing the HIGH, HIHI, LOW or LOLO values. The
filter is controlled with a new AFTC field that sets the filter's time constant.
The default value for this field is zero, which keeps the record's original
alarm behaviour.</p>

<p>The record must be scanned often enough for the filtering action to work
effectively and the alarm severity can only change when the record is processed,
but that processing does not have to be regular; the filter uses the time since
the record last processed in its calculation. Setting AFTC to a positive number
of seconds will delay the record going into or out of a minor alarm severity or
from minor to major severity until the input signal has been in that range for
that number of seconds.</p>

<h3>Post events on Waveform record's NORD field</h3>

<p>When the record type or device support modify the NORD field of a waveform
record, the record support code now posts DBE_VALUE and DBE_LOG events for that
field, signalling the array length change to any client monitoring the NORD
field.</p>

<h3>Attributes of Non-VAL Fields</h3>

<p>Non-VAL fields now report meaningful information for precision, units,
graphic limits, control limits, and alarm limits instead of simply using
PREC, EGU, HOPR, LOPR, DRVL, DRVH, HIHI, HIGH, LOW, and LOLO. All delay
fields have a default precision of 2 digits, units "s" and control limits
of 0 to 100,000 seconds (these precision and limit values can be changed
for each record type as a whole at runtime by updating a registered global
variable). Input fields like A-L of the calc record read their metadata
from the corresponding INPn link if possible.</p>
<h4>epicsStdioRedirect.h merged into epicsStdio.h</h4>

<p>The definitions from the header file epicsStdioRedirect.h have been moved
into epicsStdio.h so all calls to printf(), puts() and putchar() in files that
include that OSI header will now be subject to stdout redirection.  In past
releases (3.14.7 and later) it was necessary to request the redirection support
by including the epicsStdioRedirect.h header file.  The header file is still
provided, but now it just includes epicsStdio.h.</p>

<h4>Named Soft Events</h4>

<p>Soft events can now be given meaningful names instead of just using the
numbers 1-255. The EVNT field is now a DBF_STRING. The <tt>post_event()</tt> API
is now deprecated but still works. It should be replaced by code that in advance
looks up the <tt>EVNTPVT</tt> event handle associated with the named event by
calling <tt>eventNameToHandle(char *)</tt>, and when that event occurs passes
that handle to the new <tt>postEvent(EVNTPVT)</tt> routine (which may be called
from interrupt level). A new iocsh command <tt>postEvent <i>name</i></tt> will
trigger a named event from the command-line or a startup script (on vxWorks the
expression <tt>postEvent(eventNameToHandle("<i>name</i>"))</tt> must be used
instead though).</p>

<h4>Parallel Builds</h4>

<p>
As EPICS sites get computers with more CPUs they report additional bugs in our
parallel build rules. Various issues have been fixed by separating out the build
rules that generate dependency (.d) files, ensuring that they are constructed at
the appropriate time in the build.</p>

<p>
These rule changes can cause additional warning messages to appear when building
support modules. Where an application provides its own Makefile rules it may now
have to add rules to construct an associated dependency file. In many cases
though the change needed is just to replace a dependency for a
<tt>target$(OBJ)</tt> with the <tt>target$(DEP)</tt> so this</p>

<pre>
    myLib$(OBJ): myLib_lex.c</pre>

<p>
becomes</p>

<pre>
    myLib$(DEP): myLib_lex.c</pre>

<p>
To debug build issues assocated with dependency files, use the command <tt>make
--debug=m</tt> which tells GNUmake to display information about what it is doing
during the first pass when it updates its makefiles.</p>

<h3>
Removed tsDefs.h</h3>

<p>
The deprecated tsDefs API was provided for 3.13 compatibility only, and has now
been removed.  Convert any remaining code that used it to call the epicsTime API
instead.</p>

<h3>
Changes to epicsVersion.h</h3>

<p>
The two macros <tt>EPICS_UPDATE_LEVEL</tt> and <tt>EPICS_CVS_SNAPSHOT</tt> have
been deleted from the epicsVersion.h file; they were deprecated in R3.14 and can
be replaced with <tt>EPICS_PATCH_LEVEL</tt> and <tt>EPICS_DEV_SNAPSHOT</tt>
respectively.</p>

<p>
A new pair of macros has been added to make version number comparisons easier.
Code that will not work with a version of Base before 3.15.0 can now be
written like this to prevent it from compiling:</p>

<pre style="margin: 0 2em;">
#if defined(VERSION_INT) &amp;&amp; EPICS_VERSION_INT &lt; VERSION_INT(3,15,0,0)
#  error EPICS Base R3.15.0 or later is required
#endif
</pre>

<h3>
Added support for iocLogPrefix</h3>

<p>
Added a <code>iocLogPrefix</code> command to <code>iocsh</code>. This adds a
prefix to all messages from this IOC (or other log client) as they get sent to the
iocLogServer. This lets sites use the "fac=&lt;<i>facility</i>&gt;" syntax for
displaying the facility, process name etc. in log viewers like the
<code>cmlogviewer</code>.</p>

<h3>
Reworked the epicsEvent C &amp; C++ APIs</h3>

<ul>
  <li>Renamed the enum epicsEventWaitStatus to epicsEventStatus</li>
  <li>Defined epicsEventWaitStatus as a macro for epicsEventStatus</li>
  <li>Renamed epicsEventWaitOk to epicsEventOk</li>
  <li>Renamed epicsEventWaitError to epicsEventError</li>
  <li>Defined epicsEventWaitOK and epicsEventWaitError as macros</li>
  <li>Added epicsEventTrigger(id) which triggers an event and returns OK or an
    error status if the underlying OS primitives report an error</li>
  <li>Added epicsEventMustTrigger(id) which halts on error</li>
  <li>Defined epicsEventSignal(id) as a macro for epicsEventMustTrigger(id)</li>
  <li>Added a new C++ method epicsEvent::trigger() which throws an
    epicsEvent::invalidSemaphore in the event of an error</li>
  <li>epicsEvent::signal() makes an inline call to epicsEvent::trigger()</li>
  <li>epicsEventWait() and epicsEventWaitWithTimeout() now return an error
    status if the underlying OS primitives report an error</li>
  <li>All the epicsEventMust...() routines are now implemented in the common
    libCom/osi/epicsEvent.cpp source file, and call cantProceed() instead of
    mis-using assert()</li>
  <li>Implemented epicsEventShow() on Posix</li>
  <li>Win32: Removed all epicsShareAPI decorations</li>
</ul>

<h3>
Enabled histogram record type</h3>

<p>
The histogram record was not included in the base.dbd file in any 3.14 release,
but has now been added along with its associated soft device support. The build
system now generates the list of all the record.dbd files in base automatically
in src/std/rec/Makefile.</p>

<h3>
Reorganization of src/</h3>

<p>Reorganization of subdirectories of src/ to better represent the relation
between different parts as described in the following table.</p>

<p>This change also allows the number of libraries built to be reduced to:
libCap5.so,  libca.so,   libdbCore.so,    libdbStaticHost.so,
libCom.so,   libcas.so,  libdbRecStd.so, and  libgdd.so</p>

<table border="1"><tbody>
<tr>
 <th>Component</th>
 <th>Dependency</th>
 <th>Library name</th>
 <th>Description</th>
</tr>
<tr>
 <td>src/tools</td>
 <td></td>
 <td></td>
 <td>Build system scripts</td>
</tr>
<tr>
 <td>src/libCom</td>
 <td>src/tools</td>
 <td>Com</td>
 <td>Utility routines and OS-independant API</td>
</tr>
<tr>
 <td>src/template</td>
 <td>src/tools</td>
 <td></td>
 <td>User application templates (e.g. makeBaseApp)</td>
</tr>
<tr>
 <td>src/ca/client</td>
 <td>src/libCom</td>
 <td>ca</td>
 <td>Channel Access client</td>
</tr>
<tr>
 <td>src/ca/legacy/gdd</td>
 <td>src/ca/client</td>
 <td>gdd</td>
 <td>Generic data layer for PCAS</td>
</tr>
<tr>
 <td>src/ca/legacy/pcas</td>
 <td>src/ca/legacy/gdd</td>
 <td>cas</td>
 <td>Portable Channel Access Server</td>
</tr>
<tr>
 <td>src/ioc</td>
 <td>src/ca</td>
 <td>dbCore</td>
 <td>Core database processing functions</td>
</tr>
<tr>
 <td>src/std</td>
 <td>src/ioc</td>
 <td>dbRecStd</td>
 <td>Standard records, soft device support and the softIoc </td>
</tr>
</tbody></table>

<p>
In order to better reflect these relations the following
directories and files were moved as described:</p>

<table border="1"><tbody>
<tr>
  <th colspan="2">Relocations</th>
</tr>
<tr>
  <th>Previous</th><th>New</th>
</tr>
<tr>
  <th colspan="2">libCom</th>
</tr>
<tr>
  <td>src/RTEMS</td>
  <td>src/libCom/RTEMS</td>
</tr>
<tr>
  <td>src/toolsComm/flex</td>
  <td>src/libCom/flex</td>
</tr>
<tr>
  <td>src/toolsComm/antelope</td>
  <td>src/libCom/yacc</td>
</tr>
<tr>
  <td align="right">src/dbStatic/alarm.h<br>.../alarmString.h</td>
  <td>src/libCom/misc/</td>
</tr>
<tr>
  <th colspan="2">IOC Core Components</th>
</tr>
<tr>
  <td>src/bpt</td>
  <td>src/ioc/bpt</td>
</tr>
<tr>
  <td>src/db</td>
  <td>src/ioc/db</td>
</tr>
<tr>
  <td>src/dbStatic</td>
  <td>src/ioc/dbStatic</td>
</tr>
<tr>
  <td>src/dbtools</td>
  <td>src/ioc/dbtemplate</td>
</tr>
<tr>
  <td>src/misc</td>
  <td>src/ioc/misc</td>
</tr>
<tr>
  <td>src/registry</td>
  <td>src/ioc/registry</td>
</tr>
<tr>
  <td>src/rsrv</td>
  <td>src/ioc/rsrv <a href="#rsrv">1</a></td>
</tr>
<tr>
  <th colspan="2">Standard Record Definitions</th>
</tr>
<tr>
  <td>src/dev/softDev</td>
  <td>src/std/dev</td>
</tr>
<tr>
  <td>src/rec</td>
  <td>src/std/rec</td>
</tr>
<tr>
  <td>src/softIoc</td>
  <td>src/std/softIoc</td>
</tr>
<tr>
  <th colspan="2">Channel Access</th>
</tr>
<tr>
  <td>src/ca</td>
  <td>src/ca/client</td>
</tr>
<tr>
  <td>src/catools</td>
  <td>src/ca/client/tools</td>
</tr>
<tr>
  <td>src/cap5</td>
  <td>src/ca/client/perl</td>
</tr>
<tr>
  <td>src/gdd</td>
  <td>src/ca/legacy/gdd</td>
</tr>
<tr>
  <td>src/cas</td>
  <td>src/ca/legacy/pcas</td>
</tr>
<tr>
  <td>src/excas</td>
  <td>src/ca/legacy/pcas/ex</td>
</tr>
<tr>
  <th colspan="2">User Templates</th>
</tr>
<tr>
  <td>src/makeBaseApp</td>
  <td>src/template/base</td>
</tr>
<tr>
  <td>src/makeBaseExt</td>
  <td>src/template/ext</td>
</tr>
<tr>
  <th colspan="2">Dispersed</th>
</tr>
<tr>
  <td rowspan="3">src/util <a href="#util">2</a></td>
  <td>src/ca/client</td>
</tr>
<tr>
  <td>src/ca/client/test</td>
</tr>
<tr>
  <td>src/libCom/log</td>
</tr>
<tr>
  <td rowspan="2">src/as <a href="#as">3</a></td>
  <td>src/libCom/as</td>
</tr>
<tr>
  <td>src/ioc/as</td>
</tr>
</tbody></table>

<p><a name="rsrv">1</a>
RSRV is built as part of dbCore due to its tight (bidirectional) coupling
with the other database code.</p>

<p><a name="util">2</a>
The contents for src/util/ moved to three locations.  The caRepeater init script
was moved to src/ca/client/.  ca_test is now in src/ca/client/test/.
The iocLogServer was moved into the same directory (src/libCom/log) as
the log client code.</p>

<p><a name="as">3</a>
The Access Security code has been divided, with the parts not related to the
database (lexer/parser and trap registration) becoming part of libCom.
The remaining components are included in the dbCore library</p>

<h3>
Moved src/RTEMS/base directory</h3>

<p>
These files are now found under src/RTEMS.</p>

<h3>
Removed 3.13 compatibility</h3>

<p>
Removed the 3.13 &lt;top&gt;/config directory and build compatibility rules and
variables, and various conversion documents.</p>

</body>
</html><|MERGE_RESOLUTION|>--- conflicted
+++ resolved
@@ -3,7 +3,6 @@
 <html>
 <head>
   <meta http-equiv="content-type" content="text/html; charset=iso-8859-1">
-<<<<<<< HEAD
   <title>EPICS Base R3.15.6 Release Notes</title>
 </head>
 
@@ -42,16 +41,6 @@
 <h2 align="center">Changes from the 3.14 branch since 3.15.5</h2>
 
 <!-- Insert inherited items immediately below here ... -->
-=======
-  <title>EPICS Base R3.14.12.8 Release Notes</title>
-</head>
-
-<body lang="en">
-<h1 align="center">EPICS Base Release 3.14.12.8</h1>
-
-<h2 align="center">Changes between 3.14.12.7 and 3.14.12.8</h2>
-
-<!-- Insert new items immediately below here ... -->
 
 <h3>Fixes for Launchpad bugs</h3>
 
@@ -77,11 +66,6 @@
 
 <p>Removed the settings for 2017; fixed the hour of the change for MET.</p>
 
-<h3>Back-port podToHtml.pl and Rules from Base-3.15</h3>
-
-<p>This script permits Base to be built with Perl installations that do not
-provide the podchecker and pod2html scripts (e.g. Fedora 27).</p>
-
 <h3>Fixed camonitor server side relative timestamps bug</h3>
 
 <p>Initialize the first time-stamp from the first monitor, not the client-side
@@ -94,9 +78,6 @@
 
 <p>We now give the <tt>-FC</tt> option to tell the compiler to print absolute
 paths for source files in diagnostic messages.</p>
-
-<h2 align="center">Changes between 3.14.12.6 and 3.14.12.7</h2>
->>>>>>> 67844bac
 
 <h3>Extend maximum Posix epicsEventWaitWithTimeout() delay</h3>
 

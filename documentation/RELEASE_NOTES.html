<!DOCTYPE html PUBLIC "-//W3C//DTD HTML 4.01 Transitional//EN"
    "http://www.w3.org/TR/html4/loose.dtd">
<html>
<head>
  <meta http-equiv="content-type" content="text/html; charset=iso-8859-1">
  <title>EPICS Base R3.16.0 Release Notes</title>
</head>

<body lang="en">
<h1 align="center">EPICS Base Release 3.16.0</h1>

<p style="color:red">This version of EPICS Base has not been released yet.</p>

<h2 align="center">Changes between 3.15.x and 3.16.0</h2>
<!-- Insert new items immediately below this template ...

<h3>Title...</h3>

<p>Description</p>

-->

<<<<<<< HEAD
<h3>Refactoring of epicsReadline</h3>

<p>The epicsReadline code has been reorganized to allow the commandline history
editor to be disabled at runtime. The EPICS_COMMANDLINE_LIBRARY build setting
still selects the preferred editor, but the new <tt>IOCSH_HISTEDIT_DISABLE</tt>
environment variable can be set at runtime to disable history editing and make
the IOC or other program use the basic editor instead. This is useful when
starting and controlling an IOC from another program through its stdin and
stdout streams since history editors often insert invisible escape codes into
the stdout stream, making it hard to parse.</p>
=======
<h3>epicsTime API return status</h3>

<p>The epicsTime routines that used to return epicsTimeERROR now return a specific
S_time_ status value, allowing the caller to discover the reason for any failure.
The identifier <tt>epicsTimeERROR</tt> is no longer defined, so any references to
it in source code will no longer compile. The identifier epicsTimeOK still exists
and has the value 0 as before, so most code that uses these APIs can be changed in
a way that is backwards-compatible with the previous return status.</p>

<p>Time providers that have to return a status value and still need to be built
with earlier versions of Base can define the necessary status symbols like this:</p>

<blockquote><pre>
#include "epicsTime.h"

#ifndef M_time
/* S_time_... status values were not provided before Base 3.16 */
#define S_time_unsynchronized epicsTimeERROR
#define S_time_...whatever... epicsTimeERROR
#endif
</pre></blockquote>
>>>>>>> 53d01f6f

<h3>Callback subsystem API</h3>

<p>Added a new macro <tt>callbackGetPriority(prio, callback)</tt> to the
callback.h header and removed the need for dbScan.c to reach into the internals
of its CALLBACK objects.</p>

</body>
</html><|MERGE_RESOLUTION|>--- conflicted
+++ resolved
@@ -20,18 +20,6 @@
 
 -->
 
-<<<<<<< HEAD
-<h3>Refactoring of epicsReadline</h3>
-
-<p>The epicsReadline code has been reorganized to allow the commandline history
-editor to be disabled at runtime. The EPICS_COMMANDLINE_LIBRARY build setting
-still selects the preferred editor, but the new <tt>IOCSH_HISTEDIT_DISABLE</tt>
-environment variable can be set at runtime to disable history editing and make
-the IOC or other program use the basic editor instead. This is useful when
-starting and controlling an IOC from another program through its stdin and
-stdout streams since history editors often insert invisible escape codes into
-the stdout stream, making it hard to parse.</p>
-=======
 <h3>epicsTime API return status</h3>
 
 <p>The epicsTime routines that used to return epicsTimeERROR now return a specific
@@ -53,7 +41,17 @@
 #define S_time_...whatever... epicsTimeERROR
 #endif
 </pre></blockquote>
->>>>>>> 53d01f6f
+
+<h3>Refactoring of epicsReadline</h3>
+
+<p>The epicsReadline code has been reorganized to allow the commandline history
+editor to be disabled at runtime. The EPICS_COMMANDLINE_LIBRARY build setting
+still selects the preferred editor, but the new <tt>IOCSH_HISTEDIT_DISABLE</tt>
+environment variable can be set at runtime to disable history editing and make
+the IOC or other program use the basic editor instead. This is useful when
+starting and controlling an IOC from another program through its stdin and
+stdout streams since history editors often insert invisible escape codes into
+the stdout stream, making it hard to parse.</p>
 
 <h3>Callback subsystem API</h3>
 

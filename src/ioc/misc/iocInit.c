--- conflicted
+++ resolved
@@ -87,7 +87,6 @@
 static void initialProcess(void);
 static void exitDatabase(void *dummy);
 
-<<<<<<< HEAD
 /*
  * Iterate through all record instances (but not aliases),
  * calling a function for each one.
@@ -95,10 +94,9 @@
 typedef void (*recIterFunc)(dbRecordType *rtyp, dbCommon *prec, void *user);
 
 static void iterateRecords(recIterFunc func, void *user);
-=======
+
 int dbThreadRealtimeLock = 1;
 epicsExportAddress(int, dbThreadRealtimeLock);
->>>>>>> 76c422c5
 
 /*
  *  Initialize EPICS on the IOC.

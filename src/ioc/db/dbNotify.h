--- conflicted
+++ resolved
@@ -3,8 +3,7 @@
 *     National Laboratory.
 * Copyright (c) 2002 The Regents of the University of California, as
 *     Operator of Los Alamos National Laboratory.
-* EPICS BASE Versions 3.13.7
-* and higher are distributed subject to a Software License Agreement found
+* EPICS BASE is distributed subject to a Software License Agreement found
 * in file LICENSE that is included with this distribution.
 \*************************************************************************/
 /* dbNotify.h	*/
@@ -18,88 +17,57 @@
 #include "callback.h"
 
 #ifdef __cplusplus
-<<<<<<< HEAD
-=======
-	/* for brain dead C++ compilers */
-	struct dbCommon;
-	struct processNotify;
->>>>>>> 51578959
     extern "C" {
 #endif
 
 struct dbCommon;
-struct putNotify;
+struct processNotify;
 
 typedef struct ellCheckNode{
     ELLNODE node;
     int     isOnList;
-}ellCheckNode;
+} ellCheckNode;
 
 typedef enum {
     processRequest,
     putProcessRequest,
     processGetRequest,
     putProcessGetRequest
-}notifyRequestType;
-
+} notifyRequestType;
 
 typedef enum {
     putDisabledType,
     putFieldType,
     putType
-}notifyPutType;
+} notifyPutType;
 
 typedef enum {
     getFieldType,
     getType     /* FIXME: Never used? */
-}notifyGetType;
+} notifyGetType;
 
 typedef enum {
     notifyOK,
     notifyCanceled,
     notifyError,
     notifyPutDisabled
-}notifyStatus;
+} notifyStatus;
 
 typedef struct processNotify {
-        /* following fields are for private use by dbNotify implementation */
-        ellCheckNode    restartNode;
-<<<<<<< HEAD
-        /*The following members MUST be set by user*/
-        void            (*userCallback)(struct putNotify *);
-        struct dbChannel *chan;         /*dbChannel*/
-        void            *pbuffer;       /*address of data*/
-        long            nRequest;       /*number of elements to be written*/
-        short           dbrType;        /*database request type*/
-        void            *usrPvt;        /*for private use of user*/
-        /*The following is status of request. Set by dbNotify */
-        putNotifyStatus status;
-        void            *pputNotifyPvt;  /*for private use of putNotify*/
-}putNotify;
-
-/* dbPutNotify and dbNotifyCancel are the routines called by user*/
-/* The user is normally channel access client or server               */
-epicsShareFunc void epicsShareAPI dbPutNotify(putNotify *pputNotify);
-epicsShareFunc void epicsShareAPI dbNotifyCancel(putNotify *pputNotify);
-
-/*dbPutNotifyMapType convenience function for old database access*/
-epicsShareFunc int epicsShareAPI dbPutNotifyMapType (putNotify *ppn, short oldtype);
-
-/* dbPutNotifyInit called by iocInit */
-epicsShareFunc void epicsShareAPI dbPutNotifyInit(void);
-=======
-        void            *pnotifyPvt;  /*for private use of dbNotify*/
-        /* The following fields are set by dbNotify. */
-        notifyStatus status;
-        int          wasProcessed; /* (0,1) => (no,yes) */
-        /*The following members are set by user*/
-        notifyRequestType requestType;
-        struct dbAddr   *paddr;         /*dbAddr set by dbNameToAddr*/
-        int         (*putCallback)(struct processNotify *,notifyPutType type);
-        void        (*getCallback)(struct processNotify *,notifyGetType type);
-        void        (*doneCallback)(struct processNotify *);
-        void        *usrPvt;        /*for private use of user*/
-}processNotify;
+    /* following fields are for private use by dbNotify implementation */
+    ellCheckNode    restartNode;
+    void            *pnotifyPvt;
+    /* The following fields are set by dbNotify. */
+    notifyStatus status;
+    int              wasProcessed; /* (0,1) => (no,yes) */
+    /*The following members are set by user*/
+    notifyRequestType requestType;
+    struct dbChannel *chan;         /*dbChannel*/
+    int              (*putCallback)(struct processNotify *,notifyPutType type);
+    void             (*getCallback)(struct processNotify *,notifyGetType type);
+    void             (*doneCallback)(struct processNotify *);
+    void             *usrPvt;        /*for private use of user*/
+} processNotify;
 
 
 /* dbProcessNotify and dbNotifyCancel are called by user*/
@@ -108,7 +76,6 @@
 
 /* dbProcessNotifyInit called by iocInit */
 epicsShareFunc void epicsShareAPI dbProcessNotifyInit(void);
->>>>>>> 51578959
 
 /*dbNotifyAdd called by dbScanPassive and dbScanLink*/
 epicsShareFunc void epicsShareAPI dbNotifyAdd(
@@ -127,19 +94,8 @@
 /* dbtpn is test routine for dbNotify putProcessRequest */
 epicsShareFunc long epicsShareAPI dbtpn(char *recordname,char *value);
 
-<<<<<<< HEAD
 /* dbNotifyDump is an INVASIVE debug utility. Don't use this needlessly*/
 epicsShareFunc int epicsShareAPI dbNotifyDump(void);
-
-/* This module provides code to handle put notify. If a put causes a record to
- * be processed, then a user supplied callback is called when that record
- * and all records processed because of that record complete processing.
- * For asynchronous records completion means completion of the asyn phase.
-=======
-
-/* dbNotifyDump is an INVASIVE debug utility. Dont use this needlessly*/
-epicsShareFunc int epicsShareAPI dbNotifyDump(void);
- 
 /* This module provides code to handle process notify.
  * client code semantics are:
@@ -147,7 +103,7 @@
  *    This structure can be used for multiple calls to dbProcessNotify.
  *    The client is responsible for setting the following fields :
  *    requestType - The type of request.
- *    paddr - This is typically set via a call to dbNameToAddr.
+ *    chan - This is typically set via a call to dbChannelCreate.
  *    putCallback - If requestType is putProcessRequest or putProcessGetRequest
  *    getCallback - If request is processGetRequest or putProcessGetRequest
  *    doneCallback - Must be set
@@ -169,7 +125,6 @@
  *    If a dbProcessNotify is active, dbNotifyCancel will not return until
  *    the dbNotifyRequest is actually canceled. The client must be prepared
  *    for a callback to be called while dbNotifyCancel is active.
->>>>>>> 51578959
  *
  * dbProcessNotify handles the semantics of record locking and deciding
  * if a process request is issued and also calls the client callbacks.
@@ -181,15 +136,7 @@
  *     b) The field is PROC.
  * 3) The requester has requested processGet and the record is passive.
  *
-<<<<<<< HEAD
- * After dbPutNotify is called it may not called for the same putNotify
- * until the putCallback is complete. The use can call dbNotifyCancel
- * to cancel the operation.
- *
- * The user callback is called when the operation is completed.
-=======
  * iocInit calls processNotifyInit.
->>>>>>> 51578959
  *
  * The other global routines (dbNotifyAdd and dbNotifyCompletion) are called by:
  *
@@ -216,4 +163,4 @@
 }
 #endif
 
-#endif /*INCdbNotifyh*/+#endif /*INCdbNotifyh*/

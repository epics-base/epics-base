# EPICS 7.0 Release Notes    {#releasenotes}

These release notes describe changes that have been made since the previous
release of this series of EPICS Base. **Note that changes which were merged up
from commits to the 3.15 branch are not described at the top of this file but
lower down, under the 3.15 release to which they were originally committed.**
Thus it is important to read more than just the first section to understand
everything that has changed in each release.

The PVA submodules each have their own individual sets of release notes which
should also be read to understand what has changed since earlier releases.

**This version of EPICS has not been released yet.**

## Changes made on the 7.0 branch since 7.0.6

<!-- Insert new items immediately below here ... -->

<<<<<<< HEAD

## EPICS Release 7.0.6

### Support for obsolete architectures removed

These target architectures have been removed:

+ darwin-ppc, darwin-ppcx86
+ linux-386, linux-486, linux-586, linux-686, linux-athlon (cross-build)
+ linux-cris, linux-cris_v10, linux-cris_v32 (cross-build)
+ RTEMS-at91rm9200ek, RTEMS-gen68360, RTEMS-mcp750, RTEMS-mvme167,
RTEMS-psim (cross-build)

### Experimental Support for RTEMS 5

The new major release of the RTEMS real-time OS contains many changes
including the ability to support SMP systems. This release of EPICS
can still be built with RTEMS 4.9.x or 4.10.x and should work just
the same as earlier releases, although due to code having moved around
we recommend thorough testing before this release is first used in
production systems.

This release of EPICS comes with support for several new RTEMS targets
running on RTEMS 5:

- RTEMS-beagleboneblack
- RTEMS-pc686
- RTEMS-qoriq_e500 (MVME2500)
- RTEMS-xilinx_zynq_a9_qemu
- RTEMS-xilinx_zynq_zedboard

The EPICS support for RTEMS 4 has always relied on RTEMS-specific
kernel APIs which cannot be used on an SMP system, so a new port was
created to use the Posix real-time APIs that are now recommended for
RTEMS 5. Note that a single installation of EPICS cannot build both
RTEMS 4 and RTEMS 5 targets, if you need to support targets running
on both versions you must use a separate installation, and be sure
to run `make distclean` if switching a single source tree from one
to the other (both header files and dependency files are different
between the two and must be cleaned out).

The configuration variable RTEMS_VERSION in the EPICS config file
`configure/os/CONFIG_SITE.Common.RTEMS` must be set to the full 3-
part version number for RTEMS 4 releases, e.g. `4.9.1`, `4.10.2`
but for RTEMS 5.1 and later it must only contain the major version
number e.g. `5`.

Some RTEMS BSPs can be built and may work with the newer libbsd
network stack which RTEMS is moving over to, but most of the MVME
boards (and the uC5282) still require the legacy network stack.

The dependency on bspExt has been removed, EPICS now provides its
own routine for VMEbus probing (or uses one built into the BSP).

Anyone using this release on RTEMS is advised to discuss problems
building or running it on either the tech-talk or core-talk email
lists so the core developers can help with and find out about any
problems with the old or new port.

Known Issues:
- MVME2100 and MVME2700 need changes to the RTEMS 5 BSP to build.
- VMEBus support is not yet available for the MVME2500 BSP.
- There are some known issues with floating point on MVME2500,
  probably related to its newer e500 FPU.
- Changed network driver for beatnik to work with libbsd.  Some
  issues with DHCP, but network stack usable.  Can load env from
  NVRAM.

### `epicsEnvShow` accepts a glob pattern

The optional argument to epicsEnvShow can now be a glob pattern.

### New function `epicsStrnGlobMatch()`

The function `epicsStrnGlobMatch(char* str, size_t len, char* pattern)`
works exactly the same as `epicsStrGlobMatch()` but takes an additional
length arguments which limits the number of characters of `str` to match.

### Automatic fallback to thread when unable to exec caRepeater

A process using libca which does not find an existing caRepeater process
will attempt to start one by running the caRepeater executable.
This is not always possible, usually when caRepeater is not in `$PATH`.
Now, instead of printing a warning, an internal caRepeater thread
will be started (as is done be RTEMS and vxWorks targets).

If this fallback occurs, the lifetime of the caRepeater thread
may be shorter than the lifetime of a separate caRepeater process
would have been.

It remains the recommended practice to explicitly start a caRepeater
instance.  Examples of both systemd (`caRepeater.service`) and sysv
(`S99caRepeater`) scripts may be found under `bin/`.

### Glob pattern allowed in `var` command

When used with one argument, the `var` command can be used with a glob pattern
for printing matching variables.

### Formalize/fix `FINAL_LOCATION`

The `FINAL_LOCATION` make variable has for some time been an undocumented
means of performing a staged build.  This is a build which "installs" to
a temporary location, which will later be moved to a final location.

This has now been added to `configure/CONFIG_SITE`.

Usage analogous to the autotools recipe

```sh
./configure --prefix=/usr/lib/epics
make install DESTDIR=/tmp/build
```

would be

```sh
make INSTALL_LOCATION=/tmp/build FINAL_LOCATION=/usr/lib/epics
```

`FINAL_LOCATION` is now correctly used in systemd and sysv init scripts
`caRepeater.service`, `S99caRepeater`, and `S99logServer`.

### IOCsh sets `${PWD}`

IOC shell will now ensure `${PWD}` is set on startup,
and updated by the `cd` iocsh function.

### Add Alarm Message and Time Tag Fields

Two new fields have been added to `dbCommon` so will be present in all
records: `AMSG` and `UTAG`.

#### `AMSG`

`AMSG` can hold an arbitrary 40-character string, providing additional
information about the alarm condition indicated in `STAT` and `SEVR`. With no
alarm it will hold an empty string. The new `recGblSetSevrMsg()` function can
be used in place of `recGblSetSevr()` to signal an alarm while providing a
message.

For example, a device support's `read_bi()` routine for a hypothetical
multi-channel ethernet attached device might flag a communication error
between the IOC and controller, or an error involving a certain channel like
this:

```c
static long read_bi(biRecord* prec) {
    ...
    if (!priv->connected) {
        recGblSetSevrMsg(prec, COMM_ALARM, INVALID_ALARM,
            "No controller connected");
        return S_dev_noDevice;
    }
    if (!priv->err) {
        recGblSetSevrMsg(prec, READ_ALARM, INVALID_ALARM,
            "Channel %u disconnexted", priv->chan);
        return S_dev_noDevice;
    }
    return status;
}
```

#### `UTAG`

`UTAG` holds an `epicsUInt64` value which is semantically part of the record's
timestamp (`TIME`). The value defaults to zero if not explicitly set. Device
support or an event time provider which supports this feature may write a tag
value directly to the `dbCommon::utag` field.

`TSEL` links will copy both `TIME` and `UTAG` between records if the link type
supports this (CA links do not).

A `utag` server side channel filter has been added which can be configured to
filter out monitor updates which don't pass the test `(UTAG & M) == V` where
`M` and `V` are client specified integers. For example running the command
`camonitor BPM0:X.{utag:{M:1,V:1}}` will only show updates for which
`(UTAG & 1) == 1` i.e. the least significant bit of the `UTAG` field is set.

This feature is intended for use by intelligent devices which can provide
contextual information along with a value/alarm/time.  For example, a beam
diagnostic device which is aware of whether a beam signal should be present
(eg. from a global timing system).

#### Link Support

Two new optional methods have been added to the Link Support Entry Table
(`struct lset`): `lset::getAlarmMsg()` and `lset::getTimeStampTag()`. See
comments in dbLink.h for details on implementing these.

Two new accessor functions have also been added which call these methods:
`dbGetAlarmMsg()` and `dbGetTimeStampTag()`.

#### Compatibility

User code wishing to call these interfaces while maintaining compatibility with older
versions of Base may add some of the following macro definitions, and ensure
that the variables referenced by output pointers are initialized.

```c
#ifndef HAS_ALARM_MESSAGE
#  define recGblSetSevrMsg(REC, STAT, SEVR, ...) recGblSetSevr(REC, STAT, SEVR)
#endif
#ifndef dbGetAlarmMsg
#  define dbGetAlarmMsg(LINK, STAT, SEVR, BUF, BUFLEN) dbGetAlarm(LINK, STAT, SEVR)
#endif
#ifndef dbGetTimeStampTag
#  define dbGetTimeStampTag(LINK, STAMP, TAG) dbGetTimeStamp(LINK, STAMP)
#endif
```


### Timeouts for Unit Test Programs

The unit test programs that are run by the `make runtests` or `make tapfiles`
commands get executed by a `.t` wrapper script which is normally generated by
the EPICS `makeTestfile.pl` program. Those generated wrapper scripts now
impose a time-limit on the test program they execute, and will kill it if it
runs for longer than 500 seconds (8 minutes 20) without exiting. That
time-limit can be changed for any such test by modifying the Makefile which
creates and runs the `.t` wrapper script.

Setting the environment variable `EPICS_UNITTEST_TIMEOUT` to the desired
number of seconds while the Makefile is generating the test script changes the
timeout in that script. For example:

```
  TESTSCRIPTS_HOST += hourLongTest.t
  hourLongTest.t: export EPICS_UNITTEST_TIMEOUT=3600
```

When selecting such a timeout remember that different Continuous Integration
systems such as GitHub Actions and Appveyor run on processors with different
speeds, so allow enough head-room for slower systems to complete the test.

Test programs written directly in Perl as a `.plt` script should implement a
similar timeout for themselves. The "netget" test in Base does this in a way
that works on Windows as well as Unix-like hosts.

-----

## EPICS Release 7.0.5

### Fix aai's Device Support Initialization

Krisztian Loki [reported](https://github.com/epics-base/epics-base/issues/97)
segfaults occurring when a Soft Channel aai record INP field was a DB link to
an array field of a compress record. This was caused by the aai record's
pass-0 device support initialization clashing with the semantics of the new
link support API.

The aai record
[has been modified](https://github.com/epics-base/epics-base/pull/114) to
allow the Soft Channel device support to request a pass-1 initialization
callback. See the Device Support section of the Array Analogue Input Record
Reference pages in this release for the API changes, which are fully backwards
compatible for existing aai device support.

### Prevent default DTYPs from changing

[Kay Kasemir reported](https://bugs.launchpad.net/epics-base/+bug/1908305) that
it is possible to change the Base record type's default DTYP if a `device()`
entry is seen before the `recordtype()` definition to which it refers. The
default DTYP is the first device loaded, which is normally the `Soft Channel`
support from Base. A warning was being displayed by dbdExpand when a `device()`
entry was see first, but that was easily missed.

The DBD file parser in dbdExpand.pl has now been modified to make this an error,
although the registerRecordDeviceDriver.pl script will still accept `device()`
entries without having their `recordtype()` loaded since this is necessary to
compile device supports as loadable modules.


### Priority inversion safe Posix mutexes

On Posix systems, epicsMutex now support priority inheritance if available.
The IOC needs to run with SCHED_FIFO engaged to use these.
Support for Posix implementations before POSIX.1-2001 (`_XOPEN_SOURCE < 500`,
glibc version &lt; 2.3.3) has been dropped.

The IOC shell's `epicsMutexShowAll` command prints "PI is enabled" if both
libc and kernel support is present.

### Fix for Periodic Scan threads hanging on Windows

Since 7.0.3.1 a Windows IOC could not run for more than 49.7 days; at that
time the periodic scan threads would stop processing. This issue should now
have been fixed and the Monotonic time functions on Windows should return
values which count at nanosecond resolution. However we have not waited 49.7
days to test the final software, so there is a small chance that it's still
broken.

This fixes [lauchpad bug #1896295](https://bugs.launchpad.net/bugs/1896295).

### Support for Apple M1 (arm64) Processors

Thanks to Jeong Han Lee this release comes with build support for Apple's new
M1 CPUs running macOS, using the target name `darwin-aarch64`.

It should also be possible to build universal binaries containing code for
both the Intel and arm64 processors under either target name: In the
appropriate `configure/os/CONFIG_SITE.Common.darwin-*` file add the other
architecture class name to the `ARCH_CLASS` variable (after a space).

### New String Comparison Routine `epicsStrSimilarity()`

The new `epicsStrSimilarity()` routine in epicsString.h uses a modified
Levenshtein distance to compare two strings, with a character case difference
being half the weight of a full substitution. The double return value falls in
the range 0.0 (identical) through 1.0 (no characters matching), or -1.0 for
error. This is used to provide a new "Did you mean ..." suggestion when a .db
file provides an invalid choice string for a `DBF_MENU` or `DBF_DEVICE` field.

### Build System: New `VALID_BUILDS` type "Command"

Target architectures that support command-line programs that run the `main()`
routine can now be marked as such in their `VALID_BUILDS` definition. This
enables a new set of Makefile target variables `PROD_CMD` (similar to
`PROD_HOST`), `LIBRARY_CMD` (like `LIBRARY_HOST`, etc.), `LOADABLE_LIBRARY_CMD`,
`OBJS_CMD`, `SCRIPTS_CMD`, `TARGETS_CMD`, `TESTLIBRARY_CMD`, `TESTSCRIPTS_CMD`
and `TESTPROD_CMD`. The CA client tools and programs such as `caRepeater` are now built for all such targets (previously they were built for all targets except where the OS was VxWorks, RTEMS and iOS).

If you have created your own site-specific target architectures you may need to
update the `VALID_BUILDS` variable if it gets set in your locally added
`configure/os/CONFIG.Common.<arch>` files. This is usually only needed for
cross-compiled targets though since `CONFIG.Common.UnixCommon` sets it.

The other `VALID_BUILDS` types are "Host" for target architectures that can
compile and run their own programs (`PROD_HOST` etc.), and "Ioc" for targets
that can run IOCs (`PROD_IOC` etc.).

### Support for JSON5

The YAJL parser and generator routines in libcom and in the IOC's dbStatic
parser now support the JSON5 standard. This adds various features to JSON
without altering the API for the code other than adding a new option to the
YAJL parser which can be used to disable JSON5 support if desired. The new
features include:

- The ability to handle numeric values `Infinity`, `-Infinity` and `NaN`.
- String values and map keys may be enclosed in single quotes `'`, inside which
  the double-quote character `"` doesn't have to be escaped with a back-slash
  `\`, although a single-quote character `'` (or apostrophy) must be escaped
  inside a single-quoted string.
- Numbers may start with a plus sign, `+`.
- Integers may be expressed in hexadecimal with a leading `0x` or `0X`.
- Floating-point numbers may start or end with their decimal point `.`
  (after the sign or before the exponent respectively if present).
- Map keys that match the regex `[A-Za-z_][A-Za-z_0-9]*` don't have to be
  enclosed in quotes at all. The dbStatic parser adds `.+-` to the characters
  allowed but will add quotes around such keys before passing them to YAJL.
- Arrays and maps allow a comma before the closing bracket/brace character.
- The YAJL parser will elide a backslash followed by a newline characters from
  a string value. The dbStatic parser doesn't allow that however.

Code that must also compile against the older API can use the new C macro
`HAS_JSON5` to detect the new version. This macro is defined on including
either the `yajl_parse.h` or `yajl_gen.h` headers, which also provide the
new configuration options to turn on JSON5 support.

All APIs in the IOC that previously accepted JSON will now accept JSON5.
This includes JSON field modifiers (channel filters), JSON link addresses,
constant input link array values and database info-tag values. JSON values
that get parsed by the dbLoadRecords() routine are still more liberal than
the other uses as the ability to use unquoted strings that was called
"relaxed JSON" is still supported, whereas the JSON5 standard and the YAJL
parser only allow unquoted strings to be used for keys in a JSON map.

This also fixes [lauchpad bug #1714455](https://bugs.launchpad.net/bugs/1714455).


### Character Escape Changes

- The libCom routines `epicsStrnRawFromEscaped()` and `dbTranslateEscape()`
  declared in epicsString.h no longer accept octal escaped characters such as
  `\123` or `\41`.
- The routine `epicsStrnEscapedFromRaw()` now generates hex
  excaped characters for unprintable characters such as `\x1f`.
- Hex escape character sequences `\xXX` must now contain exactly 2 hex digits.
- An escape sequence `\0` now generates a zero byte in the raw string, but the
  other digits `1-9` should not appear after a back-slash.

These changes are to more closely follow the JSON5 standard, which doesn't
support octal character escapes or the `\a` (Bel, `\x07`) escape sequence.

### Filters in database input links

Input database links can now use channel filters, it is not necessary to
make them CA links for the filters to work.

### ai Soft Channel support

The Soft Channel device support for ai records now returns failure when
fetching the INP link fails.

### Support for zero-length arrays

Several modifications have been made to properly support zero-length
array values inside the IOC and over Channel Access. Some of these changes
may affect external code that interfaces with the IOC, either directly or
over the CA client API so we recommend thorough testing of any external
code that handles array fields when upgrading to this release.

Since these changes affect the Channel Access client-side API they will
require rebuilding any CA Gateways against this version or Base to
properly handle zero-length arrays. The `caget`, `caput` and `camonitor`
client programs are known to work with empty arrays as long as they were
built with this or a later version of EPICS.

#### Change to the db_access.h `dbr_size_n(TYPE, COUNT)` macro

When called with COUNT=0 this macro no longer returns the number of bytes
required for a scalar (1 element) but for an empty array (0 elements).
Make sure code that uses this doesn't call it with COUNT=0 when it really
means COUNT=1.

Note that the db_access.h header file is included by cadef.h so the change
can impact Channel Access client programs that use this macro.

#### Channel Access support for zero-length arrays

The `ca_array_put()` and `ca_array_put_callback()` routines now accept an
element count of zero, and will write a zero-length array to the PV if
possible. No error will be raised if the target is a scalar field though,
and the field's value will not be changed.

The `ca_array_get_callback()` and `ca_create_subscription()` routines
still accept a count of zero to mean fetch as many elements as the PV
currently holds.

Client programs should be prepared for the `count` fields of any
`struct event_handler_args` or `struct exception_handler_args` passed to
their callback routines to be zero.

#### Array records

The soft device support for the array records aai, waveform, and subArray
as well as the aSub record type now correctly report reading 0 elements
when getting an empty array from an input link.

#### Array support for dbpf

The dbpf command now accepts array values, including empty arrays, when
provided as a JSON string. This must be enclosed in quotes so the iocsh
argument parser sees the JSON as a single argument:

```
epics> dbpf wf10:i32 '[1, 2, 3, 4, 5]'
DBF_LONG[5]:        1 = 0x1   2 = 0x2   3 = 0x3   4 = 0x4   5 = 0x5
```

#### Reading empty arrays as scalar values

Record links that get a scalar value from an array that is currently
empty will cause the record that has the link field to be set to an
`INVALID/LINK` alarm status.
The record code must call `dbGetLink()` with `pnRequest=NULL` for it to
be recognized as a request for a scalar value though.

This changes the semantics of passing `pnRequest=NULL` to `dbGetLink()`,
which now behaves differently than passing it a pointer to a long integer
containing the value 1, which was previously equivalent.
The latter can successfully fetch a zero-element array without triggering
a LINK alarm.

#### Writing empty arrays to scalar fields

Record links that put a zero-element array into a scalar field will now set
the target record to `INVALID/LINK` alarm without changing the field's value.
Previously the field was set to 0 in this case (with no alarm).
The target field must be marked as `special(SPC_DBADDR)` to be recognized
as an array field, and its record support must define a `put_array_info()`
routine.

### Timestamp before processing output links

The record processing code for records with output links has been modified to
update the timestamp via recGblGetTimeStamp() _before_ processing the output
links.  This ensures that other records which get processed via an output link
can use TSEL links to fetch the timestamp corresponding to the data processed
by the output link.

This change could result in a slightly earlier timestamp for records whose
output link is handled by a device driver, but only if the device driver does
not handle its own timestamping via TSE -2 and instead uses TSE 0 or TSE -1 to
get current time or best time, and the time spent in the device driver is
greater than your timestamp provider resolution.  For these situations it is
recommended to set TSE to -2 and set the timestamp in the driver code.

### Add registerAllRecordDeviceDrivers()

A new iocsh command `registerAllRecordDeviceDrivers` is provided and also
defined as a function in iocshRegisterCommon.h. This uses dynamic symbol
lookup with `epicsFindSymbol()` to perform the same function as a generated
`*_registerRecordDeviceDriver()` function. This allows for an alternative
approach to dynamic loading of support modules without code generation.

This feature is not intended for use by IOCs constructed using the standard
EPICS application build process and booted from a startup script in an iocBoot
subdirectory, although it might work in some of those cases &mdash; the
generated registerRecordDeviceDriver.cpp file is normally required to link
everything referred to in the DBD file into the IOC's executable. It also
won't work with some static build configurations, or if the symbol table has
been stripped from the executable.

### Using a `{const:"string"}` to initialize an array of `DBF_CHAR`

It is now possible to use a JSON Const link with a string value to initialize
an aai or waveform record that has `FTVL` set to `CHAR` through the INP link.
The string length is not limited to 40 characters. This should also work for
aSub record inputs similarly configured as long strings.

```
  record(waveform, "wf") {
    field(NELM, 100)
    field(FTVL, CHAR)
    field(INP, {const:"This is a waveform and more than 40 characters"})
  }
```

### RELEASE files may use `undefine`

GNUmake added the directive `undefine` in version 3.82 to allow variables to
be undefined. Support for this has been added to the EPICS Release file parser,
so `undefine` can now be used in configure/RELEASE files to unset variables.

-----

## EPICS Release 7.0.4.1

### ARM Architecture Changes

Build configuration files for a new cross-build architecture `linux-aarch64`
have been added, and the targets `linux-arm_el` and `linux-arm_eb` removed.
The 64-bit ARM architecture target doesn't have build files for self-hosting
yet but they should be relatively easy to add, contributions welcome!

### Bug fixes

The following bugs/issues have fixes included in this release:

- [lp: 1884339](https://bugs.launchpad.net/epics-base/+bug/1884339),
  Inaccessible CA servers on Windows
- [github: 83](https://github.com/epics-base/epics-base/issues/83)
  osdTimeGetCurrent doesn't work for subprocess on macOS
- Recent Cygwin build problem with a missing `TCP_NODELAY` declaration.

### Perl CA Bindings under Conda

Builds of the Perl CA bindings weren't working properly when the Perl
installation was from Conda. This release also fixed the capr.pl script
to handle the INT64 data types, and to be able to properly handle missing
fields, as happens if the IOC is running an older EPICS version for example.

### epicsMessageQueue implementation on RTEMS

The implementation of the `epicsMessageQueue` used on RTEMS has switched from
the native RTEMS-specific one to the EPICS generic version, avoiding a bug
in the RTEMS Kernel message queue code.

### Record Name Validation

Historically, there have been very few restrictions on which characters
may be present in record and alias names.  Base 3.14.12.3 added a warning
for names containing space, single or double quote, period/dot, or
dollar sign.

```
Bad character ' ' in record name "bad practice"
```

7.0.4.1 Turns this warning into an error, and adds a new warning
if a record name begins with a minus, plus, left square bracket,
or left curly bracket.

-----

## EPICS Release 7.0.4

### Bug fixes

The following launchpad bugs have fixes included in this release:

- [lp: 1812084](https://bugs.launchpad.net/bugs/1812084), Build failure on
  RTEMS 4.10.2
- [lp: 1829919](https://bugs.launchpad.net/bugs/1829919), IOC segfaults when
  calling dbLoadRecords after iocInit
- [lp: 1838792](https://bugs.launchpad.net/bugs/1838792), epicsCalc bit-wise
  operators on aarch64
- [lp: 1853148](https://bugs.launchpad.net/bugs/1853148), mingw compiler
  problem with printf/scanf formats
- [lp: 1852653](https://bugs.launchpad.net/bugs/1852653), USE_TYPED_DSET
  incompatible with C++
- [lp: 1862328](https://bugs.launchpad.net/bugs/1862328), Race condition on
  IOC start leaves rsrv unresponsive
- [lp: 1866651](https://bugs.launchpad.net/bugs/1866651), thread joinable race
- [lp: 1868486](https://bugs.launchpad.net/bugs/1868486), epicsMessageQueue
  lost messages
- [lp: 1868680](https://bugs.launchpad.net/bugs/1868680), Access Security file
  reload (asInit) fails

### \*_API macros in EPICS headers

Internally, the Com and ca libraries now express dllimport/export (Windows)
and symbol visibility (GCC) using library-specific macros (eg. `LIBCOM_API`)
instead of the macros `epicsShareFunc`, `epicsShareClass`, `epicsShareDef` etc.
that are defined in the `shareLib.h` header.
This change may affect some user code which uses the `epicsShare*` macros
without having explicitly included the `shareLib.h` header themselves.
Such code should be changed to include `shareLib.h` directly.

A new helper script `makeAPIheader.pl` and build rules to generate a
library-specific `*API.h` header file has been added. Run `makeAPIheader.pl -h`
for information on how to use this in your own applications, but note that the
resulting sources will not be able to be compiled using earlier versions of
EPICS Base.

### IOCsh usage messages

At the iocShell prompt `help <cmd>` now prints a descriptive usage message
for many internal IOCsh commands in addition to the command parameters.
Try `help *` to see all commands, or a glob pattern such as `help db*` to see
a subset.

External code may provide usage messages when registering commands using a
new `const char *usage` member of the `iocshFuncDef` structure.
The `iocsh.h` header also now defines a macro `IOCSHFUNCDEF_HAS_USAGE` which
can be used to detect Base versions that support this feature at compile-time.

### Variable names in RELEASE files

`configure/RELEASE` files are parsed by both GNUmake and the `convertRelease.pl`
script. While GNUmake is quite relaxed about what characters may be used in a
RELEASE variable name, the `convertRelease.pl` script parser has only recognized
variable names that match the Perl regular expression `\w+`, i.e. upper and
lower-case letters, digits and underscore characters.

The script has been modified so now RELEASE variable names must start with a
letter or underscore, and be followed by any number of letters, digits,
underscore or hyphen characters, matching the regular expression
`[A-Za-z_][A-Za-z_0-9-]*`. The hyphen character `-` was not previously allowed
and if used would have prevented a build from finding include files and
libraries in any module using that in its RELEASE variable name.

This change does disallow names that start with a digit which used to be
allowed, but hopefully nobody has been relying on that ability. The regular
expression used for names can be found in the file `src/tools/EPICS/Release.pm`
and can be adjusted locally if necessary.

### caRepeater /dev/null

On \*NIX targets caRepeater will now partially daemonize by redirecting
stdin/out/err to /dev/null.  This prevents caRepeater from inheriting
the stdin/out of a process, like caget, which has spawned it in the
background.  This has been known to cause problems in some cases when
caget is itself being run from a shell script.

caRepeater will now understand the `-v` argument to retain stdin/out/err
which may be necessary to see any error messages it may emit.

### `state` record deprecated

IOCs now emit a warning when a database file containing the `state` record is
loaded. This record has been deprecated for a while and will be removed
beginning with EPICS 7.1. Consider using the `stringin` record instead.

### Record types publish dset's

The record types in Base now define their device support entry table (DSET)
structures in the record header file. While still optional, developers of
external support modules are encouraged to start converting their code to use
the record's new definitions instead of the traditional approach of copying the
structure definitions into each source file that needs them. By following the
instructions below it is still possible for the converted code to build and
work with older Base releases.

This would also be a good time to modify the device support to use the type-safe
device support entry tables that were introduced in Base-3.16.2 -- see
[this entry below](#type-safe-device-and-driver-support-tables) for the
description of that change, which is also optional for now.

Look at the aiRecord for example. Near the top of the generated `aiRecord.h`
header file is a new section that declares the `aidset`:

```C
/* Declare Device Support Entry Table */
struct aiRecord;
typedef struct aidset {
    dset common;
    long (*read_ai)(struct aiRecord *prec);
    long (*special_linconv)(struct aiRecord *prec, int after);
} aidset;
#define HAS_aidset
```

Notice that the common members (`number`, `report()`, `init()`, `init_record()`
and `get_ioint_info()` don't appear directly but are included by embedding the
`dset common` member instead. This avoids the need to have separate definitions
of those members in each record dset, but does require those members to be
wrapped inside another set of braces `{}` when initializing the data structure
for the individual device supports. It also requires changes to code that
references those common members, but that code usually only appears inside the
record type implementation and very rarely in device supports.

An aiRecord device support that will only be built against this or later
versions of EPICS can now declare its dset like this:

```C
aidset devAiSoft = {
    { 6, NULL, NULL, init_record, NULL },
    read_ai, NULL
};
epicsExportAddress(dset, devAiSoft);
```

However most device support that is not built into EPICS itself will need to
remain compatible with older EPICS versions, which is why the ai record's header
file also declares the preprocessor macro `HAS_aidset`. This makes it easy to
define the `aidset` in the device support code when it's needed, and not when
it's provided in the header:

```C
#ifndef HAS_aidset
typedef struct aidset {
    dset common;
    long (*read_ai)(aiRecord *prec);
    long (*special_linconv)(aiRecord *prec, int after);
} aidset;
#endif
aidset devAiSoft = {
    { 6, NULL, NULL, init_record, NULL },
    read_ai, NULL
};
epicsExportAddress(dset, devAiSoft);
```

The above `typedef struct` declaration was copied directly from the new
aiRecord.h file and wrapped in the `#ifndef HAS_aidset` conditional.

This same pattern should be followed for all record types except for the lsi,
lso and printf record types, which have published their device support entry
table structures since they were first added to Base but didn't previously embed
the `dset common` member. Device support for these record types therefore can't
use the dset name since the new definitions are different from the originals and
will cause a compile error, so this pattern should be used instead:

```C
#ifndef HAS_lsidset
struct {
    dset common;
    long (*read_string)(lsiRecord *prec);
}
#else
lsidset
#endif
devLsiEtherIP = {
    {5, NULL, lsi_init, lsi_init_record, get_ioint_info},
    lsi_read
};
```

-----

## EPICS Release 7.0.3.1

**IMPORTANT NOTE:** *Some record types in this release will not be compatible
with device support binaries compiled against earlier versions of those record
types, because importing the record documentation from the EPICS Wiki
[as described below](#imported-record-reference-documentation-from-wiki)
also modified the order of some of the fields in the record definitions.*
As long as all support modules and IOCs are rebuilt from source after updating
them to use this release of EPICS Base, these changes should not have any
affect.


### logClient reliability

On supported targets (Linux, Mac, Windows) logClient will attempt to avoid dropping
undelivered log messages when the connection to the log server is closed/reset.

### Timers and delays use monotonic clock

Many internal timers and delay calculations use a monotonic clock
epicsTimeGetMonotonic() instead of the realtime epicsTimeGetCurrent(). This is
intended to make IOCs less susceptible to jumps in system time.

### Iocsh `on error ...`

A new statement is added to enable IOC shell commands to signal error
conditions, and for scripts to respond. This first is through the new function

```C
    int iocshSetError(int err);
```

A script may be prefixed with eg. "on error break" to stop at the failed
command.

```sh
    on error continue | break | wait [value] | halt
```

A suggested form for IOC shell commands is:

```C
    static void doSomethingCallFunc(const iocshArgBuf *args)
    {
        iocshSetError(doSomething(...)); /* return 0 == success */
    }
```

### Relocatable Builds

Allows built trees to be copied or moved without invalidating RPATH entires.

The `LINKER_USE_RPATH` Makefile variable (see `configure/CONFIG_SITE`) may be
set to `YES`, `NO`, and a new third option `ORIGIN`.  This is limited to
targets using the ELF executable format (eg. Linux).

When `LINKER_USE_RPATH=ORIGIN`, the variable `LINKER_ORIGIN_ROOT` is set to
one of the parents of the build directory.  Any libraries being linked
to which are found under this root will have a relative RPATH entry.
Other libraries continue to result in absolute RPATH entries.

An effect of this might change a support library from being linked with
`-Wl,-rpath /build/epics-base/lib/linux-x86`
to being linked with
`-Wl,-rpath \$ORIGIN/../../../epics-base/lib/linux-x86`
if the support module directory is `/build/mymodule`
and `LINKER_ORIGIN_ROOT=/build`.

The API functions `epicsGetExecDir()` and `epicsGetExecName()` are also
added to `osiFileName.h` to provide runtime access to the directory or
filename of the executable with which the process was started.

### Decouple LINKER_USE_RPATH and STATIC_BUILD

Previously, setting `STATIC_BUILD=NO` implied `LINKER_USE_RPATH=NO`.
This is no longer the case.  Setting `LINKER_USE_RPATH=YES` will
always emit RPATH entries.  This was found to be helpful when linking
against some 3rd party libraries which are only available as shared objects.

### Channel Access Security: Check Hostname Against DNS

Host names given in a `HAG` entry of an IOC's Access Security Configuration
File (ACF) have to date been compared against the hostname provided by the CA
client at connection time, which may or may not be the actual name of that
client. This allows rogue clients to pretend to be a different host, and the
IOC would believe them.

An option is now available to cause an IOC to ask its operating system to look
up the IP address of any hostnames listed in its ACF (which will normally be
done using the DNS or the `/etc/hosts` file). The IOC will then compare the
resulting IP address against the client's actual IP address when checking
access permissions at connection time. This name resolution is performed at
ACF file load time, which has a few consequences:

  1. If the DNS is slow when the names are resolved this will delay the process
of loading the ACF file.

  2. If a host name cannot be resolved the IOC will proceed, but this host name
will never be matched.

  3. Any changes in the hostname to IP address mapping will not be picked up by
the IOC unless and until the ACF file gets reloaded.

Optionally, IP addresses may be added instead of, or in addition to, host
names in the ACF file.

This feature can be enabled before `iocInit` with

```
    var("asCheckClientIP",1)
```

or with the VxWorks target shell use

```C
    asCheckClientIP = 1
```

### New and modified epicsThread APIs

#### `epicsThreadCreateOpt()`

A new routine `epicsThreadCreateOpt()` is an alternative to
`epicsThreadCreate()` which takes some arguments via a structure (`struct
epicsThreadOpts`) to allow for future extensions.

```C
    typedef struct epicsThreadOpts {
        unsigned int priority;
        unsigned int stackSize;
        unsigned int joinable;
    } epicsThreadOpts;
    #define EPICS_THREAD_OPTS_INIT { \
        epicsThreadPriorityLow, epicsThreadStackMedium, 0}
     epicsThreadId epicsThreadCreateOpt(const char * name,
        EPICSTHREADFUNC funptr, void * parm, const epicsThreadOpts *opts);
```

The final `opts` parameter may be `NULL` to use the default values of thread
priority (low) and stack size (medium). Callers wishing to provide alternative
settings for these thread options or to create a joinable thread (see below)
should create and pass in an `epicsThreadOpts` structure as shown below.
Always initialize one of these structures using the `EPICS_THREAD_OPTS_INIT`
macro to ensure that any additional fields that get added in the future are
set to their default values.

```C
    void startitup(void) {
        epicsThreadOpts opts = EPICS_THREAD_OPTS_INIT;
        epicsThreadId tid;

        opts.priority = epicsThreadPriorityMedium;
        tid = epicsThreadCreateOpt("my thread", &threadMain, NULL, &opts);
    }
```

C or C++ Code that also needs to build on earlier versions of Base can use
`#ifdef EPICS_THREAD_OPTS_INIT` to determine whether the
`epicsThreadCreateOpt()` API is available on this Base version.

#### Thread stack sizes

The `stackSize` member of the `epicsThreadOpts` structure and the equivalent
parameters to the `epicsThreadCreate()` and `epicsThreadMustCreate()` routines
can now be passed either one of the `epicsThreadStackSizeClass` enum values or
a value returned from the `epicsThreadGetStackSize()` routine.

#### `epicsThreadMustJoin()`

If the new `joinable` flag of an `epicsThreadOpts` structure is non-zero (the
default value is zero), the new API routine `epicsThreadMustJoin()` *must* be
called with the thread's `epicsThreadId` when/after the thread exits, to free
up thread resources. This function will block until the thread's main function
has returned, allowing the parent to wait for its child thread. The child's
`epicsThreadId` will no longer be valid and should not be used after the
`epicsThreadMustJoin()` routine returns.

A thread that was originally created with its joinable flag set may itself
call `epicsThreadMustJoin()`, passing in its own epicsThreadId. This marks the
thread as no longer being joinable, so it will then free the thread resources
itself when its main function returns. The `epicsThreadId` of a thread that is
not joinable gets invalidated as soon as its main function returns.

### Non-VME RTEMS targets now define pdevLibVME

Previously IOC executables that made calls to devLib routines would fail to
link when built for some non-VME based RTEMS targets, which would have to be
explicitly filtered out by sites that build Base for those targets. [This
fix](https://bugs.launchpad.net/epics-base/+bug/1841692) makes that no longer
necessary, all RTEMS targets should now link although the IOC won't be able to
be used with the VME I/O on those systems (that we don't have VMEbus I/O
support for in libCom).

-----

## EPICS Release 7.0.3

### `epicsTimeGetCurrent()` optimization

Add a fast path to epicsTimeGetCurrent() and related calls in the common case
where only the default OS current time provider is registered. This path does
not take the global mutex guarding the time providers list, potentially
reducing lock contention.

### dbEvent tweak Queue size

The size of the queue used by dbEvent to push monitor updates has been
slightly increased based on `DBR_TIME_DOUBLE` to better fill an ethernet frame.
This may result in slightly fewer, but larger frames being sent.

### mbbo/mbbiDirect number of bits as precision

Report NOBT as "precision" through the dbAccess API. This is not accessible
through CA, but is planned to be used through QSRV.

-----

## EPICS Release 7.0.2.2

### Build System changes

 * The GNUmake build targets `cvsclean` and `depclean` are now available from
any directory; previously they were only available from application top
directories.

 * The approach that EPICS Base uses for building submodules inside the parent
module looks useful for support modules too. The rules for building submodules
have been modified and extracted into a new `RULES_MODULES` file, so a support
module will be able to use them too without having to copy them into its own
`modules/Makefile`. There are some specific requirements that support modules
and their submodules must follow, which are described as comments in the new
`base/configure/RULES_MODULES` file itself.

### `EPICS_BASE_VERSION` Update Policy change

In the past, a build of EPICS using sources checked out from the repository
branch between official releases would have shown the version number of the
previous release, followed by a -DEV suffix, for example 7.0.2.1-DEV.

The policy that controls when the number gets updated has been changed, and
now immediately after a release has been tagged the version number will be
updated to the next patch release version, plus the -DEV suffix as before.
Thus following 7.0.2.2 the version number will show as 7.0.2.3-DEV. This does
not require the next official release to be numbered 7.0.2.3 though, it could
become 7.0.3 or even 7.1.0 if the changes incorporated into it are more
substantial than bug fixes.

### Drop `CLOCK_MONOTONIC_RAW` from posix/osdMonotonic.c

Turns out this is ~10x slower to query than `CLOCK_MONOTONIC`.

-----

## EPICS Release 7.0.2.1

### Linking shared libraries on macOS

The linker flag `-flat_namespace` has been restored for creating shared
libraries, although not for loadable libraries (bundles). This was required
for building using the latest versions of Apple XCode.

### Fix `DB_LINK` loop breaking

A regression was introduced in 7.0.2 which caused record chains with loops to
be incorrectly broken. Processing should be skipped when a `DB_LINK` with
Process Passive (PP) closes a loop to a synchronous record.

Instead in 7.0.2 the targeted record would be processed if processing began
with a remote action (or some other caller of `dbPutField()`). This would
result in the loop running a second time. The loop would be broken on the
second iteration.

[See lp: #1809570](https://bugs.launchpad.net/epics-base/+bug/1809570)

### Old dbStaticLib APIs removed

Support for some obsolete dbStaticLib Database Configuration Tool (DCT) APIs
was removed some time ago, but vestiges of them still remained. The following
routines and macros and have now finally been removed:

  * `int dbGetFieldType(DBENTRY *pdbentry)`
  * `int dbGetLinkType(DBENTRY *pdbentry)`
  * `DCT_STRING`
  * `DCT_INTEGER`
  * `DCT_REAL`
  * `DCT_MENU`
  * `DCT_MENUFORM`
  * `DCT_INLINK`
  * `DCT_OUTLINK`
  * `DCT_FWDLINK`
  * `DCT_NOACCESS`
  * `DCT_LINK_CONSTANT`
  * `DCT_LINK_FORM`
  * `DCT_LINK_PV`

### Fix for `dbhcr` before `iocInit`

The `dbhcr` command used to work before `iocInit` as well as afterwards. It
displays all records that have hardware addresses (`VME_IO`, `CAMAC_IO`,
`GPIB_IO`, `INST_IO` etc.) but stopped working if run before iocInit due to the
rewrite of the link address parser code in dbStaticLib. This release fixes that
issue, although in some cases the output may be slightly different than it used
to be.

-----

## EPICS Release 7.0.2

### Launchpad Bugs

The list of tracked bugs fixed in this release can be found on the
[Launchpad Milestone page for EPICS Base 7.0.2](https://launchpad.net/epics-base/+milestone/7.0.2).

### Git Branches Recombined

The four separate Git branches `core/master`, `libcom/master`, `ca/master` and
`database/master` have been recombined into one branch called `7.0`. Keeping
these as 4 separate branches in the same repository made it impossible to
create merge requests that contained changes in more than one of these
modules. The layout of the source files has not changed at all however, so the
source code for libcom, ca and the database are still found separately under
the module subdirectory.

-----

## EPICS Release 7.0.1.1

### Changed SIML failure behavior

A failure when fetching the simulation mode through `SIML` will not put the
record into INVALID alarm state anymore. Instead, as long as the record's
current alarm severity (`SEVR`)is `NO_ALARM`, its alarm status (`STAT`) will be
set to `LINK_ALARM` without increasing the severity. This allows clients to get
some notification of a failing or bad `SIML` link without otherwise affecting
record processing.

### `dbVerify()` has been restored to dbStaticLib

This routine was removed in Base-3.16.1 but has been reimplemented in this
release by special request. Note that the error message strings that it
returns when verification fails have changed, but are still designed for
display to the user.

### Simulation mode improvements

Records that support simulation mode have two new fields, `SSCN` (Simulation
Scan Mode) and `SDLY` (Simulation Delay). `SSCN` is a menu field that provides
an alternate value for the `SCAN` field to be used while the record is in
simulation mode. This is especially useful for I/O scanned records, for which
simulation mode was not working at all. Setting `SDLY` to a positive value
makes the record process asynchronously in simulation mode, with the second
stage processing happening after the specified time (in seconds).

### Extend the dbServer API with init/run/pause/stop methods

This change permits IOCs to be built that omit the CA server (RSRV) by
removing its registrar entry which is now provided in the new `rsrv.dbd` file.
Other server layers can be built into the IOC (alongside RSRV or in place of
it) by registering them in a similar manner. The dbServer API is documented
with Doxygen comments in the header file.

Specific IOC server layers can be disabled at runtime by adding their name to
the environment variable `EPICS_IOC_IGNORE_SERVERS` (separated by spaces if more
than one should be ignored).

### Grand source-code reorganization

EPICS 7.0.1 contains the IOC Database, RSRV server and the Channel Access
client code from EPICS Base 3.16.1 along with all the original record types
and soft device support, but GDD and the Portable Channel Access Server have
been unbundled and are now available separately. In their place we have
brought in the more recently written EPICS V4 C++ libraries (collectively
referred to as the PVA modules). The directory tree for EPICS is somewhat
larger as a result, and the original structure of the Base directories has
been split into 4 separate Git repositories. External modules should build
against this new structure with little or no changes needed, except that some
allowance may be needed for the merging of the V4 modules.

There should be rather more description and documantation of these changes
than is currently available, but as developers we generally much prefer to
write code than documentation. Send questions to the tech-talk mailing list
and we'll be happy to try and answer them!

-----

## Changes made between 3.16.1 and 3.16.2

### Launchpad Bugs

The list of tracked bugs fixed in this release can be found on the
[Launchpad Milestone page for EPICS Base 3.16.2](https://launchpad.net/epics-base/+milestone/3.16.2).

### Status reporting for the callback and scanOnce task queues

Two new iocsh commands and some associated underlying APIs have been added to
show the state of the queues that feed the three callback tasks and the
scanOnce task, including a high-water mark which can optionally be reset. The
new iocsh commands are `callbackQueueShow` and `scanOnceQueueShow`; both take
an optional integer argument which must be non-zero to reset the high-water
mark.

### Support for event codes greater than or equal to `NUM_TIME_EVENTS`

Event numbers greater than or equal to `NUM_TIME_EVENTS` are now allowed if
supported by the registered event time provider, which must provide its own
advancing timestamp validation for such events.

Time events numbered 0 through `(NUM_TIME_EVENTS-1)` are still validated by code
in epicsGeneralTime.c that checks for advancing timestamps and enforces that
restriction.

### Type-safe Device and Driver Support Tables

Type-safe versions of the device and driver support structures `dset` and
`drvet` have been added to the devSup.h and drvSup.h headers respectively. The
original structure definitions have not been changed so existing support
modules will still build normally, but older modules can be modified and new
code written to be compatible with both.

The old structure definitions will be replaced by the new ones if the macros
`USE_TYPED_DSET` and/or `USE_TYPED_DRVET` are defined when the appropriate
header is included. The best place to define these is in the Makefile, as with
the `USE_TYPED_RSET` macro that was introduced in Base-3.16.1 and described
below. See the comments in devSup.h for a brief usage example, or look at
[this commit](https://github.com/epics-modules/ipac/commit/a7e0ff4089b9aa39108bc8569e95ba7fcf07cee9)
to the ipac module to see a module conversion.

A helper function `DBLINK* dbGetDevLink(dbCommon *prec)` has also been added
to devSup.h which fetches a pointer to the INP or OUT field of the record.

### RTEMS build configuration update, running tests under QEMU

This release includes the ability to run the EPICS unit tests built for a
special version of the RTEMS-pc386 target architecture on systems that have an
appropriate QEMU emulator installed (`qemu-system-i386`). It is also now
possible to create sub-architectures of RTEMS targets, whereas previously the
EPICS target architecture name had to be `RTEMS-$(RTEMS_BSP)`.

The new target `RTEMS-pc386-qemu` builds binaries that can be run in the
`qemu-system-i386` PC System emulator. This target is a derivative of the
original `RTEMS-pc386` target but with additional software to build an in-
memory file-system, and some minor modifications to allow the unit tests to
work properly under QEMU. When this target is enabled, building any of the
make targets that cause the built-in self-tests to be run (such as `make
runtests`) will also run the tests for RTEMS using QEMU.

To allow the new 3-component RTEMS target name, the EPICS build system for
RTEMS was modified to allow a `configure/os/CONFIG.Common.<arch>` file to set
the `RTEMS_BSP` variable to inform the build what RTEMS BSP to use. Previously
this was inferred from the value of the `T_A` make variable, but that prevents
having multiple EPICS targets that build against the same BSP. All the
included RTEMS target configuration files have been updated; build
configuration files for out-of-tree RTEMS targets will continue to work as the
original rules are used to set `RTEMS_BSP` if it hasn't been set when needed.

### Link type enhancements

This release adds three new link types: "state", "debug" and "trace". The
"state" link type gets and puts boolean values from/to the dbState library
that was added in the 3.15.1 release. The "debug" link type sets the
`jlink::debug` flag in its child link, while the "trace" link type also causes
the arguments and return values for all calls to the child link's jlif and
lset routines to be printed on stdout. The debug flag can no longer be set
using an info tag. The addition of the "trace" link type has allowed over 200
lines of conditional diagnostic printf() calls to be removed from the other
link types.

The "calc" link type can now be used for output links as well as input links.
This allows modification of the output value and even combining it with values
from other input links. See the separate JSON Link types document for details.

A new `start_child()` method was added to the end of the jlif interface table.

The `lset` methods have now been properly documented in the dbLink.h header
file using Doxygen annotations, although we do not run Doxygen on the source
tree yet to generate API documentation.

Link types that utilize child links must now indicate whether the child will
be used for input, output or forward linking by the return value from its
`parse_start_map()` method. The `jlif_key_result` enum now contains 3 values
`jlif_key_child_inlink`, `jlif_key_child_outlink` and `jlif_key_child_fwdlink`
instead of the single `jlif_key_child_link` that was previously used for this.

### GNUmake targets for debugging

Some additional build rules have been added to help debug configuration
problems with the build system. Run `make show-makefiles` to get a sorted list
of all the files that the build system includes when building in the current
directory.

A new pattern rule for `PRINT.%` can be used to show the value of any GNUmake
variable for the current build directory (make sure you are in the right
directory though, many variables are only set when inside the `O.<arch>` build
directory). For example `make PRINT.T_A` will display the build target
architecture name from inside a `O.<arch>` directory but the variable will be
empty from an application top or src directory. `make PRINT.EPICS_BASE` will
show the path to Base from any EPICS application directory though.

### Propagate PUTF across Asynchronous record processing

The IOC contains a mechanism involving the PUTF and RPRO fields of each record
to ensure that if a record is busy when it receives a put to one of its
fields, the record will be processed again to ensure that the new field value
has been correctly acted on. Until now that mechanism only worked if the put
was to the asynchronous record itself, so puts that were chained from some
other record via a DB link did not cause reprocessing.

In this release the mechanism has been extended to propagate the PUTF state
across DB links until all downstream records have been reprocessed. Some
additional information about the record state can be shown by setting the TPRO
field of an upstream record, and even more trace data is displayed if the
debugging variable `dbAccessDebugPUTF` is set in addition to TPRO.

### Finding info fields

A new iocsh command `dbli` lists the info fields defined in the database, and
can take a glob pattern to limit output to specific info names. The newly
added dbStaticLib function `dbNextMatchingInfo()` iterates through the info
fields defined in the current record, and is used to implement the new
command.

### Output from `dbpr` command enhanced

The "DataBase Print Record" command `dbpr` now generates slightly better
output, with more field types having their own display methods. This release
also includes additional protection against buffer overflows while printing
long links in `dbpr`, and corrects the output of long strings from the `dbgf`
command.

### Record types mbbiDirect and mbboDirect upgraded to 32 bit

The VAL fields and related fields of these records are now `DBF_LONG`. (Not
`DBF_ULONG` in order to prevent Channel Access from promoting them to
`DBF_DOUBLE`.) Additional bit fields `B10`...`B1F` have been added.

Device support that accesses `VAL` or the bit fields directly (most don't) and
aims for compatibility with old and new versions of these records should use
at least 32 bit integer types to avoid bit loss. The number of bit fields can
be calculated using `8 * sizeof(prec->val)` which is correct in both versions.

### Restore use of ledlib for VxWorks command editing

The epicsReadline refactoring work described below unfortunately disabled the
VxWorks implementation of the osdReadline.c API that uses ledlib for command
editing and history. This functionality has now been restored, see Launchpad
[bug #1741578](https://bugs.launchpad.net/bugs/1741578).

### Constant link types

Constant links can now hold 64-bit integer values, either as scalars or
arrays. Only base 10 is supported by the JSON parser though, the JSON standard
doesn't allow for hexadecimal numbers.

### Upgraded the YAJL JSON Library

The third-party YAJL library that has been included in libCom for several
years has been upgraded to version 2.1.0 and several bugs fixed. This has an
updated API, requiring any code that uses it to parse its own JSON files to be
modified to match. The changes are mainly that it uses `size_t` instead
`unsigned int` for string lengths, but it also uses `long long` instead of
`long` for JSON integer values, which was the main motivation for the upgrade.

The self-tests that YAJL comes with have been imported and are now run as an
EPICS Unit Test program, and the JSON syntax accepted by the parser was
extended to permit trailing commas in both arrays and maps. The difference
between the old and new YAJL APIs can be detected at compile time by looking
for the macro `EPICS_YAJL_VERSION` which is defined in the `yajl_common.h`
header file along with a brief description of the API changes.

### Timestamp support for the calc link type

A new optional parameter can be given when specifying a calc JSON link. The
`time` parameter is a string containing a single letter `A..L` that selects
one of the input links to be used for the timestamp of calculation if
requested. The timestamp will be fetched atomically with the value from the
chosen input link (providing that input link type supports the readLocked()
method).

### Silence errors from puts to constant link types

A soft channel output record with the OUT link unset uses the CONSTANT link
type. The new link type code was causing some soft channel device supports to
return an error status from the write method of that link type, which would
cause a `ca_put()` operation to such a record to generate an exception. This has
been silenced by giving the constant link types a dummy putValue method. A new
test program has been added to prevent regressions of this behaviour.

### RSRV expanding large buffer causes crash

In the 3.16.1 release a crash can occur in the IOC's RSRV server when a large
array is made even larger; the previous array buffer was not being released
correctly. See Launchpad
[bug #1706703](https://bugs.launchpad.net/epics-base/+bug/1706703).

-----

## Changes made between 3.16.0.1 and 3.16.1

### IOC Database Support for 64-bit integers

The IOC now supports the 64-bit integer field types `DBF_INT64` and
`DBF_UINT64`, and there are new record types `int64in` and `int64out` derived
from the `longin` and `longout` types respectively that use the `DBF_INT64`
data type for their VAL and related fields. The usual range of Soft Channel
device support are included for these new record types.

All internal IOC APIs such as dbAccess can handle the new field types and
their associated request values `DBR_INT64` and `DBR_UINT64`, which are
implemented using the `epicsInt64` and `epicsUInt64` typedef's from the
`epicsTypes.h` header.

The waveform record type has been updated to support these new field types.
**All waveform device support layers must be updated to recognize the new type
enumeration values**, which had to be inserted before the `FLOAT` value in the
enum `dbfType` and in `menuFtype`. C or C++ code can detect at compile-time
whether this version of base provides 64-bit support by checking for the
presence of the `DBR_INT64` macro as follows (Note that `DBF_INT64` is an
enum tag and not a preprocessor macro):

```
    #ifdef DBR_INT64
        /* Code where Base has INT64 support */
    #else
        /* Code for older versions */
    #endif
```

If the code uses the old `db_access.h` types (probably because it's calling
Channel Access APIs) then it will have to test against the EPICS version
number instead, like this:

```
    #include <epicsVersion.h>

    #ifndef VERSION_INT
    #  define VERSION_INT(V,R,M,P) ( ((V)<<24) | ((R)<<16) | ((M)<<8) | (P))
    #endif
    #ifndef EPICS_VERSION_INT
    #  define EPICS_VERSION_INT VERSION_INT(EPICS_VERSION, EPICS_REVISION, EPICS_MODIFICATION, EPICS_PATCH_LEVEL)
    #endif

    #if EPICS_VERSION_INT >= VERSION_INT(3,16,1,0)
        /* Code where Base has INT64 support */
    #else
        /* Code for older versions */
    #endif
```

Channel Access does not (and probably never will) directly support 64-bit
integer types, so the new field types are presented to the CA server as
`DBF_DOUBLE` values. This means that field values larger than 2^52
(0x10_0000_0000_0000 = 4503599627370496) cannot be transported over Channel
Access without their least significant bits being truncated. The EPICS V4
pvAccess network protocol _can_ transport 64-bit data types however, and a
future release of the pvaSrv module will connect this ability to the fields of
the IOC.

Additional 64-bit support will be provided in later release. For instance the
JSON parser for the new Link Support feature only handles integers up to 32
bits wide, so constant array initializer values cannot hold larger values in
this release.

### Add `EPICS_CA_MCAST_TTL`

A new environment parameter `EPICS_CA_MCAST_TTL` is used to set the Time To Live
(TTL) value of any IP multi-cast CA search or beacon packets sent.

### `EPICS_CA_MAX_ARRAY_BYTES` is optional

A new environment parameter `EPICS_CA_AUTO_ARRAY_BYTES` is now used by libca and
RSRV (CA clients and the IOC CA server). The default is equivalent to setting
`EPICS_CA_AUTO_ARRAY_BYTES=YES` which removes the need to set
`EPICS_CA_MAX_ARRAY_BYTES` and always attempts to allocate sufficiently large
network buffers to transfer large arrays properly over the network. In this case
the value of the `EPICS_CA_MAX_ARRAY_BYTES` parameter is ignored.

Explicitly setting `EPICS_CA_AUTO_ARRAY_BYTES=NO` will continue to honor the
buffer setting in `EPICS_CA_AUTO_ARRAY_BYTES` as in previous releases.

The default setting for `EPICS_CA_AUTO_ARRAY_BYTES` can be changed by adding the
line

```makefile
    EPICS_CA_AUTO_ARRAY_BYTES=NO
```

to the `configure/CONFIG_SITE_ENV` file before building Base. Sites that wish to
override this only for specific IOC architectures can create new files for each
architecture named `configure/os/CONFIG_SITE_ENV.<target-arch>` with the above
setting in before building Base. The configuration can also be explicitly
changed by setting the environment variable in the IOC's startup script,
anywhere above the `iocInit` line.

The PCAS server (used by the PV Gateway and other CA servers) now always behaves
as if `EPICS_CA_AUTO_ARRAY_BYTES` is set to `YES` (it ignores the configuration
parameter and environment variable).

### Channel Access "modernization"

Drop support for CA clients advertising protocol versions less than 4.

This effects clients from Base older than 3.12.0-beta1. Newer clients will
continue to be able to connect to older servers. Older clients will be ignored
by newer servers.

This allows removal of UDP echo and similar protocol features which are not
compatible with secure protocol design practice.

### Lookup-tables using the subArrray record

The subArray record can now be used as a lookup-table from a constant array
specified in its INP field. For example:

```
    record(subArray, "powers-of-2") {
      field(FTVL, "LONG")
      field(MALM, 12)
      field(INP, [1, 2, 4, 8, 16, 32, 64, 128, 256, 512, 1024, 2048])
      field(INDX, 0)
      field(NELM, 1)
    }
```

The INDX field selects which power of 2 to set the VAL field to. In previous
releases the INP field would have to have been pointed to a separate waveform
record that was initialized with the array values somehow at initialization
time.

### Synchronized Timestamps with TSEL=-2

Most Soft Channel input device support routines have supported fetching the
timestamp through the INP link along with the input data. However before now
there was no guarantee that the timestamp provided by a CA link came from the
same update as the data, since the two were read from the CA input buffer at
separate times without maintaining a lock on that buffer in between. This
shortcoming could be fixed as a result of the new link support code, which
allows code using a link to pass a subroutine to the link type which will be
run with the link locked. The subroutine may make multiple requests for
metadata from the link, but must not block.

### Extensible Link Types

A major new feature introduced with this release of EPICS Base is an
Extensible Link Type mechanism, also known as Link Support or JSON Link Types.
This addition permits new kinds of link I/O to be added to an IOC in a similar
manner to the other extension points already supported (e.g. record, device
and driver support).

A new link type must implement two related APIs, one for parsing the JSON
string which provides the link address and the other which implements the link
operations that get called at run-time to perform I/O. The link type is built
into the IOC by providing a new `link` entry in a DBD file.

#### New Link Types Added

This release contains two new JSON link types, `const` and `calc`:

 * The `const` link type is almost equivalent to the old CONSTANT link type
with the updates described below to accept arrays and strings, except that
there is no need to wrap a scalar string constant inside array brackets since
a constant string will never be confused with a PV name.

 * The `calc` link type allows CALC expressions to be used to combine
values from other JSON links to produce its value. Until additional JSON link
types are created though, the `calc` link type has little practical utility as
it can currently only fetch inputs from other `calc` links or from `const`
links.

```
    field(INP, {calc:{expr:"A+B+1",
                      args:[5,         # A
                            {const:6}] # B
                     }
               }
           )
```

The new link types are documented in a separate document that gets generated at build time and installed as `html/links.html`.

#### Device Support Addressing using `JSON_LINK`

The API to allow device support to use JSON addresses is currently
incomplete; developers are advised not to try creating device support that
specifies a `JSON_LINK` address type.

#### Support Routine Modifications for Extensible Link Types

For link fields in external record types and soft device support to be able
to use the new link types properly, various changes are required to utilize
the new Link Support API as defined in the dbLink.h header file and outlined
below. The existing built-in Database and Channel Access link types have been
altered to implement the link APIs, so will work properly after these
conversions:

 * Make all calls to `recGblInitConstantLink()` unconditional on the link
type, i.e. change this code:

```C
        if (prec->siml.type == CONSTANT) {
            recGblInitConstantLink(&prec->siml, DBF_USHORT, &prec->simm);
        }
```

  into this:

```C
        recGblInitConstantLink(&prec->siml, DBF_USHORT, &prec->simm);
```

  Note that `recGblInitConstantLink()` still returns TRUE if the field was
  successfully initialized from the link (implying the link is constant).
  This change will work properly with all Base releases currently in use.

 * Code that needs to identify a constant link should be modified to use
the new routine `dbLinkIsConstant()` instead, which returns TRUE for constant
or undefined links, FALSE for links whose `dbGetLink()` routine may return
different values on different calls. For example this:

```C
        if (prec->dol.type != CONSTANT)
```

  should become this:

```C
        if (!dbLinkIsConstant(&prec->dol))
```

  When the converted software is also required to build against older versions
  of Base, this macro definition may be useful:

```C
        #define dbLinkIsConstant(lnk) ((lnk)->type == CONSTANT)
```

 * Any code that calls dbCa routines directly, or that explicitly checks if
a link has been resolved as a CA link using code such as

```C
        if (prec->inp.type == CA_LINK)
```

  will still compile and run, but will only work properly with the old CA link
  type. To operate with the new extensible link types such code must be
  modified to use the new generic routines defined in dbLink.h and should
  never attempt to examine or modify data inside the link. After conversion
  the above line would probably become:

```C
        if (dbLinkIsVolatile(&prec->inp))
```

  A volatile link is one like a Channel Access link which may disconnect and
  reconnect without notice at runtime. Database links and constant links are
  not volatile; unless their link address is changed they will always remain
  in the same state they started in. For compatibility when building against
  older versions of Base, this macro definition may be useful:

```C
        #define dbLinkIsVolatile(lnk) ((lnk)->type == CA_LINK)
```

 * The current connection state of a volatile link can be found using the
routine `dbIsLinkConnected()` which will only return TRUE for a volatile link
that is currently connected. Code using the older dbCa API returning this
information used to look like this:

```C
        stat = dbCaIsLinkConnected(plink);
```

  which should become:

```C
        stat = dbIsLinkConnected(plink);
```

  Similar changes should be made for calls to the other dbCa routines.

 * A full example can be found by looking at the changes to the calcout
record type, which has been modified in this release to use the new dbLink
generic API.

### Constant Link Values

Previously a constant link (i.e. a link that did not point to another PV,
either locally or over Channel Access) was only able to provide a single
numeric value to a record initialization; any string given in a link field
that was not recognized as a number was treated as a PV name. In this release,
constant links can be expressed using JSON array syntax and may provide array
initialization of values containing integers, doubles or strings. An array
containing a single string value can also be used to initialize scalar
strings, so the stringin, stringout, lsi (long string input), lso (long string
output), printf, waveform, subArray and aai (analog array input) record types
and/or their soft device supports have been modified to support this.

Some examples of constant array and string initialized records are:

```
    record(stringin, "const:string") {
        field(INP, ["Not-a-PV-name"])
    }
    record(waveform, "const:longs") {
        field(FTVL, LONG)
        field(NELM, 10)
        field(INP, [1, 2, 3, 4, 5, 6, 7, 8, 9, 10])
    }
    record(aai, "const:doubles") {
        field(FTVL, DOUBLE)
        field(NELM, 10)
        field(INP, [0, 1, 1.6e-19, 2.718, 3.141593])
    }
    record(aSub, "select") {
        field(FTA, STRING)
        field(NOA, 4)
        field(INPA, ["Zero", "One", "Two", "Three"])
        field(FTB, SHORT)
        field(NOB, 1)
        field(FTVA, STRING)
        field(NOVA, 1)
        field(SNAM, "select_asub")
    }
```

Reminder: Link initialization with constant values normally only occurs at
record initialization time. The calcout and printf record types are the only
exceptions in the Base record types to this rule, so it is generally not
useful to change a const link value after iocInit.

### Database Parsing of "Relaxed JSON" Values

A database file can now provide a "relaxed JSON" value for a database field
value or an info tag. Only a few field types can currently accept such values,
but the capability is now available for use in other places in the future.
When writing to a JSON-capable field at run-time however, only strictly
compliant JSON may be used (the dbStaticLib parser rewrites relaxed JSON
values into strict JSON before passing them to the datase for interpretation,
where the strict rules must be followed).

"Relaxed JSON" was developed to maximize compatibility with the previous
database parser rules and reduce the number of double-quotes that would be
needed for strict JSON syntax. The parser does accept strict JSON too though,
which should be used when machine-generating database files. The differences
are:

  * Strings containing only the characters `a-z A-Z 0-9 _ - + .` do not have to
be enclosed in double-quote characters.

  * The above rule applies to map keys as well as to regular string values.

  * The JSON keywords `null`, `true` and `false` (all lower-case) will be
recognized as keywords, so they must be quoted to use any of these single words
as a string.

  * Comments may be used, introduced as usual by the `#` character and extending
to the end of the line.

A JSON field or info value is only enclosed in quotes when the value being
provided is a single string, and even here the quotes can be omitted in some
cases as described above. The following shows both correct and incorrect
excerpts from a database file:

```
    record(ai, math:pi) {
        field(INP, {const: 3.14159265358979})   # Correct
        field(SIOL, "{const: 3.142857}")        # Wrong

        info(autosave, {            # White-space and comments are allowed
            fields:[DESC, SIMM],
            pass0:[VAL]
        })                          # Correct
    }
```

Note that the record, field and info-tag names do *not* accept JSON values, so
they follows the older bareword rules for quoting where the colon `:` and
several additional characters are legal in a bareword string. Only the value
(after the comma) is parsed as JSON. The autosave module has not been modified
to accept JSON syntax, the above is only an example of how JSON might be used.

### Echoless comments in iocsh

The way comments are parsed by the iocsh interpreter has changed. The
interpreter can be selectively disabled from echoing comments coming from a
script by starting those lines with `#-` rather than just `#`.

### Typed record support methods

The table of record support functions (rset methods for short) no longer has
entries of type `RECSUPFUN` (which says: any number and type of arguments).
Instead, rset methods are now typed by default. The `RECSUPFUN` typedef has
been deprecated and casts to it as well as using the untyped `struct rset`
will create compilation warnings.

Existing code (e.g. external record supports) will generate such warnings when
compiled against this version of Base, but it will work without changes.

For a conversion period, the new typed rset definitions are activated by
defining `USE_TYPED_RSET`, preferably by setting `USR_CPPFLAGS +=
-DUSE_TYPED_RSET` inside a Makefile. After activating the new typed rset in
this way and making the following changes, the result should still compile and
work properly against older versions of Base.

The first parameter of `init_record` and `process` has been changed to `struct
dbCommon *`. Record types that use `void*` here should be changed to use
`struct dbCommon*`, and cast the argument to their own `xxxRecord *`.

When compiled against this release, compiler warnings about incompatible types
for the method pointers should be taken seriously. When compiled against older
versions of base, such warnings are unavoidable.

Record types written in C++ need to take more drastic measures because of the
stricter type checking in C++. To remain compatible with older versions of
base you will need to use something like:

```
    #include "epicsVersion.h"
    #ifdef VERSION_INT
    #  if EPICS_VERSION_INT < VERSION_INT(3,16,0,2)
    #    define RECSUPFUN_CAST (RECSUPFUN)
    #  else
    #    define RECSUPFUN_CAST
    #  endif
    #else
    #  define RECSUPFUN_CAST (RECSUPFUN)
    #endif
```

and then replace `(RECSUPFUN)` with `RECSUPFUN_CAST` when initializing the
rset. Further changes might also be needed, e.g. to adapt `const`-ness of
method parameters.

-----

## Changes made between 3.15.3 and 3.16.0.1

### Build support for CapFast and dbst removed

The build rules associated with the CapFast-related tools `sch2edif` and
`e2db` and the database optimization tool `dbst` have been removed, along with
the `DB_OPT` build configuration variable.

### compressRecord buffering order

The compressRecord has a new field `BALG` which can select between FIFO
(append) and LIFO (prepend) ordering for insertion of new elements. FIFO
ordering is the default, matching the behviour of previous versions.

### Valgrind Instrumentation

Valgrind is a software debugging suite provided by many Linux distributions.
The header valgrind/valgrind.h is now included in, and installed by, Base.
When included by a C or C++ source file this header defines some macros which
expand to provide hints to the Valgrind runtime. These have no effect on
normal operation of the software, but when run using the valgrind tool they
can help to find memory leaks and buffer overflows. Suitable hints have been
added to several free-lists within libCom, including freeListLib, allowing
valgrind to provide more accurate information about the source of potential
leaks.

valgrind.h automatically disables itself when the build target is not
supported by the valgrind tool. It can also explicitly be disabled by defining
the macro `NVALGRIND`. See `src/libCom/Makefile` for a commented-out example.

As a matter of policy valgrind.h will never be included by any header file
installed by Base, so its use will remain purely an implementation detail
hidden from application software. Support modules which choose to use
valgrind.h are advised to do likewise.

### Database Multi-locking

The IOC record locking code has been re-written with an expanded API; global
locks are no longer required by the IOC database implementation.

The new API functions center around `dbScanLockMany()`, which behaves like
`dbScanLock()` applied to an arbitrary group of records. `dbLockerAlloc()` is
used to prepare a list or record pointers, then `dbScanLockMany()` is called.
When it returns, all of the records listed may be accessed (in any order) until
`dbScanUnlockMany()` is called.

The Application Developer's Guide has been updated to describe the API and
implementation is more detail.

Previously a global mutex `lockSetModifyLock` was locked and unlocked during
`dbScanLock()`, acting as a sequencing point for otherwise unrelated calls. The
new dbLock.c implementation does not include any global mutex in `dbScanLock()`
or `dbScanLockMany()`. Locking and unlocking of unrelated lock sets is now
completely concurrent.

### Generate Version Header

A Perl script and Makefile rules have been added to allow modules to generate
a C header file with a macro defined with an automatically updated identifier.
This is a VCS revision ID (Darcs, Git, Mercurial, Subversion, and Bazaar are
supported) or the date/time of the build if no VCS system is in use.

The makeBaseApp example template has been updated with a new device support
which makes this identifier visible via a lsi (long string input) record.

### epicsTime API return status

The epicsTime routines that used to return epicsTimeERROR now return a
specific `S_time_` status value, allowing the caller to discover the reason for
any failure. The identifier `epicsTimeERROR` is no longer defined, so any
references to it in source code will no longer compile. The identifier
epicsTimeOK still exists and has the value 0 as before, so most code that uses
these APIs can be changed in a way that is backwards-compatible with the
previous return status.

Time providers that have to return a status value and still need to be built
with earlier versions of Base can define the necessary status symbols like
this:

```
    #include "epicsTime.h"

    #ifndef M_time
      /* S_time_... status values were not provided before Base 3.16 */
      #define S_time_unsynchronized epicsTimeERROR
      #define S_time_...whatever... epicsTimeERROR
    #endif
```

### Refactoring of epicsReadline

The epicsReadline code has been reorganized to allow the commandline history
editor to be disabled at runtime. The `EPICS_COMMANDLINE_LIBRARY` build setting
still selects the preferred editor, but the new `IOCSH_HISTEDIT_DISABLE`
environment variable can be set at runtime to disable history editing and make
the IOC or other program use the basic editor instead. This is useful when
starting and controlling an IOC from another program through its stdin and
stdout streams since history editors often insert invisible escape codes into
the stdout stream, making it hard to parse.

### Callback subsystem API

Added a new macro `callbackGetPriority(prio, callback)` to the callback.h
header and removed the need for dbScan.c to reach into the internals of its
`CALLBACK` objects.


-----

# Changes incorporated from the 3.15 branch


## Changes from the 3.15 branch since 3.15.9

=======
### Fix timers on MS Windows for non-EPICS threads

The waitable timer changes in 3.15.9 broke calls to `epicsThreadSleep()` and
similar routines that used timers (including `ca_pend_event()`) when made from
threads that were not started using the epicsThread APIs.
[This problem](https://github.com/epics-base/epics-base/pull/200)
[has now been fixed](https://github.com/epics-base/epics-base/pull/201).
>>>>>>> 5cddcea8

## Changes made between 3.15.8 and 3.15.9

### Use waitable timers on Microsoft Windows

The `epicsEventWaitWithTimeout()` and `epicsThreadSleep()` functions have
been changed to use waitable timers. On Windows 10 version 1803 or higher
they will use high resolution timers for more consistent timing.

See [this Google Groups thread](https://groups.google.com/a/chromium.org/g/scheduler-dev/c/0GlSPYreJeY)
for a comparison of the performance of different timers.

### Build target for documentation

The build target `inc` now works again after a very long hiatus. It now
generates and installs just the dbd, header and html files, without compiling
any C/C++ code. This can be used to speed up CI jobs that only generate
documentation.

### Bug fixes

- The error status returned by a record support's `special()` method is now propagated out of the `dbPut()` routine again (broken since 3.15.0).
- [gh: #80](https://github.com/epics-base/epics-base/issues/80), VS-2015 and
later have working strtod()
- [lp: #1776141](https://bugs.launchpad.net/epics-base/+bug/1776141), Catch
buffer overflow from long link strings
- [lp: #1899697](https://bugs.launchpad.net/epics-base/+bug/1899697), Records
in wrong PHAS order

### Change to the `junitfiles` self-test build target

The names of the generated junit xml test output files have been changed
from `<testname>.xml` to `<testname>-results.xml`, to allow better
distinction from other xml files. (I.e., for easy wildcard matching.)

### Fixes and code cleanups

Issues reported by various static code checkers.

## Changes made between 3.15.7 and 3.15.8

### Bug fixes

The following launchpad bugs have fixes included in this release:

- [lp: 1812084](https://bugs.launchpad.net/epics-base/+bug/1812084), Build
  failure on RTEMS 4.10.2
- [lp: 1829770](https://bugs.launchpad.net/epics-base/+bug/1829770), event
  record device support broken with constant INP
- [lp: 1829919](https://bugs.launchpad.net/epics-base/+bug/1829919), IOC
  segfaults when calling dbLoadRecords after iocInit
- [lp: 1838792](https://bugs.launchpad.net/epics-base/+bug/1838792), epicsCalc
  bit-wise operators on aarch64
- [lp: 1841608](https://bugs.launchpad.net/epics-base/+bug/1841608), logClient
  falsely sends error logs on all connections
- [lp: 1853168](https://bugs.launchpad.net/epics-base/+bug/1853168), undefined
  reference to `clock_gettime()`
- [lp: 1862328](https://bugs.launchpad.net/epics-base/+bug/1862328), Race
  condition on IOC start leaves rsrv unresponsive
- [lp: 1868486](https://bugs.launchpad.net/epics-base/+bug/1868486),
  epicsMessageQueue lost messages

### Improvements to the self-test build targets

This release contains changes that make it possible to integrate another test
running and reporting system (such as Google's gtest) into the EPICS build
system. The built-in test-runner and reporting system will continue to be used
by the test programs inside Base however.

These GNUmake `tapfiles` and `test-results` build targets now collect a list of
the directories that experienced test failures and display those at the end of
running and/or reporting all of the tests. The GNUmake process will also only
exit with an error status after running and/or reporting all of the test
results; previously the `-k` flag to make was needed and even that didn't always
work.

Continuous Integration systems are recommended to run `make tapfiles` (or if
they can read junittest output instead of TAP `make junitfiles`) followed by
`make -s test-results` to display the results of the tests. If multiple CPUs are
available the `-j` flag can be used to run tests in parallel, giving the maximum
jobs that should be allowed so `make -j4 tapfiles` for a system with 4 CPUs say.
Running many more jobs than you have CPUs is likely to be slower and is not
recommended.

### Calc Engine Fixes and Enhancements

The code that implements bit operations for Calc expressions has been reworked
to better handle some CPU architectures and compilers. As part of this work a
new operator has been added: `>>>` performs a logical right-shift, inserting
zero bits into the most significant bits (the operator `>>` is an arithmetic
right-shift which copies the sign bit as it shifts the value rightwards).

### IOC logClient Changes

The IOC's error logging system has been updated significantly to fix a number
of issues including:

  - Only send errlog messages to iocLogClient listeners
  - Try to minimize lost messages while the log server is down:
    + Detect disconnects sooner
    + Don't discard the buffer on disconnect
    + Flush the buffer immediately after a server reconnects

### epicsThread: Main thread defaults to allow blocking I/O

VxWorks IOCs (and potentially RTEMS IOCs running GeSys) have had problems with
garbled error messages from dbStaticLib routines for some time &mdash; messages
printed before `iocInit` were being queued through the errlog thread instead of
being output immediately. This has been fixed by initializing the main thread
with its `OkToBlock` flag set instead of cleared. IOCs running on other
operating systems that use iocsh to execute the startup script previously had
that set anyway in iocsh so were not affected, but this change might cause other
programs that don't use iocsh to change their behavior slightly if they use
`errlogPrintf()`, `epicsPrintf()` or `errPrintf()`.

### catools: Handle data type changes in camonitor

The camonitor program didn't properly cope if subscribed to a channel whose data
type changed when its IOC was rebooted without restarting the camonitor program.
This has now been fixed.

### More Record Reference Documentation

The remaining record types have had their reference pages moved from the Wiki,
and some new reference pages have been written to cover the analog array and
long string input and output record types plus the printf record type, none of
which were previously documented. The wiki reference pages covering the fields
common to all, input, and output record types have also been added, thanks to
Rolf Keitel. The POD conversion scripts have also been improved and they now
properly support linking to subsections in a different document, although the
POD changes to add the cross-links that appeared in the original wiki pages
still needs to be done in most cases.

### Fix build issues with newer MinGW versions

The `clock_gettime()` routine is no longer used under MinGW since newer versions
don't provide it any more.

### Fix race for port in RSRV when multiple IOCs start simultaneously

If multiple IOCs were started at the same time, by systemd say, they could race
to obtain the Channel Access TCP port number 5064. This issue has been fixed.

-----

## Changes made between 3.15.6 and 3.15.7

### GNU Readline detection on Linux

Most Linux architectures should now configure themselves automatically to use
the GNU Readline library if its main header file can be found in the expected
place, and not try to use Readline if the header file isn't present. For older
Linux architectures where libncurses or libcurses must also be linked with, the
manual configuration of the `COMMANDLINE_LIBRARY` variable in the appropriate
`configure/os/CONFIG_SITE.Common.<arch>` file will still be necessary.

### Replace `EPICS_TIMEZONE` with `EPICS_TZ`

The `EPICS_TIMEZONE` environment parameter provided time-zone information for
the IOC's locale in the old ANSI format expected by VxWorks for its `TIMEZONE`
environment variable, and can also used by RTEMS to set its `TZ` environment
variable. However the `TIMEZONE` value has to be updated every year since it
contains the exact dates of the daylight-savings time changes. The Posix TZ
format that RTEMS uses contains rules that for calculating those dates, thus its
value would only need updating if the rules (or the locale) are changed.

This release contains changes that replace the `EPICS_TIMEZONE` environment
parameter with one called `EPICS_TZ` and a routine for VxWorks that calculates
the `TIMEZONE` environment variable from the current `TZ` value. This routine
will be run once at start-up, when the EPICS clock has synchronized to its NTP
server. The calculations it contains were worked out and donated to EPICS by
Larry Hoff in 2009; it is unforunate that it has taken 10 years for them to be
integrated into Base.

The default value for the `EPICS_TZ` environment parameter is set in the Base
`configure/CONFIG_SITE_ENV` file, which contains example settings for most EPICS
sites that use VxWorks, and a link to a page describing the Posix TZ format for
any locations that I missed.

If a VxWorks IOC runs continuously without being rebooted from December 31st to
the start of daylight savings time the following year, its `TIMEZONE` value will
be wrong as it was calculated for the previous year. This only affects times
that are converted to a string on the IOC however and is easily fixed; just run
the command `tz2timezone()` on the VxWorks shell and the calculation will be
redone for the current year. IOCs that get rebooted at least once before the
start of summer time will not need this to be done.

### Added new decimation channel filter

A new server-side filter has been added to the IOC for reducing the number
and frequency of monitor updates from a channel by a client-specified factor.
The filter's behaviour is quite simplistic, it passes the first monitor event it
sees to the client and then drops the next N-1 events before passing another
event. For example to sample a 60Hz channel at 1Hz, a 10Hz channel every 6
seconds, or a 1Hz channel once every minute:

```
    Hal$ camonitor 'test:channel.{"dec":{"n":60}}'
    ...
```

More information is included in the filters documentation, which can be found
in the `html/filters.html` document that is generated during the build.

### Imported Record Reference Documentation from Wiki

The remaining record types that had 3.14 reference documentation in the EPICS
Wiki have had that documentation converted and imported into their DBD files.
The preferred form for future updates to the record type descriptions is now an
emailed patch file, a Pull Request through GitHub, or a Merge Request through
Launchpad. Note that in some cases the behavior of a record type in a 7.0.x
release may differ from that of the same record type in a 3.15 release, although
this would be unusual, so it may be important to indicate the branch that your
changes apply to.

**NOTE:** *These documentation changes have modified the order of the fields in
some record definitions. As a result this release is not compatible with record
or device support binaries that were compiled against earlier releases.*

### `make test-results` for Windows

The make target `test-results` should now work properly on Windows. Some Perl
installations used versions of `prove.bat` that would only display the results of
up to 3 tests or didn't return an error status in the event of tests failing. The
build system now calls its own perl script to summarize the results instead of
passing a list of TAP filenames to `prove`.

### Add option to avoid CALLBACK conflict

If a macro `EPICS_NO_CALLBACK` is defined, then callback.h will no longer
(re)define CALLBACK. The name `CALLBACK` is used by the WIN32 API, and
redefinition in callback.h cause errors if some windows headers are later
included.

Code which defines `EPICS_NO_CALLBACK`, but still wishes to use callbacks,
should use the alternate name `epicsCallback` introduced in 3.15.6, 3.16.2, and
7.0.2. It is also possible, though not encouraged, to use `struct callbackPvt`
which has been present since the callback API was introduced.

### Cleaning up with Multiple CA contexts in a Process

Bruno Martins reported a problem with the CA client library at shutdown in a
process that uses multiple CA client contexts. The first context that triggers
the CA client exit handler prevents any others from being able to clean up
because it resets the ID of an internal epicsThreadPrivate variable which is
shared by all clients. This action has been removed from the client library,
which makes cleanup of clients like this possible.

### Perl CA bindings fixed for macOS Mojave

Apple removed some Perl header files from macOS Mojave that were available
in their SDK, requiring a change to the include paths used when compiling the
CA bindings. The new version should build on new and older macOS versions, and
these changes may also help other targets that have an incomplete installation
of Perl (the build will continue after printing a warning that the Perl CA
bindings could not be built).

### Routine `epicsTempName()` removed from libCom

This routine was a simple wrapper around the C89 function `tmpnam()`
which is now seen as unsafe and causes warning messages to be generated by
most modern compilers. The two internal uses of this function have been
modified to call `epicsTempFile()` instead. We were unable to find any
published code that used this function, so it was removed immediately instead
of being deprecated.

### DBD Parsing of Record Types

The Perl DBD file parser has been made slightly more liberal; the order in
which DBD files must be parsed is now more flexible, so that a record type
definition can now be parsed after a device support that referred to that
record type. A warning message will be displayed when the device support is
seen, but the subsequent loading of the record type will be accepted without
triggering an error. See
[Launchpad bug 1801145](https://bugs.launchpad.net/epics-base/+bug/1801145).

### menuScan and several record types documented with POD

The EPICS Wiki pages describing a number of standard record types has been
converted into the Perl POD documentation format and added to the DBD files,
so at build-time an HTML version of these documents is generated and installed
into the htmls directory. Thanks to Tony Pietryla.

### CA client tools learned `-V` option

This displays the version numbers of EPICS Base and the CA protocol.

-----

## Changes made between 3.15.5 and 3.15.6

### Unsetting environment variables

The new command `epicsEnvUnset varname` can be used to
unset an environment variable.

### Warning indicators in msi (and macLib) output

The libCom macro expansion library has been modified so that when the
`SUPPRESS_WARNINGS` flag is set it will no longer include any `,undefined`
or `,recursive` indicators in its output when undefined or recursive
macros are encountered. These indicators were harmless when the output was fed
into an IOC along with a definition for the macro, but when the `msi`
tool was used to generate other kinds of files they caused problems. If the
`msi -V` flag is used the markers will still be present in the output
whenever the appropriate condition is seen.

### Improvements to msi

In addition to fixing its response to discovering parsing errors in its
substitution input file (reported as Launchpad
[bug 1503661](https://bugs.launchpad.net/epics-base/+bug/1503661))
so it now deletes the incomplete output file, the msi program has been cleaned
up a little bit internally.

### All array records now post monitors on their array-length fields

The waveform record has been posting monitors on its NORD field since Base
3.15.0.1; we finally got around to doing the equivalent in all the other
built-in record types, which even required modifying device support in some
cases. This fixes
[Launchpad bug 1730727](https://bugs.launchpad.net/epics-base/+bug/1730727).

### HOWTO: Converting Wiki Record Reference to POD

Some documentation has been added to the `dbdToHtml.pl` script
explaining how Perl POD (Plain Old Documentation) markup can be added to
`.dbd` files to generate HTML documentation for the record types. To see
these instructions, run `perl bin/<host>/dbdToHtml.pl -H`
or `perldoc bin/<host>/dbdToHtml.pl`.

### Fix problem with numeric soft events

Changing from numeric to named soft events introduced an incompatibility
when a numeric event 1-255 is converted from a DOUBLE, e.g. from a calc record.
The `post_event()` API is not marked deprecated any more.

Also `scanpel` has been modified to accept a glob pattern for
event name filtering and to show events with no connected records as well.

### Add `osiSockOptMcastLoop_t` and osiSockTest

Added a new OS-independent typedef for multicast socket options, and a test
file to check their correct operation.

### Support for `CONFIG_SITE.local` in Base

This feature is mostly meant for use by developers; configuration
settings that would normally appear in `base/configure/CONFIG_SITE` can now
be put in a locally created `base/configure/CONFIG_SITE.local` file instead
of having go modify or replace the original. A new `.gitignore` pattern
tells git to ignore all `configure/*.local` files.

### Fix broken `EPICS_IOC_LOG_FILE_LIMIT=0` setting

The Application Developers' Guide says this is allowed and disables the
limit on the log-file, but it hasn't actually worked for some time (if ever).
Note that the iocLogServer will be removed from newer Base release sometime
soon as its functionality can be implemented by other dedicated log servers
such as logstash or syslog-ng.

Fixes [lp:1786858](https://bugs.launchpad.net/bugs/1786858)
and part of [lp:1786966](https://bugs.launchpad.net/bugs/1786966).

### Cleanup of startup directory

The files in the startup directory have not been maintained in recent years
and have grown crufty (technical term). This release includes the following
updates to these files:

  - The Perl `EpicsHostArch.pl` script has been rewritten, and support
    for a few previously missing host architectures has been added to it.
  - The `EpicsHostArch.pl` script has also been moved into the standard
    `src/tools` directory, from where it will be installed into
    `lib/perl`. In this new location it is no longer executable, so it must
    be run by the `perl` executable.
  - The build system has been adjusted to look for `EpicsHostArch.pl` in
    both places if the `EPICS_HOST_ARCH` environment variable has not been
    set at build-time.
  - Sites that used the original Perl script to set `EPICS_HOST_ARCH` as part of
    their standard environment will need to adjust their scripts when they
    upgrade to this release.
  - The `EpicsHostArch` shell script has been replaced with a wrapper
    routine that calls the Perl `EpicsHostArch.pl` script. Sites that rely on
    this script to set `EPICS_HOST_ARCH` should consider switching to the
    Perl script instead.
  - The `Site.cshrc` and `Site.profile` files have been renamed to
    `unix.csh` and `unix.sh`, respectively.
  - The existing `win32.bat` file has been cleaned up and a new
    `windows.bat` file added for 64-bit targets. The contents of these files
    should be seen as examples, don't uncomment or install parts for software
    that you don't explicitly know that you need.

### Recent Apple XCode Build Issues

The latest version of XCode will not compile calls to `system()` or
`clock_settime()` for iOS targets. There were several places in Base
where these were being compiled, although there were probably never called. The
code has now been modified to permit iOS builds to complete again.

### Prevent illegal alarm severities

A check has been added to `recGblResetAlarms()` that prevents records
from getting an alarm severity higher than `INVALID_ALARM`. It is still possible
for a field like HSV to get set to a value that is not a legal alarm severity,
but the core IOC code should never copy such a value into a record's SEVR or
ACKS fields. With this fix the record's alarm severity will be limited to
`INVALID_ALARM`.

### Fixes for Launchpad bugs

The following launchpad bugs have fixes included:

  - [lp: 1786320](https://bugs.launchpad.net/epics-base/+bug/1786320), dbCa
    subscribes twice to ENUM
  - [lp: 541221](https://bugs.launchpad.net/epics-base/+bug/541221),
    `assert (pca->pgetNative)` failed in ../dbCa.c
  - [lp: 1747091](https://bugs.launchpad.net/epics-base/+bug/1747091),
    epicsTimeGetEvent() / generalTime bug
  - [lp: 1743076](https://bugs.launchpad.net/epics-base/+bug/1743076), Segfault
    in `ca_attach_context()` during exits
  - [lp: 1751380](https://bugs.launchpad.net/epics-base/+bug/1751380), Deadlock
    in `ca_clear_subscription()`
  - [lp: 1597809](https://bugs.launchpad.net/epics-base/+bug/1597809), Setting
    NAME field in DB file may break IOC
  - [lp: 1770292](https://bugs.launchpad.net/epics-base/+bug/1770292),
    `get_alarm_double()` inconsistent across record types
  - [lp: 1771298](https://bugs.launchpad.net/epics-base/+bug/1771298),
    Conversion of NaN to integer relies on undefined behavior

### Updated VxWorks Timezone settings

Removed the settings for 2017; fixed the hour of the change for MET.

### Fixed camonitor server side relative timestamps bug

Initialize the first time-stamp from the first monitor, not the client-side
current time in this configuration.

### Build changes for MSVC

Windows builds using Visual Studio 2015 and later now use the `-FS`
compiler option to allow parallel builds to work properly.

We now give the `-FC` option to tell the compiler to print absolute
paths for source files in diagnostic messages.

### Extend maximum Posix epicsEventWaitWithTimeout() delay

The Posix implementation of epicsEventWaitWithTimeout() was limiting the
timeout delay to at most 60 minutes (3600.0 seconds). This has been changed to
10 years; significantly longer maximum delays cause problems on systems where
`time_t` is still a signed 32-bit integer so cannot represent absolute
time-stamps after 2038-01-19. Our assumption is that such 32-bit systems will
have been retired before the year 2028, but some additional tests have been
added to the epicsTimeTest program to detect and fail if this assumption is
violated.

### New test-related make targets

This release adds several new make targets intended for use by developers
and Continuous Integration systems which simplify the task of running the
built-in self-test programs and viewing the results. Since these targets are
intended for limited use they can have requirements for the build host which
go beyond the standard minimum set needed to build and run Base.

#### `test-results` - Summarize test results

The new make target `test-results` will run the self-tests if
necessary to generate a TAP file for each test, then summarizes the TAP output
files in each test directory in turn, displaying the details of any failures.
This step uses the program `prove` which comes with Perl, but also needs
`cat` to be provided in the default search path so will not work on most
Windows systems.

#### `junitfiles` - Convert test results to JUnit XML Format

The new make target `junitfiles` will run the self-tests if necessary
and then convert the TAP output files into the more commonly-supported JUnit
XML format. The program that performs this conversion needs the Perl module
`XML::Generator` to have been installed.

#### `clean-tests` - Delete test result files

The new make target `clean-tests` removes any test result files from
previous test runs. It cleans both TAP and JUnit XML files.

### Fix DNS related crash on exit

The attempt to fix DNS related delays for short lived CLI programs (eg. caget)
in [lp:1527636](https://bugs.launchpad.net/epics-base/+bug/1527636) introduced a
bug which cased these short lived clients to crash on exit. This bug should now
be fixed.

### Server bind issue on Windows

When a National Instruments network variables CA server is already running on
a Windows system and an IOC or PCAS server is started, the IOC's attempt to
bind a TCP socket to the CA server port number fails, but Windows returns a
different error status value than the IOC is expecting in that circumstance
(because the National Instruments code requests exclusive use of that port,
unlike the EPICS code) so the IOC fails to start properly. The relevent EPICS
bind() checks have now been updated so the IOC will request that a dynamic port
number be allocated for this TCP socket instead when this happens.

### Checking Periodic Scan Rates

Code has been added to the IOC startup to better protect it against bad
periodic scan rates, including against locales where `.` is not
accepted as a decimal separator character. If the scan period in a menuScan
choice string cannot be parsed, the associated periodic scan thread will no
longer be started by the IOC and a warning message will be displayed at iocInit
time. The `scanppl` command will also flag the faulty menuScan value.

-----

## Changes made between 3.15.4 and 3.15.5

### dbStatic Library Speedup and Cleanup

Loading of database files has been optimized to avoid over-proportionally
long loading times for large databases. As a part of this, the alphabetical
ordering of records instances (within a record type) has been dropped. In the
unexpected case that applications were relying on the alphabetic order, setting
`dbRecordsAbcSorted = 1` before loading the databases will retain the
old behavior.

The routine `dbRenameRecord()` has been removed, as it was intended
to be used by database configuration tools linked against a host side version
of the dbStatic library that is not being built anymore.

### Launchpad Bug-fixes

In addition to the more detailed change descriptions below, the following
Launchpad bugs have also been fixed in this release:

  - [lp:1440186](https://bugs.launchpad.net/epics-base/+bug/1440186) Crash due
    to a too small buffer being provided in `dbContextReadNotifyCache()`
  - [lp:1479316](https://bugs.launchpad.net/epics-base/+bug/1479316) Some data
    races found using Helgrind
  - [lp:1495833](https://bugs.launchpad.net/epics-base/+bug/1495833) biRecord
    prompt groups are nonsensical
  - [lp:1606848](https://bugs.launchpad.net/epics-base/+bug/1606848) WSAIoctl
    `SIO_GET_INTERFACE_LIST` failed in Windows

### Whole-Program Optimization for MS Visual Studio Targets

When using the Microsoft compilers a new build system variable is provided that
controls whether whole program optimization is used or not. For static builds
using Visual Studio 2010 this optimization must be disabled. This is controlled
in the files `configure/os/CONFIG_SITE.Common.windows-x64-static` and
`configure/os/CONFIG_SITE.Common.win32-x86-static` by setting the variable
`OPT_WHOLE_PROGRAM=NO` to override the default value `YES` that would otherwise
be used.

Note that enabling this optimization slows down the build process. It is not
possible to selectively disable this optimization, when building a particular
module say; Microsoft's linker will restart itself automatically with the
`-LTCG` flag set and display a warning if it is asked to link any object
files that were compiled with the `-GL` flag.

### Add dynamic (variable length) array support to PCAS

Dynamic array sizing support was added to the IOC server (RSRV) in the
Base-3.14.12 release, but has not until now been supported in the Portable
Channel Access Server (PCAS). Channel Access server applications using the
PCAS may not need to be modified at all; if they already push monitors with
different gdd array lengths, those variable sizes will be forwarded to any CA
clients who have requested variable length updates. The example CAS server
application has been modified to demonstrate this feature.

In implementing the above, the gdd method `gdd::put(const gdd *)` now
copies the full-sized array from the source gdd if the destination gdd is of
type array, has no allocated memory and a boundary size of 0.

### Additional epicsTime conversion

The EPICS timestamp library (epicsTime) inside libCom's OSI layer has
been extended by routines that convert from `struct tm` to the EPICS
internal `epicsTime` type, assuming UTC - i.e. without going through
the timezone mechanism. This solves issues with converting from the structured
type to the EPICS timestamp at driver level from multiple threads at a high
repetition rate, where the timezone mechanism was blocking on file access.

### MinGW Cross-builds from Linux

The build configuration files that allow cross-building of the 32-bit
win32-x86-mingw cross-target have been adjusted to default to building shared
libraries (DLLs) as this is now supported by recent MinGW compilers. The 64-bit
windows-x64-mingw cross-target was already being built that way by default. The
configuration options to tell the minGW cross-compiler to link programs with
static versions of the compiler support libraries have now been moved into the
`CONFIG_SITE.linux-x86.<target>` files.

### General Time updates

The `iocInit` code now performs a sanity check of the current time
returned by the generalTime subsystem and will print a warning if the wall-clock
time returned has not been initialized yet. This is just a warning message; when
a time provider does synchonize the IOC will subsequently pick up and use the
correct time. This check code also primes the registered event system provider
if there is one so the `epicsTimeGetEventInt()` routine will work on IOCs
that ask for event time within an interrupt service routine.

The osiClockTime provider's synchronization thread (which is only used on
some embedded targets) will now poll the other time providers at 1Hz until the
first time it manages to get a successful timestamp, after which it will poll
for updates every 60 seconds as before.

The routine `generalTimeGetExceptPriority()` was designed for use by
backup (lower priority) time providers like the osiClockTime provider which do
not have their own absolute time reference and rely on other providers for an
absolute time source. This routine no longer implements the ratchet mechanism
that prevented the time it returned from going backwards. If the backup clock's
tick-timer runs fast the synchronization of the backup time provider would never
allow it to be corrected backwards when the ratchet was in place. The regular
`epicsTimeGetCurrent()` API still uses the ratchet mechanism, so this
change will not cause the IOC to see time going backwards.

### Microsoft Visual Studio builds

The build configuration files for builds using the Microsoft compilers have been
updated, although there should be no noticable difference at most sites. One
extra compiler warning is now being suppressed for C++ code, `C4344: behavior
change: use of explicit template arguments results in ...` which is gratuitous
and was appearing frequently in builds of the EPICS V4 modules.

Cross-builds of the windows-x64 target from a win32-x86 host have been
removed as they don't actually work within the context of a single `make`
run. Significant changes to the build configuration files would be necessary for
these kinds of cross-builds to work properly, which could be done if someone
needs them (email Andrew Johnson before working on this, and see
[this stack-overflow answer](http://stackoverflow.com/questions/5807647/how-do-you-compile-32-bit-and-64-bit-applications-at-the-same-time-in-visual-stu) for a starting point).

### Bazaar keywords such as 'Revision-Id' removed

In preparation for moving to git in place of the Bazaar revision control
system we have removed all the keywords from the Base source code.

### Linux systemd service file for CA Repeater

Building this version of Base on a Linux system creates a systemd service
file suitable for starting the Channel Access Repeater under systemd. The file
will be installed into the target bin directory, from where it can be copied
into the appropriate systemd location and modified as necessary. Installation
instructions are included as comments in the file.

-----

## Changes made between 3.15.3 and 3.15.4

### New string input device support "getenv"

A new "getenv" device support for both the stringin and lsi (long string
input) record types can be used to read the value of an environment variable
from the IOC at runtime. See base/db/softIocExit.db for sample usage.

### Build rules and `DELAY_INSTALL_LIBS`

A new order-only prerequisite build rule has been added to ensure that
library files (and DLL stubs on Windows) get installed before linking any
executables, which resolves parallel build problems on high-powered CPUs. There
are some (rare) cases though where a Makefile has to build an executable and run
it to be able to compile code for a library built by the same Makefile. With
this new build rule GNUmake will complain about a circular dependency and the
build will probably fail in those cases. To avoid this problem the failing
Makefile should set `DELAY_INSTALL_LIBS = YES` before including the
`$(TOP)/configure/RULES` file, disabling the new build rule.

### IOC environment variables and build parameters

The IOC now sets a number of environment variables at startup that provide the
version of EPICS Base it was built against (`EPICS_VERSION_...`) and its build
architecture (ARCH). In some cases this allows a single iocBoot/ioc directory to
be used to run the same IOC on several different architectures without any
changes.

There are also 3 new environment parameters (`EPICS_BUILD_...`) available that
C/C++ code can use to find out the target architecture, OS class and compiler
class it was built with. These may be useful when writing interfaces to other
languages.

### New implementation of `promptgroup`/`gui_group` field property

The mechanism behind the `promptgroup()` field property inside a record type
definition has been changed. Instead of using a fixed set of choices,
the static database access library now collects the used gui group names
while parsing DBD information. Group names should start with a two-digit number
plus space-dash-space to allow proper sorting of groups.

The include file `guigroup.h` that defined the fixed set of choices
has been deprecated. Instead, use the conversion functions between index number
and group string that have been added to dbStaticLib.

When a DBD file containing record-type descriptions is expanded, any
old-style `GUI_xxx` group names will be replaced by a new-style
string for use by the IOC. This permits an older record type to be used with
the 3.15.4 release, although eventually record types should be converted by
hand with better group names used.

### CA server configuration changes

RSRV now honors `EPICS_CAS_INTF_ADDR_LIST` and binds only to the provided list
of network interfaces. Name searches (UDP and TCP) on other network interfaces
are ignored. For example on a computer with interfaces 10.5.1.1/24, 10.5.2.1/24,
and 10.5.3.1/24, setting `EPICS_CAS_INTF_ADDR_LIST='10.5.1.1 10.5.2.1'` will
accept traffic on the .1.1 and .2.1, but ignore from .3.1

RSRV now honors `EPICS_CAS_IGNORE_ADDR_LIST` and ignores UDP messages received
from addresses in this list.

Previously, CA servers (RSRV and PCAS) would build the beacon address list using
`EPICS_CA_ADDR_LIST` if `EPICS_CAS_BEACON_ADDR_LIST` was no set. This is no
longer done. Sites depending on this should set both environment variables to
the same value.

### IPv4 multicast for name search and beacons

libca, RSRV, and PCAS may now use IPv4 multicasting for UDP traffic (name search
and beacons). This is disabled by default. To enable multicast address(s) must
be listed in `EPICS_CA_ADDR_LIST` for clients and `EPICS_CAS_INTF_ADDR_LIST` for
servers (IOCs should set both). For example:

    EPICS_CAS_INTF_ADDR_LIST='224.0.2.9' EPICS_CA_ADDR_LIST=224.0.2.9

Please note that no IPv4 multicast address is officially assigned for Channel
Access by IANA. The example 224.0.2.9 is taken from the AD-HOC Block I range.

### Moved `mlockall()` into its own epicsThread routine

Since EPICS Base 3.15.0.2 on Posix OSs the initialization of the epicsThread
subsystem has called `mlockall()` when the OS supports it and thread
priority scheduling is enabled. Doing so has caused problems in third-party
applications that call the CA client library, so the functionality has been
moved to a separate routine `epicsThreadRealtimeLock()` which will be
called by the IOC at iocInit (unless disabled by setting the global variable
`dbThreadRealtimeLock` to zero).

### Added dbQuietMacroWarnings control

When loading database files, macros get expanded even on comment lines. If a
comment contains an undefined macro, the load still continues but an error
message gets printed. For this release the error message has been changed to a
warning, but even this warning can be made less verbose by setting this new
variable to a non-zero value before loading the file, like this:

```
    var dbQuietMacroWarnings 1      iocsh
    dbQuietMacroWarnings=1          VxWorks
```

This was [Launchpad bug
541119](https://bugs.launchpad.net/bugs/541119).

-----

## Changes from the 3.14 branch between 3.15.3 and 3.15.4

### NTP Time Provider adjusts to OS tick rate changes

Dirk Zimoch provided code that allows the NTP Time provider (used on VxWorks
and RTEMS only) to adapt to changes in the OS clock tick rate after the provider
has been initialized. Note that changing the tick rate after iocInit() is not
advisable, and that other software might still misbehave if initialized before
an OS tick rate change. This change was back-ported from the 3.15 branch.

### Making IOC `ca_get` operations atomic

When a CA client gets data from an IOC record using a compound data type such
as `DBR_TIME_DOUBLE` the value field is fetched from the database in a
separate call than the other metadata, without keeping the record locked. This
allows some other thread such as a periodic scan thread a chance to interrupt
the get operation and process the record in between. CA monitors have always
been atomic as long as the value data isn't a string or an array, but this race
condition in the CA get path has now been fixed so the record will stay locked
between the two fetch operations.

This fixes
[Launchpad bug 1581212](https://bugs.launchpad.net/epics-base/+bug/1581212),
thanks to Till Strauman and Dehong Zhang.

### New `CONFIG_SITE` variable for running self-tests

The 'make runtests' and 'make tapfiles' build targets normally only run the
self-tests for the main `EPICS_HOST_ARCH` architecture. If the host is
able to execute self-test programs for other target architectures that are being
built by the host, such as when building a `-debug` version of the host
architecture for example, the names of those other architectures can be added to
the new `CROSS_COMPILER_RUNTEST_ARCHS` variable in either the
`configure/CONFIG_SITE` file or in an appropriate
`configure/os/CONFIG_SITE.<host>.Common` file to have the test
programs for those targets be run as well.

### Additional RELEASE file checks

An additional check has been added at build-time for the contents of the
`configure/RELEASE` file(s), which will mostly only affect users of the Debian
EPICS packages published by NSLS-2. Support modules may share an install path,
but all such modules must be listed adjacent to each other in any `RELEASE`
files that point to them. For example the following will fail the new checks:

```
    AUTOSAVE = /usr/lib/epics
    ASYN = /home/mdavidsaver/asyn
    EPICS_BASE = /usr/lib/epics
```

giving the compile-time error

```
    This application's RELEASE file(s) define
        EPICS_BASE = /usr/lib/epics
    after but not adjacent to
        AUTOSAVE = /usr/lib/epics
    Module definitions that share paths must be grouped together.
    Either remove a definition, or move it to a line immediately
    above or below the other(s).
    Any non-module definitions belong in configure/CONFIG_SITE.
```

In many cases such as the one above the order of the `AUTOSAVE` and
`ASYN` lines can be swapped to let the checks pass, but if the
`AUTOSAVE` module depended on `ASYN` and hence had to appear
before it in the list this error indicates that `AUTOSAVE` should also be
built in its own private area; a shared copy would likely be incompatible with
the version of `ASYN` built in the home directory.

### String field buffer overflows

Two buffer overflow bugs that can crash the IOC have been fixed, caused by
initializing a string field with a value larger than the field size
([Launchpad bug 1563191](https://bugs.launchpad.net/bugs/1563191)).

### Fixed stack corruption bug in epicsThread C++ API

The C++ interface to the epicsThread API could corrupt the stack on thread
exit in some rare circumstances, usually at program exit. This bug has been
fixed ([Launchpad bug 1558206](https://bugs.launchpad.net/bugs/1558206)).

### RTEMS NTP Support Issue

On RTEMS the NTP Time Provider could in some circumstances get out of sync
with the server because the `osdNTPGet()` code wasn't clearing its input socket
before sending out a new request. This
([Launchpad bug 1549908](https://bugs.launchpad.net/bugs/1549908))
has now been fixed.

### CALC engine bitwise operator fixes

The bitwise operators in the CALC engine have been modified to work properly
with values that have bit 31 (0x80000000) set. This modification involved
back-porting some earlier changes from the 3.15 branch, and fixes
[Launchpad bug 1514520](https://code.launchpad.net/bugs/1514520).

### Fix `ipAddrToAsciiAsync()`: Don't try to join the daemon thread

On process exit, don't try to stop the worker thread that makes DNS lookups
asynchronous. Previously this would wait for any lookups still in progress,
delaying the exit unnecessarily. This was most obvious with catools (eg.
cainfo).
[lp:1527636](https://bugs.launchpad.net/bugs/1527636)

### Fix `epicsTime_localtime()` on Windows

Simpler versions of the `epicsTime_gmtime()` and `epicsTime_localtime()`
routines have been included in the Windows implementations, and a new test
program added. The original versions do not report DST status properly. Fixes
[Launchpad bug 1528284](https://bugs.launchpad.net/bugs/1528284).<|MERGE_RESOLUTION|>--- conflicted
+++ resolved
@@ -16,7 +16,6 @@
 
 <!-- Insert new items immediately below here ... -->
 
-<<<<<<< HEAD
 
 ## EPICS Release 7.0.6
 
@@ -1928,7 +1927,6 @@
 
 ## Changes from the 3.15 branch since 3.15.9
 
-=======
 ### Fix timers on MS Windows for non-EPICS threads
 
 The waitable timer changes in 3.15.9 broke calls to `epicsThreadSleep()` and
@@ -1936,7 +1934,6 @@
 threads that were not started using the epicsThread APIs.
 [This problem](https://github.com/epics-base/epics-base/pull/200)
 [has now been fixed](https://github.com/epics-base/epics-base/pull/201).
->>>>>>> 5cddcea8
 
 ## Changes made between 3.15.8 and 3.15.9
 

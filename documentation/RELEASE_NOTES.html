<!DOCTYPE html PUBLIC "-//W3C//DTD HTML 4.01 Transitional//EN"
    "http://www.w3.org/TR/html4/loose.dtd">
<html>
<head>
  <meta http-equiv="content-type" content="text/html; charset=iso-8859-1">
  <title>EPICS Base R3.14.12.6 Release Notes</title>
</head>

<body lang="en">
<h1 align="center">EPICS Base Release 3.14.12.6</h1>

<h2 align="center">Changes between 3.14.12.5 and 3.14.12.6</h2>

<!-- Insert new items immediately below here ... -->

<<<<<<< HEAD
<h3>Linux systemd service file for CA Repeater</h3>

<p>Building this version of Base on a Linux system creates a systemd service
file suitable for starting the Channel Access Repeater under systemd. The file
will be installed into the target bin directory, from where it can be copied
into the appropriate systemd location and modified as necessary. Installation
instructions are included as comments in the file.</p>
=======
<h3>Bazaar keywords such as 'Revision-Id' removed</h3>

<p>In preparation for moving to git in place of the Bazaar revision control
system we have removed all the keywords from the Base source code.</p>
>>>>>>> f4a16a1e

<h3>NTP Time Provider adjusts to OS tick rate changes</h3>

<p>Dirk Zimoch provided code that allows the NTP Time provider (used on VxWorks
and RTEMS only) to adapt to changes in the OS clock tick rate after the provider
has been initialized. Note that changing the tick rate after iocInit() is not
advisable, and that other software might still misbehave if initialized before
an OS tick rate change. This change was back-ported from the 3.15 branch.</p>

<h3>Making IOC ca_get operations atomic</h3>

<p>When a CA client gets data from an IOC record using a compound data type such
as <tt>DBR_TIME_DOUBLE</tt> the value field is fetched from the database in a
separate call than the other metadata, without keeping the record locked. This
allows some other thread such as a periodic scan thread a chance to interrupt
the get operation and process the record in between. CA monitors have always
been atomic as long as the value data isn't a string or an array, but this race
condition in the CA get path has now been fixed so the record will stay locked
between the two fetch operations.</p>

<p>This fixes <a href="https://bugs.launchpad.net/epics-base/+bug/1581212">
Launchpad bug #1581212</a>, thanks to Till Strauman and Dehong Zhang.</p>

<h3>New CONFIG_SITE variable for running self-tests</h3>

<p>The 'make runtests' and 'make tapfiles' build targets normally only run the
self-tests for the main <tt>EPICS_HOST_ARCH</tt> architecture. If the host is
able to execute self-test programs for other target architectures that are being
built by the host, such as when building a <tt>-debug</tt> version of the host
architecture for example, the names of those other architectures can be added to
the new <tt>CROSS_COMPILER_RUNTEST_ARCHS</tt> variable in either the
<tt>configure/CONFIG_SITE</tt> file or in an appropriate
<tt>configure/os/CONFIG_SITE.&lt;host&gt;.Common</tt> file to have the test
programs for those targets be run as well.</p>

<h3>Additional RELEASE file checks</h3>

<p>An additional check has been added at build-time for the contents of the
configure/RELEASE file(s), which will mostly only affect users of the Debian
EPICS packages published by NSLS-2. Support modules may share an install path,
but all such modules must be listed adjacent to each other in any RELEASE files
that point to them. For example the following will fail the new checks:</p>

<blockquote><pre>
AUTOSAVE = /usr/lib/epics
ASYN = /home/mdavidsaver/asyn
EPICS_BASE = /usr/lib/epics
</pre></blockquote>

<p>giving the compile-time error</p>

<blockquote><pre>
This application's RELEASE file(s) define
	EPICS_BASE = /usr/lib/epics
after but not adjacent to
	AUTOSAVE = /usr/lib/epics
Module definitions that share paths must be grouped together.
Either remove a definition, or move it to a line immediately
above or below the other(s).
Any non-module definitions belong in configure/CONFIG_SITE.
</pre></blockquote>


<p>In many cases such as the one above the order of the <tt>AUTOSAVE</tt> and
<tt>ASYN</tt> lines can be swapped to let the checks pass, but if the
<tt>AUTOSAVE</tt> module depended on <tt>ASYN</tt> and hence had to appear
before it in the list this error indicates that <tt>AUTOSAVE</tt> should also be
built in its own private area; a shared copy would likely be incompatible with
the version of <tt>ASYN</tt> built in the home directory.</p>

<h3>String field buffer overflows</h3>

<p>Two buffer overflow bugs that can crash the IOC have been fixed, caused by
initializing a string field with a value larger than the field size
(<a href="https://bugs.launchpad.net/bugs/1563191">Launchpad bug
#1563191</a>).</p>

<h3>Fixed stack corruption bug in epicsThread C++ API</h3>

<p>The C++ interface to the epicsThread API could corrupt the stack on thread
exit in some rare circumstances, usually at program exit. This bug has been
fixed (<a href="https://bugs.launchpad.net/bugs/1558206">Launchpad bug
#1558206</a>).</p>

<h3>RTEMS NTP Support Issue</h3>

<p>On RTEMS the NTP Time Provider could in some circumstances get out of sync
with the server because the osdNTPGet() code wasn't clearing its input socket
before sending out a new request. This
(<a href="https://bugs.launchpad.net/bugs/1549908">Launchpad bug 1549908</a>)
has now been fixed.</p>

<h3>CALC engine bitwise operator fixes</h3>

<p>The bitwise operators in the CALC engine have been modified to work properly
with values that have bit 31 (0x80000000) set. This modification involved
back-porting some earlier changes from the 3.15 branch, and fixes
<a href="https://code.launchpad.net/bugs/1514520">Launchpad bug
#1514520</a>.</p>

<h3>ipAddrToAsciiAsync.: Don't try to join the daemon thread</h3>

<p>On process exit, no longer try to stop the worker thread used by
to make DNS lookups asynchronous.
Previously this would wait for any cancelled, but still in progress, lookups.
This was most obvious with catools (eg. cainfo).
<a href="https://bugs.launchpad.net/epics-base/+bug/1527636">lp:1527636</a></p>

<h3>Fix epicsTime_localtime() on Windows</h3>

<p>Simpler versions of the epicsTime_gmtime() and epicsTime_localtime()
routines have been included in the Windows implementations, and a new test
program added. The original versions do not report DST status properly. Fixes
<a href="https://bugs.launchpad.net/bugs/1528284">Launchpad bug 1528284</a>.</p>

<h3>Clean up after GNU readline()</h3>

<p>If EPICS Base is built with readline support, any IOC that calls epicsExit()
from a thread other than the main thread is likely to leave the user's terminal
in a weird state, requiring the user to run something like 'stty sane' to clean
it up. This release patches the readline support code to clean up automatically
by registering an epicsAtExit() routine.</p>


<h1 align="center">EPICS Base Release 3.14.12.5</h1>

<h2 align="center">Changes between 3.14.12.4 and 3.14.12.5</h2>

<h3>aoRecord raw conversion overflows</h3>

<p>The ao record type now checks converted raw values and limits them to the
32-bit integer range before writing them to the RVAL field. Previously value
overflows relied on Undefined Behaviour which could give different results on
different platforms. The ROFF fields of the ao and ai record types are now
DBF_ULONG to allow an ROFF setting of 0x80000000 to work properly.</p>

<h3>Changes to &lt;top&gt;/cfg/* files</h3>

<p>The order in which cfg/CONFIG* and cfg/RULES* files are included from support
applications listed in the configure/RELEASE* files has been changed. Previously
these files were included in the order in which the top areas are listed in the
RELEASE file, but it makes more sense to load them in reverse order since later
entries override earlier ones in Makefiles but the release file order is
supposed to allow earlier entries to take precedence over later ones. The same
change has been made to the inclusion of the &lt;top&gt;/configure/RULES_BUILD
files.</p>

<p>Two new file types can also be provided in a module's cfg directory. Files
named TOP_RULES* will be included by the top-level Makefile of other modules
that refer to this module; files name DIR_RULES* will be included by all
Makefiles that merely descend into lower-level directories. The cfg/RULES* files
are only included when make is building code inside the O.&lt;arch&gt;
directories.</p>

<p>The new cfg/DIR_RULES* file inclusion was designed to permit new recursive
make actions to be implemented by appending the name of the new action to the
ACTIONS variable. There must be a matching rule in one of the cfg/RULES* files
when doing this. Similar rules may also be defined in the cfg/TOP_RULES* and/or
cfg/DIR_RULES* files, but these should only state prerequisites and not directly
provide commands to be executed.</p>

<h3>MinGW Cross-builds from Linux</h3>

<p>Build configuration files have been back-ported from the 3.15 branch that
allows cross-building of the win32-x86-mingw target from either linux-x86 or
linux-x86_64 hosts. Many Linux distributions now package the necessary MinGW
cross-build tools and libraries to support this. Adjust the settings in
configure/os/CONFIG_SITE.linux-x86.win32-x86-mingw and add win32-x86-mingw to
the CROSS_COMPILER_TARGET_ARCHS variable in configure/CONFIG_SITE or in
configure/os/CONFIG_SITE.linux-x86.Common.</p>

<h3>Build rules for RTEMS GESYS modules</h3>

<p>RTEMS target builds can now be configured to make GESYS modules by changing
the <CODE>USE_GESYS=NO</code> setting in the file
configure/os/CONFIG_SITE.Common.RTEMS to <code>YES</code>.</p>

<h3>Added Make variables for command-line use</h3>

<p>The following variables are now used during the build process, reserved for
setting on the command-line only (Makefiles should continue to use the
<code>USR_</code> equivalents):</p>

<ul>
<li>CMD_INCLUDES</li>
<li>CMD_CPPFLAGS</li>
<li>CMD_CFLAGS</li>
<li>CMD_CXXFLAGS</li>
<li>CMD_LDFLAGS</li>
<li>CMD_DBFLAGS</li>
<li>CMD_DBDFLAGS</li>
<li>CMD_ARFLAGS</li>
</ul>

<p>For example:</p>

<blockquote><pre>
make CMD_INCLUDES=/opt/local/include CMD_LDFLAGS=-L/opt/local/lib
</pre></blockquote>

<h3>Back-ported dbLoadRecordsHook from the 3.15 branch</h3>

<p>See the Release Notes from the Base 3.15.1 release for details.</p>

<h3>Enhanced API for asTrapWrite listeners</h3>

<p>External software such as the CA Put Logging module that registers a listener
with the asTrapWrite subsystem was not previously given access to the actual
data being sent by the CA client. In most cases this was not a problem as the
listener can look at the field being modified both before and after the
operation, but if the put processes the record which immediately overwrites the
new value, the client's value cannot be observed.</p>

<p>This release adds three fields to the asTrapWriteMessage structure that is
passed to the listener routines. These new fields provide the CA data type, the
number of array elements, and a pointer to the source data buffer. This change
is completely backwards compatible with listener code written against the
original API. The new API can be detected at compile-time as follows:</p>

<blockquote><pre>
#include "asLib.h"

/* ... */

#ifdef asTrapWriteWithData
    /* Enhanced API */
#endif
</pre></blockquote>

<h3>Back-ported the <q>tapfiles</q> build target from 3.15</h3>

<p>This GNUmake target runs the same tests as the <q>runtests</q> target, but
instead of summarizing or displaying the output for each test script it creates
a <q>.tap</q> file inside the architecture build directory which contains the
detailed test output. The output file can be parsed by continuous integration
packages such as <a href="http://www.jenkins-ci.org/">Jenkins</a> to show the
test results.</p>

<h3>Fix buffer overflow in epicsStrnRawFromEscaped()</h3>

<p>Launchpad <a href="https://bugs.launchpad.net/bugs/1388313">bug
1388313</a> reported by Bruce Hill and Chris Ford.</p>

<h3>Better Cygwin IOC Application Support</h3>

<p>IOC applications built for Cygwin with shared libraries need to have PATH
configured to include all of the bin directories for support modules listed in
the RELEASE file. For applications run from the Windows cmd.exe shell the
Makefile in the application's iocBoot/ioc directory can be set to build a file
dllPath.bat which performs the appropriate changes to PATH, but this file uses
syntax which is unique to the cmd.exe shell. Cygwin applications can now add a
target relPaths.sh to this Makefile, which will generate a file appropriate for
sourcing in the Bash shell instead.</p>

<p>The makeBaseApp.pl templates now include this file in the list of targets to
be built in the iocBoot/ioc/Makefile for Cygwin architectures.</p>

<h3>Reject NULL callback functions in ca_array_*_callback</h3>

<p>The two CA routines ca_array_get_callback() and ca_array_put_callback() were
not checking the pfunc callback function argument for NULL. Passing in a NULL
would cause the client library to segfault when the callback was called. Doing
this will now result in the error status ECA_BADFUNCPTR being returned. This
chage fixes <a href="https://bugs.launchpad.net/bugs/1369626">Launchpad bug
1369626</a>.</p>

<h3>Support for Solaris 11</h3>

<p>The build rules have been updated to support Solaris 11. Note that APS staff
may not be able to maintain EPICS on Solaris for much longer, so the existing
support code is likely to bit-rot and future versions of the OS may not be able
to build or run EPICS applications unless someone else picks up the maintenance
tasks.</p>

<h3>Generating OS-specific include files</h3>

<p>A fix has been applied to the build rules to permit OS-specific header files
to be generated by adding them to the appropriate INC_&lt;osclass&gt; variable.
To avoid problems with parallel builds, the rule to generate a header file
should look something like this:</p>

<blockquote><pre>
$(COMMON_DIR)/os/vxWorks/file.h:
	$(MKDIR) -p $(dir $@)
	<i>generate-file</i> -o $(notdir $@)
	$(MV) $(notdir $@) $@
</pre></blockquote>

<h3>Added CA->version function to CA Perl Bindings</h3>

<p>This new function returns the version string from Base. The ca*.pl tools have
been updated to display this in their help output.</p>

<h3>epicsString.h comparison functions fixed</h3>

<p>The case-independent string comparison functions epicsStrCaseCmp() and
epicsStrnCaseCmp() were returning incorrect results when the strings did not
match; if the left-hand string is a shorter sub-set of the right-hand one the
result should be -1. These functions now match their BSD equivalents.</p>

<h3>Windows -static targets included</h3>

<p>The win32-x86 and windows-x64 host target architectures can now cross-build
the associated -static target, i.e. win32-x86-static or windows-x64-static
(these targets can also be used as regular host architectures). Users could
always have added configuration files themselves to build these, but we needed
them for continuous integration testing of static builds.</p>

<h3>iOS Build Rules fixed</h3>

<p>The problem building for the ios-x86 simulator target architecture has been
resolved.</p>


<h2 align="center">Changes between 3.14.12.3 and 3.14.12.4</h2>

<h3>New test for environment variables</h3>

<p>A new test program epicsEnvTest has been added to the libCom tests which
checks environment variable APIs. It was written to confirm that threads see
environment variable values that have been set in their parent thread. VxWorks
6.x boot images must be configured with ENV_VAR_USE_HOOKS set to FALSE for the
correct behaviour to occur (a test failure on VxWorks explains this).</p>

<h3>Inclusion of &lt;top&gt;/cfg/* files refined</h3>

<p>The way the build system includes files installed in the &lt;top&gt;/cfg/*
directory has been cleaned up. Files whose names begin with CONFIG will now get
included by the CONFIG step, and files whose names begin with RULES will get
included in the RULES step. These files are only ever included when GNUMake is
working in an application build (O.) directory and T_A is defined, so they
cannot be used to create generic build targets at other levels.</p>

<p>Files whose names don't start with either CONFIG or RULES are no longer
included automatically, but such files can still be installed into
&lt;top&gt;/cfg by naming them in the CFG variable.</p>

<h3>Fixed iocsh stream redirection for several commands</h3>

<p>A number of iocsh commands did not respond correctly to redirection of their
output using the iocsh '>file' or '2>error-file' syntax, and redirecting an
empty command could create files with garbage names. There may still be a few
commands that do not properly redirect their output, please notify the core
developers if you discover any. Thanks to Eric Norum for the iocsh changes.</p>

<p>For externally developed commands, the simplest way to support redirection in
your C/C++ code is to <tt>#include "epicsStdioRedirect.h"</tt> instead of
<tt>stdio.h</tt>.</p>

<h3>Fixed crash on loading record instance of unknown type</h3>

<p>Fixed segfault when dbLoadRecords tried to load a record of a type that was
not defined in its DBD files.</p>

<h3>Hex literal support in epicStrtod()</h3>

<p>Some OS implementations of the standard C library routine strtod() do not
recognize hexadecimal integers, in particular the libraries provided on Windows
and VxWorks. The internal implementation of epicsStrtod() that these targets use
now recognizes the 0x prefix and will convert hex numbers correctly. Thanks to
Dirk Zimoch for suggesting this change.</p>

<h3>Added support for 64-bit Cygwin and MinGW targets</h3>

<p>Both windows-x64-mingw and cygwin-x86_64 build targets are now provided.</p>

<h3>Windows build issues</h3>

<p>Thanks to Peter Heesterman for suggesting a number of small changes that
clean up build issues on Windows, mostly related to symbol import and export
to/from DLLs.</p>

<h3>CAS: GDD Reference Count Underflow</h3>

<p>Thanks to Bruce Hill a source of an underflow in a GDD reference count in the
CAS code has been fixed.</p>

<h3>Support for Apple Xcode 5.0</h3>

<p>This adds the ability to build for iOS 7.0 and the ARMv8 64-bit CPU on the
newest iPhone 5S device. Unfortunately the Xcode upgrade breaks the build of the
ios-x86 simulator target, although the ios-arm target successfully builds code
which runs fine on the real hardware.</p>

<h3>Reading TSEL field</h3>

<p>The TSEL link field has two complementary uses; it is read to fetch a
time-stamp event number for the TSE field, or if pointed to the .TIME field of
another record the record's timestamp is copied directly from the target record.
However with the latter usage if the TSEL link is itself read back instead of
pointing to the .TIME field the link appears to have changed to point to the VAL
field. This is due to an internal detail, and makes it impossible to save the
TSEL field's value using autosave. This has been fixed, and now the TSEL field
should always read back the same PV that it was pointed to.</p>

<h3>dbLoadTemplate variable limits adjustable</h3>

<p>The <tt>dbLoadTemplate</tt> command used to allocate a fixed amount of memory
for the template macro values that it used to 5000 bytes, and also limited the
number of variables that could defined to 100. These limits can now be changed
at runtime using the variable <tt>dbTemplateMaxVars</tt> which sets the maximum
number of macro variables that can be used; the amount of memory allocated for
value storage is 50 times this number. This variable is registered as an iocsh
variable in the base.dbd file, and can be adjusted as necessary before each
individual call to <tt>dbLoadTemplate</tt>.</p>

<p>The code now checks for and prevents any attempt to define more than the set
number of variables, but it does not check for overruns of the storage buffer.
This means that template files which define many long macro value strings could
still cause a buffer overflow and crash the IOC at startup, but increasing the
variable is all that is needed to allow that template file to be loaded.</p>

<h3>Improvements to dbpf</h3>

<p>It is now possible to use the <tt>dbpf</tt> command to put a long string
value into a UCHAR array field, previously only CHAR arrays were supported by
this command even though through Channel Access could put a long string to
either type. The error message printed by <tt>dbpf</tt> when a value conversion
fails has also been significantly improved.</p>

<h3>Support for VxWorks 6.9</h3>

<p>Various changes have been made that were needed to allow Base to build and
run properly on VxWorks 6.9.</p>

<h3>Improvements to aToIPAddr()</h3>

<p>The libCom routine aToIPAddr() and the vxWorks implementation of the
associated hostToIPAddr() function have been modified to be able to look up
hostnames that begin with one or more digits. The epicsSockResolveTest program
was added to check this functionality.</p>

<h4>Added osdFindSymbol for Windows</h4>

<p>Dirk Zimoch implemented the epicsLoadLibrary(), epicsLoadError() and
epicsFindSymbol() routines for Windows OS targets.</p>

<h4>More dbStatic commands accept "" or "*" to mean 'all'</h4>

<p>The IOC commands dbDumpRecordType, dbDumpMenu and dbDumpRecord will now
accept either an empty string or any string beginning with an asterisk '*' to
mean all record types or menus.  Previously the 'all' option for these commands
required passing in a NULL value, which could be done from the vxWorks shell but
was not possible from iocsh.</p>

<h4>VxWorks sysAtReboot Registration</h4>

<p>The increasing intelligence of the GNU compiler and linker broke the method
that was being used by the VxWorks code to register a reboot hook that can close
down TCP connections nicely before the network stack gets disabled. This has
been fixed and no longer uses a C++ static contructor to execute that code.</p>

<h4>IOCS_APPL_TOP and INSTALL_LOCATION</h4>

<p>An IOC application that sets INSTALL_LOCATION in its configure/CONFIG_SITE
file no longer has to set IOCS_APPL_TOP there as well, unless the IOC uses a
different path than the build host to reach the application's top directory in
its filesystem. The IOCS_APPL_TOP variable now defaults to the value of
INSTALL_LOCATION, so setting the latter automatically sets the former. This
change fixes <a href="https://bugs.launchpad.net/bugs/1165257">Launchpad bug
1165257</a>.</p>

<h4>devLibVME.h</h4>

<p>Moved the declaration of bcopyLongs() from this header into RTEMS/osdVME.h.
Its original location broke the build for vxWorks 6.9 (the int nlongs argument
becomes size_t in 6.9, thus conflicting with this declaration). The only local
implementation of this routine is found in RTEMS/devLibVMEOSD.c, but it is not
used anywhere in Base.</p>

<h4>Allow empty database files</h4>

<p>The IOC used to report an error if dbLoadRecords or dbLoadDatabase was asked
to load an empty file or one containing just whitespace and/or comments. Such
files are now permitted, simplifying the task of automated database generation
programs which might discover they have nothing to output.</p>

<h4>High-Resolution Time Provider on MacOS</h4>

<p>MacOS does not provide the clock_gettime() API with CLOCK_REALTIME that other
Posix systems implement, so we previously used gettimeofday() to fetch the
current date & time from the OS. That older routine only provides the time with
a resolution of 1 microsecond though, whereas clock_gettime() gives results with
a nanosecond resolution.  This release uses a new MachTime time provider on
MacOS which uses the Mach Kernel's CALENDAR_CLOCK service to fetch the time, and
provides nanosecond resolution.</p>

<h4>Time drift in periodic scans</h4>

<p>The implementation of the periodic scan code has been modified to remove
long-term drift associated with OS thread sheduling. The new code keeps scan
times much more closely tied to the system clock tick, only allowing the scan
period to drift if the record processing time takes longer to execute than the
interval between scans. If this happens the scan thread is made to wait for an
additional half-period but at most 1 second before the records are scanned
again, to allow lower priority threads some time to process on a preemptive
priority scheduled OS. After 10 repeated over-runs a warning will be logged,
with an increasing delay between messages up to hourly.</p>

<p>This fixes <a href="https://bugs.launchpad.net/bugs/597054">launchpad bug
597054</a>.</p>


<h2 align="center">Changes between 3.14.12.2 and 3.14.12.3</h2>

<h4>Hex literals in CALC expressions</h4>

<p>In previous releases, CALC expressions could contain hexadecimal literal
integers on a target if the OS implementation of strtod() allows them (the
vxWorks implementation does not). Now hex literal integers can be used in CALC
expressions on all architectures. Hexadecimal floating point literals may have
worked on some architectures in the past, but will no longer be accepted.</p>

<h4>CAS: Added propertyEventMask support</h4>

<p>Server tools should now be able to detect subscriptions to and send updates
for DBE_PROPERTY events, using a casEventMask value returned by the new
caServer::propertyEventMask() method.</p>

<h4>caRepeater now built by default</h4>

<p>Previously caRepeater was only built for host architectures, so builds for
cross-compiled but workstation-type targets like linux-arm did not build it.
Explicit exceptions prevent it being built on architectures like vxWorks, RTEMS
and iOS which do not support normal executable programs.</p>

<h4>Array Subroutine (aSub) record type fixes</h4>

<ul>
  <li>Changing the number of valid elements in a VALx field now triggers
    monitors</li>
  <li>The NEVx fields now post monitors, following the EFLG setting</li>
  <li>The artificial limit of 10,000,000 array elements has been removed</li>
</ul>

<h4>Problem with NAN values in MLST/ALST fields</h4>

<p>The ai, ao, calc, calcout, dfanout, sel and sub record types could stop
posting monitors if they got NAN values in their MLST or ALST fields. A change
has been included so this should no longer be the case.</p>

<h4>MacOS build defaults changed</h4>

<p>The default build settings for darwin-x86 targets have been changed to match
the latest version of XCode; see configure/os/CONFIG_SITE.Common.darwin-x86
if you need to revert back to building with GCC or to include the i386 CPU
architecture.</p>

<h4>Build problem with db dependencies</h4>

<p>The dependency output for .db and .acf files created by makeDbDepends.pl did
not show the directories of the depended files. The makeDbDepends.pl script has
been replaced by mkmf.pl for this purpose after modifying it to accept multiple
-I include directory options and more than one source file on the command line.
The makeDbDepends.pl script has been removed from Base.</p>

<h4>Native linux-arm builds added</h4>

<p>The configuration files needed for a linux-arm system to build Base for
itself have now been added. Both the Shell and Perl versions of the startup
EpicsHostArch scripts now recognize both arm6l and arm7l CPUs and return the
generic linux-arm host architecture name for them.</p>

<h4>New Microblaze Target Architecture</h4>

<p>A new cross-compiled target architecture is included for the Xilinx
Microblaze FPGA soft-core CPU architecture running Linux.</p>

<h4>Win32 Numeric string to enum/menu/device conversions</h4>

<p>Microsoft's C run-time library has a bug in the sscanf() function such that
the "%n" format specifier does not always work. The string to enum, menu and
device conversion functions have been modified to avoid this problem, but a
numeric string will no longer be converted properly on any architecture if it
has trailing whitespace characters.</p>

<h4>Launchpad Bugs Resolved</h4>

<p>The following are links to bugs in the Launchpad bug tracker that have been
fixed in this release:</p>

<ul>
<li>1090009
  <a href="https://bugs.launchpad.net/bugs/1090009">
    osdSufficentSpaceInPoolQuery fails on vxWorks 2 GB system</a></li>
<li>999167
  <a href="https://launchpad.net/bugs/999167">
    Missing epicsShareFunc for casStatsFetch</a></li>
<li>950555
  <a href="https://launchpad.net/bugs/950555">
    String substitution removes part of path when linking versioned shared
    libraries</a></li>
<li>907761
  <a href="https://launchpad.net/bugs/907761">
    reading only 1st char of link in "long string" ($) syntax fails in read
    error</a></li>
<li>903448
  <a href="https://launchpad.net/bugs/903448">
    RHEL5 nss ldap update cause stack size related failure</a>
  <p>
    This bug fix changed the stack sizes for both Posix and Windows targets as
    follows:</p>
  <table>
    <tr><th>epicsThreadStackSizeClass</th><th>New Stack Size</th></tr>
    <tr><td>epicsThreadStackSmall</td>
      <td>0x10000 &times; sizeof (void *)</td></tr>
    <tr><td>epicsThreadStackMedium</td>
      <td>0x20000 &times; sizeof (void *)</td></tr>
    <tr><td>epicsThreadStackBig</td>
      <td>0x40000 &times; sizeof (void *)</td></tr>
  </table></li>

</ul>

<h4>Calcout and Seq record timestamps</h4>

<p>Both the calcout and seq record types were not updating the record's
timestamp before calling db_post_events() for some field updates.  The calcout
record type will now update the record's timestamp before it posts a channel
access monitor on the DLYA field; this happens twice during record processing if
the ODLY field is larger than 0.</p>

<p>Timestamps from all seq record monitor events have been wrong since 1995 or
earlier, the time being provided was from the last time the record processed. 
Now the record timestamp will be updated between reading each DOL1..DOLA link
and posting the monitor on the associated DO1..DOA field.  The VAL field is
never given a value by the record processing code, but is used for posting
monitors when the alarm status or severity gets updated at the end of record
processing.  Alarm monitors are now timestamped properly at that time.</p>

<h4>Comments in iocsh scripts</h4>

<p>The IOC shell was very particular about comments in previous versions of
Base. If the <tt>#</tt> character was indented using white-space characters it
had to be followed immediately by a white-space, comma or parenthesis character,
and macLib would report errors if the rest of the comment contained any
undefined macros. These restrictions have now been removed. The comment
character can come from expanding a macro without it having to be followed by
white-space, although in this case macLib will still report errors due to
undefined or circular macro definitions.</p>

<h4>MacOS-X: Don't use Ports/Fink unless configured</h4>

<p>Previous releases would automatically use headers and link to libraries found
in the DarwinPorts and Fink installation directories. This is now controlled by
entries in the <tt>CONFIG_SITE.darwinCommon.darwinCommon</tt> file in the
<tt>configure/os</tt> directory, which are commented out by default. Recent
versions of MacOS-X come with an implementation of readline, so those additional
code repositories are no longer required.</p>


<h2 align="center">Changes between 3.14.12.1 and 3.14.12.2</h2>

<h4>Path for Cap5 loadable library changed</h4>

<p>The perl CA module makes use of a loadable library, which used to be loaded
from the base/lib/&lt;host-arch&gt; directory.  However different versions of
Perl require different loadable library binaries as the Perl ABI can change.
Now the library will be installed into and loaded from the directory
base/lib/perl/&lt;version&gt;/&lt;archname&gt; where both &lt;version&gt; and
&lt;archname&gt; are taken from the Perl configuration.  This makes it possible
for the same Perl script to be run on both RHEL5 and RHEL6 workstations say, even
though they use different versions of Perl.</p>

<p>To achieve that, first build EPICS Base using the older OS version.  Then
on a machine running the newer version, go into the base/src/cap5 directory and
run a <tt>make rebuild</tt> command.  This will rebuild the libCap5.so file and
install it into the location appropriate for its Perl version and architecture.</p>

<h4>Build configurations updated for Apple iOS targets</h4>

<p>The build process can now construct universal binaries containing both ARMv6
and ARMv7 code, and several defaults have been changed when building for iOS
targets:</p>

<ul>

<li>The default value for IOS_VERSION is now 5.0, edit the setting in
<tt>configure/os/CONFIG_SITE.Common.iosCommon</tt> to use an older version.</li>

<li>With the introduction of iOS 5.0 we have switched the C++ compiler for
ios-arm from GNU g++ to using the LLVM-based clang++ (the GNU compilers are
apparetnly no longer included with the SDK).  This can be switched back by
editing the new <tt>CONFIG_SITE.Common.ios-arm</tt> file.</li>

<li>Like the Darwin builds, universal binaries can now be compiled for the
ios-arm target, containing either or both ARMv6 and ARMv7 instructions. This is
configured by setting ARCH_CLASS in the new <tt>CONFIG_SITE.Common.ios-arm</tt>
file. The default is now to build for ARMv7 only, which is not compatible with
the original iPhone 1 or 3G, or with the iPod Touch Generations 1 or 2.</li>

</ul>

<h4>Added <tt>-b</tt> option to dbExpand</h4>

<p>This turns off monotonic checking of breakpoint tables.</p>

<h4>Launchpad Bugs Resolved</h4>

<p>The following are links to bugs in the Launchpad bug tracker that have been
fixed in this release:</p>

<ul>
<li>697509
  <a href="https://launchpad.net/bugs/697509">
    Thread synchronization issue in libCom/osi/os/WIN32/osdTime.cpp</a></li>
<li>697516
  <a href="https://launchpad.net/bugs/697516">
    Crash occurs in Com.dll if filetime is before the EPICS epoch </a></li>
<li>697517
  <a href="https://launchpad.net/bugs/697517">
    WIN32 osdtime should handle the system time change properly</a></li>
<li>697519
  <a href="https://launchpad.net/bugs/697519">
    The incorrect way to compute the roll-over in WIN32 osdTime.cpp</a></li>
<li>736273
  <a href="https://launchpad.net/bugs/736273">
    nonstandard c++ mutable ref in cac</a></li>
<li>786979
  <a href="https://launchpad.net/bugs/786979">
    incorrect ref counting for timer queues</a></li>
<li>794749
  <a href="https://launchpad.net/bugs/794749">
    3.14.12 caget without -c always requests maximum element count</a></li>
<li>816678
  <a href="https://launchpad.net/bugs/816678">
    g++ generic thunk generation fails virtual varargs</a></li>
<li>831648
  <a href="https://launchpad.net/bugs/831648">
    RTEMS dynamically loaded app fails to execute osdTimeRegister</a></li>
<li>835138
  <a href="https://launchpad.net/bugs/835138">
    Incorrect calculation oss priorities for posix threads</a></li>
<li>861214
  <a href="https://launchpad.net/bugs/861214">
    epicsThreadOnce crashes in static object destructor on win32</a></li>
<li>861627
  <a href="https://launchpad.net/bugs/861627">
    RULES.db has incorrect dbExpand flags</a></li>
<li>878372
  <a href="https://launchpad.net/bugs/878372">
    in-memory channel, ca client subscribe isnt thread safe</a></li>
<li>878387
  <a href="https://launchpad.net/bugs/878387">
    In memory channel clear fails from put callback function</a></li>
</ul>

<h4>Added database sanity checks to iocInit</h4>

<p>Two menus may legitimately be modified by users; some checks have been added
that run at iocInit and make sure the choices haven't been changed too much for
the IOC to function properly:</p>

<ul>
<li><tt>menuConvert</tt> is checked to flag problems with IOCs converted from
  3.13.x, where the SLOPE choice didn't exist.</p>
<li><tt>menuScan</tt> is checked to ensure the three initial choices are still
  present and that there is at least one periodic scan rate.</li>
</ul>

<h4>Fix various catools issues</h4>

<p>Array handling in the caget and camonitor programs has been debugged, fixing
<a href="https://bugs.launchpad.net/bugs/794749">launchpad bug 794749</a> along
with a few other related issues dating back to the addition of variable length
array support.</p>

<h4>Another race condition in errlog cleaned up</h4>

<p>If it was still busy when the IOC was closed down, the errlog thread could
have preempted the exit handler and freed the various internal pvtData mutex and
event objects too soon.</p>

<h4>Top-level make target changes</h4>

<p>Several make targets have been changed. Note that these can only be used from
an application's &lt;top&gt; directory.</p>

<dl>
  <dt><code>make uninstall.&lt;arch&gt;</code></dt>
  <dd>Deletes the bin/&lt;arch&gt; and lib/&lt;arch&gt; directories for
    &lt;arch&gt; only. Note that &lt;arch&gt; does not have to be an
    architecture that this host is configured to build, it works for any
    arch.</dd>

  <dt><code>make archuninstall</code></dt>
  <dd>Deletes the bin/&lt;arch&gt; and lib/&lt;arch&gt; directories for all
    architectures that this host is configured to build. Should not affect files
    used for multiple architectures, or for host or target architectures that
    this host is not configured to build.</dd>

  <dt><code>make uninstall</code></dt>
  <dd>Does archuninstall and also deletes the other install directories include,
    db, dbd, doc, html, templates and java. This will affect subsequent builds
    for other architectures, but it doesn't delete their bin/&lt;arch&gt; or
    lib/&lt;arch&gt; contents.</dd>

  <dt><code>make realuninstall</code></dt>
  <dd>Deletes all install directories for all architectures.</dd>

  <dt><code>make distclean</code></dt>
  <dd>Does realclean realuninstall as before, and also now does a cvsclean,
    which removes file remnants from CVS operations named <code>.#*</code> and
    editor backups named <code>*~</code> throughout the source tree.</dd>

</dl>

<h4>Compress record type</h4>

<p>This record now posts monitors on its NUSE field whenever its value changes.
A new field OUSE was added to support this.</p>

<h4>Remove C++ build rule for <code>.C</code> files</h4>

<p>An early convention on Unix systems was to name C++ files with an upper-case
extention, <code>.C</code>. This does not work on Windows or MacOS where the
filesystems are case-insensitive, and the C++ build rule was causing problems so
has been eliminated. Any remaining C++ source files that are still using this
convention will have to be renamed, preferably to <code>.cpp</code></p>

<h4>Support <code>make -s</code> on Windows</h4>

<p>The flag to silence build output did not work on some Windows architecture
combinations. This has now been fixed.</p>

<h4>iocLogServer now supports logrotate</h4>

<p>The feature in the iocLogServer that closed and reopened the logfile used to
ignore the SIGHUP signal when the log filename did not change. This has now been
changed so these logfiles can be used with the standard Linux logrotate
package.</p>


<h2 align="center">Changes between 3.14.12 and 3.14.12.1</h2>

<p>This release only contains changes that fix bugs or add build configuration
files for new or updated target architectures.  No functionality has been
changed, and as this is a patch release the software has not gone through as
rigorous a testing regime as it does for a normal minor release.</p>

<h4>Launchpad Bugs Resolved</h4>

<p>The following are links to bugs in the Launchpad bug tracker that have been
fixed in this release:</p>

<ul>
<li>693534
  <a href="https://launchpad.net/bugs/693534">
    errlog causes crash on IOC exit</a></li>
<li>701673
  <a href="https://launchpad.net/bugs/701673">
    Large array problem in 3.14.12</a></li>
<li>717252
  <a href="https://launchpad.net/bugs/771252">
    local caput causes ioc crash on win32</a></li>
<li>750549 
  <a href="https://launchpad.net/bugs/750549 ">
    epicsTime has non-portable c++ static initialization</a></li>
<li>753137
  <a href="https://launchpad.net/bugs/753137">
    Makefile dependency checking of database files is broken</a></li>
</ul>

<h4>New/Updated target architectures</h4>

<p>The following target architectures have been added or updated:</p>

<dl>
<dt>vxWorks-mpc8548</dt>
<dt>vxWorks-mpc8548-debug</dt>
<dd style="margin-bottom: 1ex">This PowerPC CPU is used on the Emerson MVME4100
  VME CPU board (from Ernest Williams, SLAC).</dd>

<dt>vxWorks-ppc32</dt>
<dt>vxWorks-ppc32sf</dt>
<dt>vxWorks-ppc32-debug</dt>
<dt>vxWorks-ppc32sf-debug</dt>
<dd style="margin-bottom: 1ex">New generic 32-bit PowerPC targets for vxWorks
  6.x, using hardware or software floating-point. These targets can be used
  instead of the CPU-specific ppc603, ppc604, mpc8540 and mpc8548 targets (and
  their _long alternatives, these targets are all compiled with the -mlongcall
  flag) to reduce the number of distinct build targets needed when supporting
  multiple PowerPC board types.</dd>

<dt>ios-386</dt>
<dt>ios-arm</dt>
<dd style="margin-bottom: 1ex">Updated for iOS 4.3, which is now the default OS
  version (from Tom Palaia, ORNL).</dd>

</dl>

<h4>IOCSH_STARTUP_SCRIPT environment variable</h4>

<p>The function <tt>iocsh(const char *pathname)</tt> now sets the environment
variable <tt>IOCSH_STARTUP_SCRIPT</tt> to the value of its pathname
argument before it starts executing the script commands.</p>

<h4>RTEMS-mvme5500</h4>

<p>This target now automatically links binary files with the bspExt library, and
adds the extension <tt>.elf</tt> to their filenames, matching the other mvme
targets.</p>

<h4>RTEMS Network Buffer Configuration</h4>

<p>Add the macros <tt>RTEMS_NETWORK_CONFIG_MBUF_SPACE</tt> and
<tt>RTEMS_NETWORK_CONFIG_MBUF_SPACE</tt> to rtems_netconfig.c to allow
customization of the network buffer space allocated.  The configuration files
for the RTEMS-mvme3100, RTEMS-mvme5500 and RTEMS-beatnik targets now default to
allocating 2MB for mbufs and 5MB for clusters; other RTEMS targets will continue
to use 180KB and 350KB rspectively.</p>

<h4>RTEMS TFTP filesystem</h4>

<p>Use the new mount API to initialize TFTP on newer RTEMS versions.</p>

<h4>C++ build issues on older Solaris compiler</h4>

<p>Dirk Zimoch reported some problems building with an older SUNWspro C++
compiler which have been resolved where possible.</p>

<h4>FreeBSD broadcast problem</h4>

<p>The <tt>ifreq_size</tt> macro in freebsd/osdsock.h must be different in BSD
4.4.</p>

<h4>Thread exit synchronization</h4>

<p>When finished waiting for a thread to exit, signal the event in case other
  threads are waiting also.</p>

<h4>Win32 osdTime provider fix</h4>

<p>Jeff Hill fixed the last time compare in PLL drift factor update loop.</p>

<h4>Errlog can lose messages</h4>

<p>Systems that generate large numbers of errlog messages or have a slow message
  listener could overwrite older messages in the message buffer after the buffer
  wraps. This also corrects and annotates the test code to describe what's being
  checked.</p>

<p>When the IOC is shutting down, the errlog thread should process all queued
  messages before it quits.</p>

<h4>Back-slash escapes for Win32</h4>

<p>Stephen Norum pointed out the need for various Perl scripts to escape
back-slash characters in Windows file paths.</p>

<h4>catools on Windows</h4>

<p>Windows 7 does not properly support line-mode buffering of stdio streams; the
catools programs used this mode to ensure that they could be used in pipelines,
but in Windows 7 they became fully buffered and are not flushed when the program
exits, so buffering of stdout has now been completely disabled on Windows.</p>


<h2 align="center">Changes between 3.14.11 and 3.14.12</h2>

<h4>Launchpad Bugs Resolved</h4>

<p>The following are links to bugs in the Launchpad bug tracker that have been
fixed in this release:</p>

<ul>
<li>541258
  <a href="https://bugs.launchpad.net/epics-base/+bug/541258">
    compiler warnings in base</a></li>
<li>541264
  <a href="https://bugs.launchpad.net/epics-base/+bug/541264">
    CA subscription element count is fixed - eliminates compressed video
    option</a></li>
<li>541331
  <a href="https://bugs.launchpad.net/epics-base/+bug/541331">
    Several devLib routines don't use vector table</a></li>
<li>541391
  <a href="https://bugs.launchpad.net/epics-base/+bug/541391">
    when subscribing for zero elements, array element count should be
    dynamic</a></li>
<li>545385
  <a href="https://bugs.launchpad.net/epics-base/+bug/545385">
    SIGFPE calculating epicsNAN, epicsINF</a></li>
<li>546991
  <a href="https://bugs.launchpad.net/epics-base/+bug/546991">
    prev. value fields not initialized in init_record</a></li>
<li>551909
  <a href="https://bugs.launchpad.net/epics-base/+bug/551909">
    macExpandString writes out of boundary</a></li>
<li>552803
  <a href="https://bugs.launchpad.net/epics-base/+bug/552803">
    Compress record segfaults on ALG (algorithm) change</a></li>
<li>571121
  <a href="https://bugs.launchpad.net/epics-base/+bug/571121">
    Perl issue compiling with INSTALL_LOCATION set</a></li>
<li>572589
  <a href="https://bugs.launchpad.net/epics-base/+bug/572589">
    Make dbl emit empty strings for non-existent fields</a></li>
<li>595154
  <a href="https://bugs.launchpad.net/epics-base/+bug/595154">
    C++ errors building base using cygwin1.7</a></li>
<li>595240
  <a href="https://bugs.launchpad.net/epics-base/+bug/595240">
    C code uses C++ keywords as variable names</a></li>
<li>595242
  <a href="https://bugs.launchpad.net/epics-base/+bug/595242">
    C code uses C++ "//" style comments</a></li>
<li>615916
  <a href="https://bugs.launchpad.net/epics-base/+bug/615916">
    Bug in RULES.Db breaks parallel make when using MSI</a></li>
<li>625034
  <a href="https://bugs.launchpad.net/epics-base/+bug/625034">
    Remove compiler checks for VMS in src/toolsComm/flex</a></li>
<li>626848
  <a href="https://bugs.launchpad.net/epics-base/+bug/626848">
    Build with GNU make 3.82 fails when installing libraries</a></li>
<li>626859
  <a href="https://bugs.launchpad.net/epics-base/+bug/626859">
    RTEMS build does not create .d dependancy files</a></li>
<li>627511
  <a href="https://bugs.launchpad.net/epics-base/+bug/627511">
    MSVC linker fails if input lib dirs start with forward slash</a></li>
<li>644263
  <a href="https://bugs.launchpad.net/epics-base/+bug/644263">
    EPICS softIOC always dies in response to SIGHUP</a></li>
<li>650000
  <a href="https://bugs.launchpad.net/epics-base/+bug/650000">
    caput tool won't write to mbbo w/o state strings</a></li>
<li>663875
  <a href="https://bugs.launchpad.net/epics-base/+bug/663875">
    NTP broadcasts break NTP synchronization (RTEMS)</a></li>
<li>667384
  <a href="https://bugs.launchpad.net/epics-base/+bug/667384">
    are the request and response bytes pending reversed in casr?</a></li>
<li>680702
  <a href="https://bugs.launchpad.net/epics-base/+bug/680702">
    calc and calcout record get_precision bug</a></li>
</ul>

<h4>Support for Cygwin 1.7</h4>

<p>Base can now built with shared libraries on Cygwin 1.7.x, although only with
the gcc-3 compiler.  Cygwin 1.5.x only works when compiled without shared
libraries (set <tt>STATIC_BUILD=YES</tt> and <tt>SHARED_LIBRARIES=NO</tt> in
<tt>configure/CONFIG_SITE</tt>).  There is code in Base now that depends on the
Cygwin version, so make sure that you rebuild Base if you upgrade your Cygwin
installation.</p>

<h4>epicsEvent</h4>

<p>epicsEvent is now explicitly required to act as a simple binary semaphore.
A single epicsEventSignal call must awaken just one thread when multiple
threads are waiting for the event.  A test that checks for this has been
added to epicsEventTest and the Application Developer's Guide has been updated
to describe this requirement.</p>

<h4>Enable array puts to subArray records</h4>

<p>It is now possible to put an array into the VAL field of a soft channel
subArray record whose INP field is empty. Processing the record then causes the
sub-array extraction process to be done on the current VAL array. This can be
used to feed a sequence of values into some other record (set INDX=1 and
NELM=MALM and read one element out of the VAL field each time).</p>

<h4>Added windows-x64 target</h4>

<p>64-bit binaries for Microsoft Windows platforms can now be built using the
target architecture windows-x64, which is also a valid cross-build target for a
win32-x86 host.  We do not currently support or recommend trying to use 64-bit
builds on MinGW or Cygwin.</p>

<h4>Deleted osf-alpha targets</h4>

<p>Kazuro Furukawa has been unable to compile EPICS Base on this target for the
last few releases and it's not really needed any more, so the targets have been
deleted from this release.</p>

<h4>Expanded CALC expressions</h4>

<p>The calc and calcout records can now accept infix expressions up to 79
characters long, although you have to use long string support to read or write
any that are more than 39 characters. The postfix interpreter now sports an
integer literal token as well as the double literal one, which reduces the
maximum size of a postfix buffer needed for any specific size of infix buffer by
a factor of 2/3.</p>

<h4>Added Apple iOS target architectures</h4>

<p>Tom Pelaia II and Mark Engbretson contributed build configuration files to
cross-compile Base for Apple's iOS operating system as used in the iPhone and
iPad. The target architecture for these is ios-arm, and there is also an ios-x86
target which compiles for the iPhone Simulator running on darwin-x86.</p>

<p>To build these for iOS, uncomment the <tt>CROSS_COMPILER_TARGET_ARCHS</tt>
definition in <tt>configure/os/CONFIG_SITE.darwin-x86.Common</tt> and check the
settings in <tt>configure/os/CONFIG_SITE.Common.iosCommon</tt>.</p>

<h4>Dynamic arrays over CA</h4>

<p>Dynamic array sizing was developed by Michael Abbott at the 2010 EPICS
Codeathon. It permits a CA client to fetch only the currently valid elements of
an array by specifying a COUNT of zero to either of the ca_array_get_callback()
or ca_create_subscription() routines. It has never before been legal to pass a
COUNT of zero to the ca_array_get_callback() routine, but this development does
introduce a subtle change to the published API of the ca_create_subscription()
routine.</p>

<p>In previous releases a COUNT of zero for a subscription meant use the
ca_element_count() for the channel, but from this release it can return fewer
elements (never more), at the behest of the server. The number of elements can
vary with subsequent array update events, so a client that uses this technique
must use the count field of the event_handler_args in its callback function each
time it is called to obtain the correct element count from the server. Note that
the ca_element_count() value for a channel is only updated at connection time,
and supplies the maximum number of elements that the server array variable can
hold.</p>

<p>Dynamic arrays are currently only supported by the CA client library and IOC
server RSRV, the Perl CA library and the catools programs. The portable CAS does
not understand them, and database links that connect over CA do not attempt to
use them either. CA clients that try to use this functionality with a server
that does not support it will receive the same full-sized zero-filled arrays
that previous releases supported.</p>

<h4>CA over TCP connections</h4>

<p>Merged the CA-over-TCP changes developed by Ralph and Jeff at the 2008 EPICS
Codeathon for the CA client library and both servers (CAS and RSRV).  This adds
a new CA configuration variable <tt>CA_NAME_SERVERS</tt> which is used by the
client library as a list of host names or addresses of CA servers to be
connected to and queried over TCP sockets.  This can be used to tunnel CA
connections over ssh.  See the CA reference manual for more details.</p>

<h4>Record Types aai and aao</h4>

<ul>
<li>Fixed bug in memory allocation that caused crashes when linking other
records to aai or aao.</li>
<li>Fixed bug where NELM was modified instead of NORD.</li>
<li>Added Soft Channel device support.</li>
<li>Added SIOL link and proper simulation mode for Soft Channel support.</li>
<li>Added MPST, APST and HASH fields for monitor on change support like in
waveform record.</li>
</ul>

<h4>New capr.pl script</h4>

<p>This Perl program attempts to replicate the behaviour of the IOC command
'dbpr' over Channel Access, printing the fields and values of the named record.
Run <tt>capr.pl -h</tt> for usage information.</p>

<h4>devLib cleanup</h4>

<ul>
<li>Add VME connect/disconnect IRQ calls to the "virtual os" table</li>
<li>It is now possible to compile all devLib code on targets without runtime
support</li>
<li>All internal functions are made static. Some were not before.</li>
<li>Move VME calls to <tt>devLibVME.h</tt>. <tt>devLib.h</tt> contains general
defintions and error codes.</li>
<li>For compatibility <tt>devLib.h</tt> includes <tt>devLibVME.h</tt> unless the
macro <tt>NO_DEVLIB_COMPAT</tt> is defined.</li>
<li>The "virtual os" table was renamed from <tt>pdevLibVirtualOS</tt> to
<tt>pdevLibVME</tt> reflecting the fact that other bus types will need seperate
tables.</li>
<li>The "virtual os" table API has been moved to a different header file,
<tt>devLibVMEImpl.h</tt>.</li>
</ul>

<h4>DTYP and INP/OUT order</h4>

<p>The fields DTYP and INP/OUT can now be specified in any order in a database
instance (.db) file.</p>

<h4>Rewrite epicsThreadOnce()</h4>

<p>Michael Davidsaver suggested a better implementation of epicsThreadOnce()
which makes it possible for all architectures to detect recursive initialization
functions.  This change also renames the routines to remove the original macro,
and fixes some questionable usage in places.</p>

<h4>Many Record Types</h4>

<p>Record types were not setting many 'last value' fields at initialization,
assuming that the VAL field would always hold the default value and thus not
giving correct initial monitor behavior in some circumstances.</p>

<h4>Compress Record Type</h4>

<p>Fixed a crash when ALG (algorithm) was changed to Average at runtime.</p>

<h4>configure/RELEASE Enhancements</h4>

<p>Variable definitions in a <tt>configure/RELEASE</tt> file may now use the
<tt>:=</tt> or <tt>?=</tt> assignment syntax.  Release file processing now
prints a warning if an include file can't be not found (use <tt>-include</tt> if
this is expected) or if an undefined macro is used, and aborts if a circular
definition is expanded.  The variable <tt>EPICS_HOST_ARCH</tt> can now be used,
but target-architecture-specific values must be set in a target-specific
<tt>configure/RELEASE</tt> file such as <tt>RELEASE.Common.linux-x86</tt>.</p>

<h4>VxWorks 6.7 and 6.8 support</h4>

<p>Added build support for the latest Wind River releases.  This does not
include the ability to run on SMP vxWorks systems though, those will need some
more extensive modifications.</p>

<h4>RTEMS 4.10 support</h4>

<p>Added support for the latest release of RTEMS.  There is no longer a 
distinction between executive and malloc memory pools.  The new mount() API
is used.</p>

<h4>Dependency file generation</h4>

<p>Changes to the way in which we generate header dependency files, which are
now named with a <tt>.d</tt> suffix instead of <tt>.depends</tt>.  We now use
the compiler to generate these where possible, and create them in the
<tt>O.$(T_A)</tt> directory.</p>

<h4>Installed file permissions</h4>

<p>We now install libraries and other non-executable files with mode 444 rather
than 644.</p>

<h4>CA Perl5: strings and array subscriptions</h4>

<p>In some circumstances a string received from CA might not have been properly
zero-terminated; this has now been fixed.  <tt>CA::create_subscription()</tt>
would not accept a zero for the subscription array length; this is now
permitted, in the underlying CA API this means use the native length from the
server.</p>

<h4>Linking Readline on Linux</h4>

<p>Different Linux distributions have different requirements when linking
readline; some need <tt>-lcurses</tt>, others <tt>-lncurses</tt> and others
don't require either.  The <tt>configure/os/CONFIG_SITE.Common.linux-*</tt>
files now make this configuration easy to choose between different settings for
the <tt>COMMANDLINE_LIBRARY</tt> variable.  If your build fails as it's trying
to create the <tt>antelope</tt> binary in the Base directory
<tt>src/toolsComm/antelope/O.<i>arch</i></tt> this is almost certainly the
problem. You will need to do a <tt>make rebuild</tt> from the top of Base after
fixing the setting of <tt>COMMANDLINE_LIBRARY</tt>.</p>

<h4>CA Command Line Tools Changes</h4>

<p>Three new options were added to the <tt>caget</tt> and <tt>camonitor</tt>
utilities, to allow printing float values (rounded) as hex, octal or binary.</p>


<h2 align="center">Changes between 3.14.10 and 3.14.11</h2>

<h4>Time provider on Win32</h4>

<p>A race condition meant that sometimes EPICS programs (including the internal
programs such as flex and antelope) built for Win32 architectures would not
start properly on Windows systems that have multiple CPUs. This race has been
fixed.</p>

<h4>Build system dependency change</h4>

<p>In order to get GNU make parallel execution (-j option) to work proprely for
multiple target architectures, a new dependency had to be added. Now all
cross-compiled builds depend on their host build. This means that when a
<tt>make <i>crosstargetarch</i></tt> command is issued, the EPICS_HOST_ARCH
target build will be executed first, followed by the <i>crosstargetarch</i>
build. Builds done in an O.<i>arch</i> directory will still only build the
<i>arch</i> targets however.</p>

<h4>Channel Access changes</h4>

<p>Mantis 361 fix - ca_add_fd_registration users might not receive select
wakeup</p>

<p>Mantis 359 fix - ca client library flow control mode related issues</p>

<p>Mantis 357 fix - high throughput multithreaded ca client appl thread could
be trapped in lib.</p>

<ul>
<li>Discovered during code review. Not seen in practice, but possible</li>
</ul>

<p>Mantis 285 fix  - CA Documentation doesn't distinguish sync groups from
ca_put_callback()</p>

<p>Mantis 346 fix - deleting the chid passed in from within put cb handler
causes failure</p>

<p>Mantis 284 fix - channel clear protocol warning messages from PCAS</p>

<p>Mantis 237 fix - SEGV from simple CA client during context destroy</p>

<p>Mantis 242 fix - invalid DBR type not screened in client library when
doing a put</p>

<h4>Portable Channel Access Server changes</h4>

<p> These changes impact the Gateway (Proxy server) and other servers but not
the IOC.</h4>

<p>Mantis 360 fix - server is unresponsive for one of its clients, when 
async io postponed and in flow control mode</p>

<p>Mantis 358 fix - PCAS service snap-in has no way to determine if its a put,
or a put calback.</p>

<p>Mantis 356 fix - medm display sometimes hangs until the motor stops when
controling motor through gw.</p>

<p>Mantis 350 fix - Incoming data corruption under heavy CAS load.</p>

<p>Mantis 340 fix - leak when performing a read and conversion fails.</p>

<p>Mantis 348 fix - A call to 'assert (item.pList == this)' 
failed in ../../../../src/cas/generic/st/ioBlocked.cc line 112</p>

<p>Mantis 345 fix - Compilation warning: complaint about missing
gddDestructor</p>

<p>Mantis 343 fix - gddScalar::new() operator is not fully thread safe</p>

<p>Mantis 333 fix - resTable::removeAll() does not reset the item count</p>

<p>Mantis 335 fix - excas fails in clearOutstandingReads - maybe requires an
R3.13 client</p>

<p>Mantis 329 fix - GW hang, pthread_mutex_lock failed: error Invalid
argument message</p>

<p>Mantis 352 fix - gateway hangs temporarily under heavy load on 8-core 
64bit RHEL5</p>

<ul>
<li>High throughput performance appears to be much better now for both scalars
and large arrays, but more testing needed in operational gateways</li>
</ul>

<h4>Timer Queue Library</h4>

<p>Mantis 336 fix - timer queue should have try / catch block around call to
user's expiration callback</p>

<p>Mantis 332 fix - epicsTimerTest failure, windows vista 64, dual core
SMP system</p>

<h4>LibCom</h4>

<p>Mantis 328 fixed - orderly shutdown for soft IOC fails</p>

<h4>Application configure files</h4>

<p>The configuration directory files installed by makeBaseApp.pl have been
changing in recent releases to make them work more like the files in the Base
configuration directory. The CONFIG_APP file has gone, and its functionality is
now performed by the CONFIG file which should only be modified in exceptional
circumstances. The variables that used to be set in the CONFIG file now appear
in the new CONFIG_SITE file, and can be overridden for specific combinations of
host and target architectures by creating a file with name matching one of these
patterns:</p>

<ul>
  <li>CONFIG_SITE.&lt;host-arch&gt;.Common</li>
  <li>CONFIG_SITE.Common.&lt;target-arch&gt;</li>
  <li>CONFIG_SITE.&lt;host-arch&gt;.&lt;target-arch&gt;</li>
</ul>

<p>Note that the setting for <tt>CHECK_RELEASE</tt> in the CONFIG_SITE files is
not compatible with previous releases of Base; if you are creating an
application that has to work with earlier releases, move the
<tt>CHECK_RELEASE</tt> setting back to the configure/Makefile where it used to
live.</p>

<p>The RELEASE file(s) can now define the variable <tt>RULES</tt> if you wish
the application to use build rules from some module other than EPICS_BASE. The
rules must appear in a configure subdirectory just like they do in Base.</p>

<h4>Compile-time assertions</h4>

<p>A new macro has been added to epicsAssert.h which performs assertion checks
at compile-time. <tt>STATIC_ASSERT(<i>expr</i>)</tt> can only be used when
<tt><i>expr</i></tt> can be evaluated by the compiler, and will cause the
compilation to fail if it evaluates to false. The resulting compiler error
message might appear a little obscure, but it does provide some explanation and
contains the line where the failure was discovered. Future versions of the C++
standard will probably contain a similar facility <tt>static_assert(<i>expr</i>,
<i>message</i>)</tt> but will require compiler support to be implemented.</p>

<h4>Several changes made to dbDefs.h</h4>

<p>The definitions for the macros <tt>YES</tt>, <tt>NO</tt>, <tt>NONE</tt>,
<tt>min()</tt> and <tt>max()</tt> have been deleted. <tt>YES</tt> and
<tt>NO</tt> have been replaced by <tt>menuYesNoYES</tt> and <tt>menuYesNoNO</tt>
from the menuYesNo.h file where they were used in several record types. The
other macros were not being used anywhere in Base, sncseq or Asyn.</p>

<p>The macro <tt>LOCAL</tt> that was a synonym for <tt>static</tt> is now
deprecated and will be deleted in R3.15, please adjust your code to use the
latter keyword.  All uses of the <tt>READONLY</tt> macro from shareLib.h must
now be replaced by the keyword <tt>const</tt> as the macro has been deleted.</p>

<p>The dbDefs.h file was unnecessarily including various other libCom header
files which may have to be manually added to out-of-tree source files that
relied on this. The general rule for header files is that a header should only
include other headers that are needed for its own inclusion in any source file.
The <tt>#include</tt> statements that might need to be added are:</p>

<ul>
  <li>#include &lt;stdarg.h&gt;</li>
  <li>#include "errlog.h"</li>
  <li>#include "errMdef.h"</li>
  <li>#include "ellLib.h"</li>
  <li>#include "epicsTypes.h"</li>
</ul>

<p>A new macro <tt>CONTAINER(pointer, type, member)</tt> has been added which
calculates and returns a pointer to the parent structure when given a pointer to
a member, the structure type and the name of the member in that structure.  On
GNU compilers the type of the pointer is checked to ensure that it matches the
member, so code using this macro should be built using gcc for additional
confidence.</p>

<h4>Long-deprecated errSymFind() function deleted</h4>

<p>This functionality was replaced by errSymLookup() many releases ago.</p>

<h4>Perl CA library shutdown</h4>

<p>The Perl CA library has been modified to properly flush the Channel Access
I/O queues when a program using the library exits.</p>

<h4>bi, bo, mbbi, mbbo ENUM string fields</h4>

<p>The existing Channel Access protocol transports 26 bytes for each ENUM
string, but the fields used to hold ENUM strings in the discrete record types
were configured to be 16 (mbbi/mbbo) or 20 (bi/bo) bytes long. These have all
been increased to match the CA limit.</p>

<h4>Use of SIGALRM disabled</h4>

<p>Previous releases that supported HPUX required that EPICS trap and be able to
generate the SIGALRM signal in order to break out of a blocking socket system
call on those systems (Posix only). There were two API routines that had to be
called by any code using sockets to properly support this. Since we no longer
support HPUX this code is no longer required, and as it breaks the Posix timer
interface on Linux it has been disabled in this release. The API routines now do
nothing on all platforms, and will be removed before the 3.15 Release of
Base.</p>

<h4>Universal Binaries on Darwin</h4>

<p>It is now possible to configure Base on Darwin to build universal binaries
containing an installation-specific choice of 32- and 64-bit CPU architectures.
This is controlled through the definition of the ARCH_CLASS variable in the
configure/os/CONFIG_SITE.Common.&lt;arch&gt; file for the particular target
architecture you are using (darwin-ppc, darwin-x86 or darwin-ppcx86). There are
comments and example settings in those files.  Note that to my knowledge EPICS
Base has not been thoroughly tested on the 64-bit darwin architectures.</p>

<h4>HPUX, SGI and VMS files deleted</h4>

<p>We have not supported or tested EPICS Base on HPUX for several releases; the
support files for this and other unsupported operating systems have been
removed.</p>

<h4>PINI Processing and PHAS values</h4>

<p>The PINI field now has its own menu type with four more choices,
<tt>RUN</tt>, <tt>RUNNING</tt>, <tt>PAUSE</tt> and <tt>PAUSED</tt>. The earlier
<tt>NO</tt> and <tt>YES</tt> values for this field remain as before and cause
the same processing as before. The new values cause records to be processed
during the announcement of the new <tt>initHookAtIocRun</tt>,
<tt>initHookAfterIocRunning</tt>, <tt>initHookAtIocPause</tt> and
<tt>initHookAfterIocPaused</tt> states respectively.</p>

<p>Records with <tt>PINI=YES</tt> will be processed during the <tt>iocBuild</tt>
stage of <tt>iocInit</tt>, follwed by records with <tt>PINI=RUN</tt> during the
<tt>iocRun</tt> stage and records with <tt>PINI=RUNNING</tt> during the
<tt>initHookAfterIocRunning</tt> stage. If an <tt>iocPause</tt> command is
given, any records with <tt>PINI=PAUSE</tt> will be processed at the
<tt>initHookAtIocPause</tt> stage followed by records with <tt>PINI=PAUSED</tt>
will be processed at the <tt>initHookAfterIocPaused</tt> stage. A subsequent
<tt>iocRun</tt> command causes the <tt>PINI=RUN</tt> and <tt>PINI=RUNNING</tt>
records to be processed again.</p>

<p>The PHAS field now controls the order in which records are processed as a
result of the PINI mechanism; within each stage, lower values of PHAS are
scanned before higher ones.</p>

<h4>Additional initHook states</h4>

<p>Several new initHook states have been added which are announced while the IOC
is being paused or restarted.  The original states remain unchanged, although a
couple of the later ones are deprecated where using the new states makes more
sense.  The enum that defines all the states is now:</p>

<blockquote>
<pre>typedef enum {
    initHookAtIocBuild = 0,         /* Start of iocBuild/iocInit commands */
    initHookAtBeginning,
    initHookAfterCallbackInit,
    initHookAfterCaLinkInit,
    initHookAfterInitDrvSup,
    initHookAfterInitRecSup,
    initHookAfterInitDevSup,
    initHookAfterInitDatabase,
    initHookAfterFinishDevSup,
    initHookAfterScanInit,
    initHookAfterInitialProcess,
    initHookAfterCaServerInit,
    initHookAfterIocBuilt,          /* End of iocBuild command */

    initHookAtIocRun,               /* Start of iocRun command */
    initHookAfterDatabaseRunning,
    initHookAfterCaServerRunning,
    initHookAfterIocRunning,        /* End of iocRun/iocInit commands */

    initHookAtIocPause,             /* Start of iocPause command */
    initHookAfterCaServerPaused,
    initHookAfterDatabasePaused,
    initHookAfterIocPaused,         /* End of iocPause command */

/* Deprecated states, provided for backwards compatibility.
 * These states are announced at the same point they were before,
 * but will not be repeated if the IOC gets paused and restarted.
 */
    initHookAfterInterruptAccept,   /* After initHookAfterDatabaseRunning */
    initHookAtEnd,                  /* Before initHookAfterIocRunning */
} initHookState;</pre>
</blockquote>

<p>The two deprecated states will only ever be announced once, whereas the newer
ones will repeat as often as the <tt>iocPause</tt> and <tt>iocRun</tt> commands
are executed.</p>

<h4>Soft Channel ai device support and SMOO</h4>

<p>The (probably unwritten) rules for ai device support have always required
that any device support which sets the VAL field and returns "2" should also
perform any other operations normally performed by the ai's convert() routine.
In practice very few devices did this, but there are some which makes it
impossible to move that smoothing function into the body of the record.  This
change adds the support for SMOO filtering to the soft channel device support
for the ai record.  The filter is short-circuited when a link recovers from a
failure.</p>

<h4>New link flags for alarm severity/status inheritance</h4>

<p>Two new options have been introduced as alternatives to the existing NMS and
MS flags: MSI (Maximize Severity INVALID) and MSS (Maximize Severity and
Status).</p>

<p>When a link is flagged MSI the receiving record inherits the target's alarm
severity just as it does with the MS flag, but only if that severity is
INVALID.</p>

<p>When a link is flagged MSS the receiving record inherits the target's alarm
status as well as its severity, thereby preserving the alarm status through MSS
chains instead of setting that status to LINK.</p>

<h4>Analog records get_alarm_double() semantics changed</h4>

<p>The get_alarm_double() routine in several record types has been changed to
make it easier for CA client applications to display the correct warning and
alarm limits for a record.</p>

<p>Originally these routines would always return the current values from the
associated alarm limit fields, but now they will return epicsNAN (not-a-number)
instead if the severity field of the corresponding limit is NO_ALARM. This
allows CA clients to suppress the display of unused limits.</p>

<h4>New math constants epicsNAN and epicsINF</h4>

<p>Two new math constants have been added to epicsMath.h: <tt>epicsNAN</tt>
(not a number) and <tt>epicsINF</tt> (infinity).

<h4>New event type DBE_PROPERTY</h4>

<p>A new event type (flag in the Channel Access event mask) has been added
to support subscriptions that get events whenever a property of the PV
changes. This will allow clients to get notified on changes of control
limits, graphical limits, state strings etc.</p>

<p>The CA commandline tool camonitor and the CA Perl interface support the new
event type. As a first working example, the mbbi and mbbo records have been
extended to send a DBE_PROPERTY event when their status strings are modified.
A more general mechanism to specify sending DBE_PROPERTY events through the DBD
file will appear in 3.15.</p>

<p>Client application developers are encouraged to start using DBE_PROPERTY
subscriptions to fetch channel attribute data.</p>

<h4>Channel Access command line tool changes</h4>

<p>The caget/caput/camonitor programs in src/catools now use '\' escape
sequences for non-printable characters.</p>

<p>They provide a new option <tt>-F</tt> to set an output field separator
to be used instead of the default space character.</p>

<h4>New functions for escaping non-printables in epicsString.h</h4>

<p>The existing routines used to escape non-printable characters have been
replaced by a new set of functions that are prototyped in the epicsString.h
header file:</p>

<pre>int epicsStrnRawFromEscaped(char *outbuf, size_t outsize, const char *inbuf, size_t inlen);
epicsShareFunc int epicsStrnEscapedFromRaw(char *outbuf, size_t outsize, const char *inbuf, size_t inlen);
epicsShareFunc size_t epicsStrnEscapedFromRawSize(const char *inbuf, size_t inlen);</pre>

<p>Both conversion functions take the output buffer (and its size), and the
input buffer (and its size) as argument. They will convert non-printable
characters from/to their '\'-escaped versions. The third function scans a raw
input string and returns the number of characters needed for the escaped
version.</p>

<p>The existing function interfaces will be kept for compatibility, but their
further use is deprecated.</p>

<h4>epicsRingBytes</h4>

<p>Partial puts are not supported.
An attempt to put more bytes than currently free will be rejected.</p>

<h4>Long string support</h4>

<p>The IOC now provides support for strings longer than 40 characters through
Channel Access in a manner that is fully backwards compatible with older
versions of the CA library, although not all CA clients can make use of this at
the moment.</p>

<p>Adding the suffix '$' to the field name of an IOC PV name (through either
Channel Access or Database Access) causes the native type of that field to be
reported as an array of DBF_CHAR, as long as the field type is DBF_STRING,
DBF_INLINK, DBF_OUTLINK or DBF_FWDLINK. It is then possible to use a DBF_CHAR
array to read, write and monitor values from that field, and the 40 character
string length limit imposed by the DBF_STRING type is replaced by the amount of
storage allocated for the string on the IOC (for link fields the limit is
related to the maximum length of a record name).</p>

<p>The caget/caput/camonitor programs in src/catools can now use long strings by
adding the command-line option <tt>-S</tt> which causes them to handle an array
of DBF_CHAR as a string.  Both MEDM and EDM can already present such DBF_CHAR
arrays as strings in their text widgets (although you do have to configure the
widget to format it as text), so this solution already works with some CA
clients, although by no means all clients support it yet.</p>

<h4>Darwin no longer uses _environ</h4>

<p>The Darwin version of epicsEnvShow (in src/libCom/osi/os/Darwin/osdEnv.c)
now uses _NSGetEnviron() to get the pointer to the environment string
table.</p>

<h4>gpHash argument type changed</h4>

<p>Out-of-tree users of libCom's gpHash routines should change the type of their
pointer to their gpHash table to avoid compiler warnings. The first argument to
all of the <tt>gph...()</tt> routines used to be a <tt>void&nbsp;*</tt> (or a
pointer to one for <tt>gphInit()</tt>) but is now a <tt>struct
gphPvt&nbsp;*</tt> (<tt>struct gphPvt&nbsp;**</tt> for <tt>gphInit</tt>) for
better type safety. The definition of the structure has not been made public,
although a declaration is provided in <tt>gpHash.h</tt>.</p>

<h4>New hash functions in epicsString.h</h4>

<p>The existing routines used to hash strings have been replaced by a new
pair of functions that are prototyped in the epicsString.h header file:</p>

<pre>unsigned int epicsStrHash(const char *str, unsigned int seed);
unsigned int epicsMemHash(const char *str, size_t length, unsigned int seed);</pre>

<p>The seed argument should normally be zero, but can be used to chain
several hash calculations together to create a single value from multiple
strings or memory buffers.  The resulting value should be masked with the
appropriate number of bits for the desired hash width. These functions both
use the same algorithm, and on most CPUs should be faster that the previous
hash functions used in Base.  Use epicsStrHash() on nil-terminated strings,
epicsMemHash() if the data might contain zero bytes.</p>

<h4>Support for dynamic loading</h4>

<p>The existing OSI epicsFindSymbol API has been expanded to support dynamic
loading of binary files, on architectures where the facilities necessary to
implement this are provided (currently Linux, Solaris, Darwin and vxWorks). A
new but optional command is provided for iocsh which calls the new
<tt>epicsLoadLibrary()</tt> function. In order to include this command in an
IOC, you must include the <tt>dlload.dbd</tt> file; the command will then be
installed when the IOC's <tt>ioc_registerRecordDeviceDriver</tt> routine is
run.</p>

<p>To dynamically load a new routine for use with the sub or aSub record
types, you also have to register the subroutines at runtime. You can use the
EPICS build system and the registerRecordDeviceDriver.pl script to write the
necessary code for you, you just have to create a .dbd file that declares the
functions in the library and add the derived .cpp file to the library
sources. The product of your build should be a <tt>LOADABLE_LIBRARY</tt> to
ensure that the correct linker commands are used.</p>

<p>After a shared library is loaded into the IOC using the new iocsh
<tt>dlload</tt> command you will usually have to run the
<tt>lib_registerRecordDeviceDriver</tt> routine to register the components
that were mentioned in the .dbd file. After registration the functions can be
found as normal by setting the SNAM field of your sub or aSub record
instances. Once loaded, shared libraries cannot be unloaded again as there is
no way to be sure that some other part of the IOC doesn't still have a
pointer to something inside the module.</p>

<p>Components provided by a shared library can include functions for sub and
aSub records, iocsh commands, time providers and sequence programs. Record
and device support code may be possible, but there are complications in
creating the .dbd file so we don't recommend it yet. It is possible to load
libraries after iocInit, but the code is not re-entrant so should only be
used from the main thread.  Adding new record types or device support will
not work after iocInit.</p>

<h4>Perl5 CA library</h4>

<p>The <tt>CA::put</tt> and <tt>CA::put_callback</tt> methods now use the
native type of the PV to determine which data type to use in all cases;
earlier versions looked at the Perl data type for single-valued PVs, but this
was truncating some double values into integers.</p>

<h4>generalTime and epicsTime updates</h4>

<p>Allow time providers to supply timestamps in interrupt context.  A pair of
new API routines in epicsTime.h <tt>epicsTimeGetCurrentInt()</tt> and
<tt>epicsTimeGetEventInt()</tt> will check the most recently successful
current-time or event-time provider and forward requests to the routine
registered by that provider, if any.  The priority list is not traversed, so
if the latest provider has not registered an interrupt-safe routine by
calling <tt>generalTimeAddIntCurrentProvider()</tt> or
<tt>generalTimeAddIntEventProvider()</tt> as appropriate, these API routines
will return failure.  The resulting timestamp is not protected against
backwards movement either.</p>

<p>Added a routine <tt>generalTimeHighestCurrentName()</tt> which returns the
name of the highest prority registered current time provider.  Comparing this
with the name returned by <tt>generalTimeCurrentProviderName()</tt> permits
an alarm to be generated if an IOC is not able to use the time provider it
was designed to use. The General Time stringin device support keyword
<tt>@TOPTCP</tt> has been added to make this name available in a database
record.</p>

<p>The following routines have been renamed, but the old name may still be
used since a macro with the old name has been added:</p>

<blockquote>

  <table border="1">
    <tbody>
      <tr>
        <th>Old Name</th>
        <th>New Name</th>
      </tr>
      <tr>
        <td><tt>generalTimeCurrentTpRegister</tt></td>
        <td><tt>generalTimeRegisterCurrentProvider</tt></td>
      </tr>
      <tr>
        <td><tt>generalTimeEventTpRegister</tt></td>
        <td><tt>generalTimeRegisterEventProvider</tt></td>
      </tr>
      <tr>
        <td><tt>generalTimeCurrentTpName</tt></td>
        <td><tt>generalTimeCurrentProviderName</tt></td>
      </tr>
      <tr>
        <td><tt>generalTimeEventTpName</tt></td>
        <td><tt>generalTimeEventProviderName</tt></td>
      </tr>
    </tbody>
  </table>
</blockquote>

<p>The routine <tt>generalTimeCreateSyncTimer()</tt> was not useful in
practice due to time provider initialization issues, nor was its
implementation protected properly for use on SMP systems so it has been
deleted.  The deprecated and empty <tt>synchronize()</tt> method from the
epicsTime class has also gone.</p>

<h4>RTEMS Release</h4>

<p>RTEMS release 4.9.2 or newer is required.  EPICS now configures RTEMS to use
unified executive/malloc memory pools if available (RTEMS 4.10 and up).</p>
<h4>RTEMS</h4>

<p>RTEMS stack sizes have been reduced.  This allows more clients in machines
with limited memory.</p>

<p>RTEMS file descriptor allocation has been increased.</p>

<h4>Added record aliases</h4>

<p>Record definitions can declare their own alias names along with the field
values, or a separate alias statement can also be used:</p>

<blockquote>
  <pre>record(ai,"canonicalName")
{
   alias("firstAlias")
}
alias("canonicalName","secondAlias")</pre>
</blockquote>

<p>Aliases can only be created for records that have already been loaded by
the IOC, although they don't have to appear in the same .db file. A CA client
can discover that a record name is an alias by fetching its .NAME field,
which will always return the canonical name for the record. These new
routines in the dbStaticLib library handle aliases:</p>

<blockquote>
  <pre>long dbCreateAlias(DBENTRY *pdbentry, const char *paliasName);
int dbIsAlias(DBENTRY *pdbentry);
int dbGetNAliases(DBENTRY *pdbentry)
long dbDeleteAliases(DBENTRY *pdbentry);</pre>
</blockquote>

<p>Aliases are located using the existing record instance API. Use
<tt>dbIsAlias()</tt> to test whether a record is actually an alias or not.
Aliasees can be deleted like record instances using <tt>dbDeleteRecord()</tt>
which will not delete the underlying record if the DBENTRY refers to the
alias (deleting a record instance does delete all its aliases though).  The
<tt>dbDeleteAliases()</tt> routine deletes all aliases of the selected
record, and will return an error if used on an alias.</p>

<p>Any out-of-tree tools that scan through all the records in the database
using <tt>dbFirstRecord()</tt> and <tt>dbNextRecord()</tt> may need modifying
to avoid duplicate processing of aliased record instances.  Also note that
the set of info items for a record instance are not shared with its aliases,
which each have their own info item namespace.</p>

<h4>Added support for RTEMS-mvme2700</h4>

<p>Supplied by Matt Rippa &lt;mrippa@gemini.edu&gt;. Should work for
MVME2400, too.</p>

<h4>CA Commandline tools: priority support</h4>

<p>A new option <tt>-p</tt> was added to all Channel Access command line
tools to allow specifying the CA priority.</p>

<h4>Linux: Use libncurses</h4>

<p>Changed linux builds to link against libncurses instead of libcurses
(suggested by Peter Zumbruch).</p>


<h2 align="center">Changes between 3.14.9 and 3.14.10</h2>

<h4>GCC_EXEC_PREFIX references removed from configuration files</h4>

<p>Definition of GCC_EXEC_PREFIX removed from CONFIG.CrossCommon and 
unexport of GCC_EXEC_PREFIX removed from vxWorks and RTEMS builds.</p>

<h4>RTEMS Release</h4>

<p>RTEMS release 4.9 or newer is required.  If you are using the RTEMS NFS
time provider you need to use RTEMS 4.9.1 or newer.</p>

<h4>RTEMS epicsEventWaitWithTimeout</h4>

<p>Correctly return epicsEventWaitTimeout when event is not pending and
timeout value is 0.0 seconds.</p>

<h4>epicsRingPointer, epicsRingBytes</h4>

<p>Fixed a race condition exposed by compilers with more agressive
optimization.</p>

<h4>camonitor timestamp support</h4>

<p>The <tt>camonitor</tt> program now supports the ability to display both
server- and client-side timestamps, simultaneously if requested. The old
command-line options <tt>-r</tt> <tt>-i</tt> and <tt>-I</tt> that controlled
the timestamp display have been replaced with a new <tt>-t</tt> option that
takes additional argument letters to control which timestamp sources and
output format should be used.</p>

<p>See the Command Line Tools section of the Channel Access reference manual
or run <tt>camonitor -h</tt> for a summary of the options.</p>

<h4>New "stdio" stringout device support</h4>

<p>A new device support has been added that allows a stringout record to
output one-line messages to stdout, stderr or the errlog subsystem.  Use
DTYP="stdio" and set the OUT field to one of "@stdout", "@stderr" or
"@errlog" to control the message destination.  A newline is appended to the
contents of the record's VAL field when printing.</p>

<h4>General Time subsystem</h4>

<p>The way in which EPICS gets the time has been significantly revised since
R3.14.9 with the introduction of the General Time subsystem.  Two kinds of
pluggable time providers are now supported, which return either the current
time or the latest timestamp of a numbered Time Event from a hardware event
system. All IOCs must have at least one Current Time provider, but Event Time
providers are optional.  The General Time subsystem guarantees that the
timestamps returned never step backwards, even when switching between time
providers.</p>

<p>A Current Time Provider reports the current wall-clock time if it is able
to when asked; if it can't it says so, and the time subsystem will then ask
the next provider in its list and so on until someone replies with the time.
Event Time providers are handled similarly, except that they are asked for
the timestamp associated with a particular Time Event number rather than the
current wall-clock time. The registered time providers can be listed using
the IOC command <tt>generalTimeReport(int interest)</tt> and some time
providers also have their own separate report commands.</p>

<p>Different target architectures come with different default Current Time
providers in Base.  The Unix-like architectures rely on the underlying
operating system clock, which normally involves running something like ntpd
as a separate process. The real-time operating systems vxWorks and RTEMS
install two Current Time providers; the native operating system clock at the
lowest priority (this provider includes a task to periodically reset the
operating system clock from a higher priority time provider), and an NTP time
provider which synchronizes the underlying operating sytem tick timer with an
NTP server. Microsoft Windows targets using the Win32 API use a
Windows-specific time provider which contains a built-in PLL.</p>

<p>There are no Event Time providers included with Base except for an
optional "Last Resort" Event provider which can be installed if a site wants
to be sure that every Time Event number will have a recent timestamp
associated with it even if the hardware event system goes down. The Last
Resort Event Time provider returns the current time for every Time Event
number. To install this provider, run the command
<tt>installLastResortEventProvider</tt> from your IOC startup script.</p>

<p>Additional information about General Time and the time providers included
with Base can be found in the IOC Application Developers Guide for R3.14.10,
sections 9.7 and 20.6. General Time was originally written by David H.
Thompson and Sheng Peng at ORNL, subsequently worked on by Babak Kalantari
and Timo Korhonen of PSI, and merged into Base by Peter Denison from Diamond.
Andrew Johnson provided input into the design at various points and made
various code revisions after the merge.</p>

<h4>New ioc/dllPath.bat file for Win32</h4>

<p>When creating an IOC with one of the win32-x86 target architectures, a
file <tt>dllPath.bat</tt> is now generated in the iocBoot/iocxxx directory
which can be run to adjust the PATH variable to include all of the support
application bin directories which might contain DLLs that the IOC uses.  The
PATH also includes the IOC application's own bin directory, which simplifies
starting up the IOC as well.</p>

<h4>New epicsEndian.h header</h4>

<p>Any C or C++ code can <tt>#include "epicsEndian.h"</tt> which defines four
macros.  The main one is EPICS_BYTE_ORDER and is defined to be either
EPICS_ENDIAN_LITTLE or EPICS_ENDIAN_BIG (these are numeric constants 1234 and
4321 respectively).  The fourth macro is called EPICS_FLOAT_WORD_ORDER and is
needed because some ARM systems use mixed-endian format floats.</p>

<p>Note that just knowing the CPU's endianness doesn't tell you the complete
story about the byte order that your hardware registers will present to the
CPU; byte swapping is often performed automatically by PCI to VME bridge
devices and by other kinds of bus converter, so "portable" drivers aren't
always.</p>

<h4>Array Subroutine Record added (aSub)</h4>

<p>A heavily modified version of Andy Foster's genSub record type has been
added, called the aSub (Array Subroutine) record type.  The new name is so
that genSub records can continue to be used in IOCs that need those features
that have changed or been removed in creating the aSub record type.  The main
differences between genSub and aSub are:</p>
<ul>
  <li>The fields <tt>UFA..UFU</tt>, <tt>UFVA..UFVU</tt>, <tt>TOVA..TOVU</tt>
    and <tt>VERS</tt> have been removed.</li>
  <li>The <tt>INPA..INPU</tt> and <tt>OUTA..OUTU</tt> link fields can now be
    changed at runtime.</li>
  <li>A new set of fields <tt>NEA..NEU</tt> and <tt>NEVA..NEVU</tt> have been
    added which hold the current element count for the associated input and
    ouput fields. These count fields ensure that putting an array to the
    <tt>A..U</tt> or <tt>VALA..VALU</tt> fields cannot permanently shorten
    the number of elements that the array fields can hold.</li>
  <li>The default value for the <tt>FTA..FTU</tt> and <tt>FTVA..FTVU</tt>
    fields has been changed from "STRING" to "DOUBLE", to reduce the memory
    footprint of unneeded fields.</li>
  <li>aSub subroutines can be asynchronous, using the usual method of setting
    prec-&gt;pact to <tt>TRUE</tt> before returning and arranging for the
    record's <tt>process()</tt> routine to be called to signal completion.
    The output links are not written until the asynchronous completion
    callback, and input links are not read at asnychronous completion.</li>
</ul>

<h4>epicsTimeEventDeviceTime support for soft channel input records</h4>

<p>The Soft Channel device support for all input record types now supports
the fetching of the timestamp along with the data when the record's TSE field
is set to epicsTimeEventDeviceTime (-2). This works for both DB and CA links.
However the timestamp will only be fetched if the record's TSEL link is not
set, so you can't point TSEL to another record to read the -2 value into TSE
(that's because to make this work properly would require that the TSEL link
be read twice every time the record processes; once in the soft channel
device support, and again when the record type calls
<tt>recGblGetTimeStamp()</tt>.</p>

<h4>devLib: CR/CSR Support added</h4>

<p>Thanks to Eric Bjorklund for providing a patch to devLib that gives access
to the CR/CSR address space (for those on a VME64 CPU with appropriate
support from your BSP).</p>

<h4>ascaStats, dbcaStats, seqcaStats</h4>

<p>Query routines have been added that count CA client connections made by
Access Security rules and Database Channel Access links.  A similar routine
will be added to version 2.0.12 of the sequencer for counting sequence
program CA links:</p>

<blockquote>
  <pre>void ascaStats(int *pchans, int *pdiscon);
void dbcaStats(int *pchans, int *pdiscon);
void seqcaStats(int *pchans, int *pdiscon);</pre>
</blockquote>

<p>The pchans parameter should point to integer storage which will be set to
the total number of channels open, while the value at the pdiscon pointer
will be set to the number of channels currently disconnected. Prototypes for
these routines can be found in the header files asCa.h and dbCaTest.h
(seqCom.h for the sequencer).</p>

<h4>Messages from errlog</h4>

<p>J. Lewis Muir provided patches to ensure that all messages printed on the
IOC's console by the errlog subsystem are sent to the stderr output stream
rather than to stdout.</p>

<h4>ipToAsciiProxy</h4>

<p>This thread calls upon vendor libraries which may use significant amounts
of stack.  Account for this by providing the ipToAsciiProxy thread with an
epicsThreadStackBig stack.</p>

<h4>iocBuild, iocRun and iocPause</h4>

<p>These three new commands are mainly intended for use with DESY's redundant
IOC software but they might have some uses for others too.  <tt>iocBuild</tt>
allow an IOC to be initialized and set up ready for a quick start without
actually making it live; a subsequent <tt>iocRun</tt> will bring it to the
same state as an <tt>iocInit</tt> would have.  Once an IOC has been started
(using either <tt>iocInit</tt> or <tt>iocBuild</tt> + <tt>iocRun</tt>) the
<tt>iocPause</tt> command can be used to freeze it, disconnecting its PVs and
stopping all scan activity.  The <tt>iocRun</tt> command restarts the IOC
from this state.</p>

<p>While this might seem like a useful thing to be able to do, we have not
tested it on IOCs using real-world I/O, and it is not unlikely that pausing
an operational IOC could cause irremdial havok to any device support,
sequence programs and other software which is not expecting it, so use with
care and make sure you test it first.  An IOC that is kept paused for more
than a minute or two could fill up its network buffers and become impossible
to restart without rebooting.</p>

<h4>IOC Support on 64-bit archs</h4>

<p>A fairly significant number of changes have been that were necessary to
allow the IOC code to run properly on 64-bit CPU architectures where a
<tt>long</tt> is 64 bits wide.  This was not as simple as replacing every
instance of the typename <tt>long</tt> with <tt>epicsInt32</tt> because that
would have broken a lot of external code unnecessarily.  The generated
record.h file now uses the typenames from epicsTypes.h to declare record
fields, thus field sizes are the same on both 32- and 64-bit platforms (on
64-bit, a <tt>DBF_LONG</tt> does <em>not</em> map to <tt>long</tt> but to
<tt>int</tt>).  This change does not affect status return values, which are
still implemented using the native <tt>long</tt> type for the platform.</p>

<h4>Conversion of empty strings to character types</h4>

<p>While changing the conversion routines in db/dbConvert.c and
db/dbFastLinkConv.c to support 64-bit architectures as described above, it
was noticed that an empty string converts to the value 0 for all types other
than <tt>DBF_CHAR</tt> and <tt>DBF_UCHAR</tt> where it converts to the ASCII
character <tt>'0'</tt>, value 0x30.  Since these types are usually used for
storing small integers or boolean values rather than ASCII characters, it was
decided that this conversion is wrong so it has been changed to match the
other numeric conversions.</p>

<h4>epicsShareAPI deprecated inside IOC</h4>

<p>APIs that are intended for use inside the IOC, the <tt>epicsShareAPI</tt>
attribute is slowly being removed.  This keyword is only used on MS Windows
where it indicates to the compiler that the function should use Pascal
calling conventions rather than C ones, and was necessary to be able to call
such functions from MS Visual Basic.  APIs for use by client code (CA and
libCom) will generally retain the attribute if they already had it.</p>

<h4>Record types ANSIfied</h4>

<p>Thanks to John Hammonds at the EPICS Codeathon, the record type
implementations have been converted from K&amp;R to ANSI C prototypes.</p>

<h4>Added Perl5 CA library</h4>

<p>Base now provides a CA client library interface for Perl5 scripts in
<tt>src/cap5</tt> and includes as examples some implementations of the
catools programs written in Perl. Documentation on how to use the Perl
library is available in <tt>base/html/CA.html</tt> after the build completes.
This library cannot currently be built on Windows targets.</p>

<h4>IOC ignores SIGHUP</h4>

<p>iocInit() installs an signal handler for ignoring SIGHUP. This fixes a
problem that appeared with soft IOCs run as a procServ child on some Linux
systems, where a disconnecting CA client would cause the soft IOC to get a
SIGHUP and exit.</p>

<h4>Build System Reorganization</h4>

<p>Several changes have been made to the build system, although these changes
should not affect the contents of <tt>Makefile</tt>s or any applications
using Base. They do however require that the version of GNU Make used be 3.81
or later. These changes are briefly:</p>
<ul>
  <li><p>A new tool is provided that expands out <tt>@VAR@</tt> macros. By
    default it knows the value of <tt>@TOP@</tt>, <tt>@ARCH@</tt> and any
    paths defined in the application's <tt>configure/RELEASE</tt> file such
    as @EPICS_BASE@, but additional macros can be defined in the
    <tt>Makefile</tt> that uses it by adding to the <tt>EXPAND_VARS</tt>
    variable like the example following, which creates an <tt>@EXE@</tt>
    macro that expands out to <tt>.exe</tt> on windows targets and to nothing
    on other platforms:</p>
    <pre>  EXPAND_VARS += EXE=$(EXE)</pre>
    <p>Files that contain <tt>@VAR@</tt> macros to be substituted must have
    an at sign <tt><b>@</b></tt> as the last character of their name and be
    listed in the <tt>EXPAND</tt> variable of their <tt>Makefile</tt>. The
    expanded file will have the same name as the original with the
    <tt><b>@</b></tt> suffix removed, and is then available for compiling or
    installing using any other build mechanism.</p>
  </li>
  <li><p>Support has been added for installing Perl library modules. The
    <tt>Makefile</tt> variable <tt>PERL_MODULES</tt> can be set to a list of
    names of files to be installed into the <tt>$(TOP)/lib/perl</tt>
    directory. The above macro expansion facility can then be used in perl
    programs that use these libraries to set the perl search path to include
    that directory. The syntax for this is as follows:</p>
    <pre>  use lib '@TOP@/lib/perl';
  use MyModule;</pre>
    <p>The filenames listed in <tt>PERL_MODULES</tt> can include subdirectory
    path components and the build system will preserve these in the installed
    result.</p>
  </li>
  <li>The Perl scripts that were in <tt>configure/tools</tt> are now found in
    the new <tt>src/tools</tt> directory, and get installed into the
    appropriate <tt>bin/<i>hostarch</i></tt> directory at build time. Some of
    these scripts are no longer required and have been removed, and others
    are being modified to make them more modular, extracting common routines
    into perl library modules.</li>
  <li>The generated files that were created by running make in the
    <tt>configure</tt> directory are no longer required, having been replaced
    by additional mechanisms inside the build system files. This removes a
    common source of build problems.</li>
</ul>

<h4>Access security configuration files</h4>

<p>Rules and macros were added for creating an *.acf file, access security
configuration file, from an *.acs file using the C preprocessor. An .acs file
has the same format as an .acf file with the addition of '#include
"&lt;filename&gt;"' and '#define &lt;macroname&gt; &lt;value&gt;' lines. The
C preprocessor includes the #include files and performs the macro
substitutions.</p>

<h4>Changes to subArray record error behaviour</h4>

<p>In previous versions the INDX field of a subArray record was set to zero
if the array that it reads through its INP field became empty. From this
release the INDX field will only be modified by the record's process()
routine if INDX is greater than MALM. In the event that the no data is read
through the INP link, the subArray's UDF field will be set and a UDF/INVALID
alarm will be generated.</p>

<h4>scanOnce(precord) argument</h4>

<p>The argument to <tt>scanOnce()</tt> is a pointer to the record to be
scanned.  This used to be a <tt>void *</tt> pointer, but is now a
<tt>dbCommon *</tt> pointer.  Record types written in C that call
<tt>scanOnce()</tt> will still compile without having to change the source
code (although a comiler warning may be generated), but any record types
implemented in C++ will have to be fixed to cast the record instance pointer
to a <tt>dbCommon *</tt> instead.</p>

<h4>New Architectures</h4>

<p>The following target architectures have been added to this release,
although the core developers lack the ability to test all of them:</p>
<ul>
  <li>linux-cris
    <ul>
      <li>linux-cris_v10</li>
      <li>linux-cris_v32</li>
    </ul>
  </li>
  <li>linux-xscale_be (tested with MOXA UC-7408 Plus)</li>
</ul>

<h4>Added compile line header search directories</h4>

<p>The compile line list of directories to search for header files now
includes O.Common and the existing os subdirectories of SRC_DIRS
&lt;src_dir&gt;/os/&lt;OS_CLASS&gt;, &lt;src_dir&gt;/os/posix, and
&lt;src_dir&gt;/os/default.</p>

<h4>Parallel make now supported</h4>

<p>The <tt>-j <i>jobs</i></tt> option is now supported for users of GNU Make
version 3.80 or later. The <tt>-j</tt> option speeds up building by allowing
multiple jobs (build commands) to be run in parallel; this will have the most
effect on hosts with multiple symmetric processors, but can also speed up
uni-processor builds. Builds still work as before when run without
<tt>-j</tt>, but using the <tt>-j</tt> option with an earlier version of GNU
make will fail since this relies on the <tt>$(eval)</tt> function which was
introduced in GNU Make 3.80.</p>

<p>The <tt>-j</tt> option has been tested with this version of EPICS Base,
but it may not work for Extensions or IOC applications unless their
dependancies are specified correctly.</p>

<p>New DIRS directory dependancy specifications are required to determine the
directory build order with <tt>-j</tt>. For example if we have 2 directories,
src and configure, and the configure directory must be built before the src
directory, the Makefile should contain:</p>

<blockquote>
  <pre> DIRS = configure src
 src_DEPEND_DIRS = configure</pre>
</blockquote>

<p>The directory dependancy specifications are only needed when <tt>-j</tt>
is given to make. Without the <tt>-j</tt> the order of directories in the
DIRS definition determines the build order as before.</p>

<h4>Breakpoint tables</h4>

<p>Some sites may be using breakpoint tables that are not monotonic in one
direction. In R3.14.9 both axes of a breaktable had to be monotonic; a table
will not be loaded if either the raw or engineering values change direction.
There are situations where this check is too strict however, so a new
variable named <tt>dbBptNotMonotonic</tt> has been added that disables this
check if its value is non-zero.</p>

<p>Breakpoint tables are often included in an IOC's .dbd file, but they can
also be loaded from a .db file (although VDCT will probably not understand
them). Since there is no way to set the above variable inside the
<tt>dbExpand</tt> program that expands out an IOC's .dbd file (which also
rejects non-monotonic breaktables), all applications that use such tables
will have to load those tables separately, using either
<tt>dbLoadDatabase</tt> or <tt>dbLoadRecords</tt>.</p>

<h4>RTEMS on processors with MOTLOAD bootstrap</h4>

<p>Added support for more 'Global Environment Variables'. Documented in the
EPICS/RTEMS tutorial.</p>

<h4>RTEMS on processors with PPCBUG bootstrap</h4>

<p>Set NTP server as well as nameserver and log server from server bootstrap
settting.</p>

<h4>RTEMS compiler flags</h4>

<p>The -ansi flag has been removed from CONFORM_FLAGS_STRICT and
CONFORM_CXXFLAGS_STRICT -- there are many useful library functions whose
prototypes are disabled when -ansi is used.</p>

<h4>SEL record (Mantis #295)</h4>

<p>The value in the SELN field was not being checked against its limit,
potentially causing a crash on some architectures.</p>

<h4>Calc expressions</h4>
<dl>
  <dt><tt>VAL</tt> keyword</dt>
    <dd>The keyword <tt>VAL</tt> is now supported in CALC expressions. In a
      calc or calcout record it returns the current contents of the VAL field
      (which can be written to by a CA put, so it might <i>not</i> be the
      result from last time the expression was evaluated). In Access Security
      expressions it returns the result of the previous evaluation of the
      rule expression. In other uses of the calcPerform engine, the result
      may not be well-defined.</dd>
  <dt><tt>MIN</tt>, <tt>MAX</tt>, <tt>FINITE</tt>, <tt>ISNAN</tt>
  functions</dt>
    <dd>Thanks to Benjamin Franksen these functions can now accept any number
      of arguments, thus <tt>MAX(A,B,C,D,E,F,G,H,I,J,K,L)</tt> and
      <tt>MIN(A)</tt>are now legal expressions. The <tt>FINITE</tt> function
      returns a non-zero value as long as none of its arguments are NaN or
      Inf values, while <tt>ISNAN</tt> returns non-zero if any of its
      arguments are NaN values.</dd>
</dl>

<h4>softIoc now starts shell by default</h4>

<p>To prevent an interactive shell from being started, give a <tt>-S</tt>
(upper case) option on the softIoc command line. The old <tt>-s</tt> (lower
case) option is still accepted, but now does nothing.</p>

<h4>Error messages from dbLoadRecords</h4>

<p>Some error messages output by the dbLoadRecords parser should be easier to
understand, having been reworded to report what was actually the problem
rather than just which routine found the error...</p>

<h4>Command registration for iocsh</h4>

<p>The iocsh command registration data and routines have been moved out of
the <tt>src/iocsh</tt> directory (which now no longer exists) into a file for
each library. At the same time, the iocsh implementation code has been moved
into libCom. There is no <tt>libiocsh.a</tt> library created any more, so any
applications (such as the sequencer) which explicitly list <tt>iocsh</tt> in
a <tt>xxx_LIBS</tt> definition in their Makefile(s) will need to be modified
to have the library name removed. In most cases though the library will have
been included using the <tt>EPICS_BASE_IOC_LIBS</tt> or
<tt>EPICS_BASE_HOST_LIBS</tt> variables that are set in Base, and thus no
changes will be needed.</p>


<h2 align="center">Changes between 3.14.8.2 and 3.14.9</h2>

<h4>Cygwin Builds</h4>

<p>The cygwin make version 3.81-1 does not handle MS-DOS path names and thus
does not work for EPICS builds with RELEASE file definitions. From the
discussion on the cygwin mailing list it looks like this will be fixed in
make version 3.82. In the meantime make version 3.80 or a fixed make can be
downloaded from <a
href="https://projects.coin-or.org/BuildTools/wiki/current-issues">this
website</a>.</p>

<h4>New Architectures</h4>

<p>The following target architectures have been added to this release,
although the core developers lack the ability to test all of them:</p>
<ul>
  <li>darwin-ppcx86</li>
  <li>darwin-x86</li>
  <li>freebsd-x86</li>
  <li>freebsd-x86_64</li>
  <li>interix-x86</li>
  <li>linux-arm</li>
  <li>osf-alpha</li>
  <li>osf-alpha-gnu</li>
  <li>vxWorks-mpc8540</li>
  <li>vxWorks-ppc604_altivec</li>
</ul>

<h4>vxWorks compiler optimization level</h4>

<p>Wind River Systems do not support optimization levels beyond <tt>-O2</tt>
for vxWorks applications compiled using gcc, so optimized vxWorks builds are
now set to <tt>-O2</tt> only (we currently use <tt>-O3</tt> everywhere
else).</p>

<h4>cas</h4>

<p>There was a bug in the portable channel access server library that
prevented the PV Gateway from being able to handle and pass on alarm
acknowledgements from the EPICS Alarm Handler ALH. This has been fixed in
this release and should only require that the gatewey be recomplied against
this version of Base.</p>

<h4>dbLoadTemplate</h4>

<p>The parser for the substitutions file accepted by dbLoadTemplate() has
been revised, and is now stricter than it used to be &#x2014; unmatched
characters that were accepted and discarded without warning before will now
generate errors. The quote characters at the two ends of a quoted string
value must now match, although either single or double quotes can be used.
Escaped characters inside a quoted string should pass safely through to the
underlying dbLoadRecord() command. The characters permitted in a bareword
parameter (i.e. a filename or value that is not inside quotes) have been
reduced from the overly wide set allowed before; the permitted characters now
comprise: <tt>a-z A-Z 0-9 _ - + : . / \ [ ] &lt; &gt; ;</tt></p>

<h4>Escaped characters in record fields</h4>

<p>Field value strings loaded from a database file by dbLoadRecords() can now
use C89-compatible escaped character codes such as \", \', \t, \n, \064 and
\x7e. The parser also now checks for and reports strings that have a newline
character in them as an error - if you want a newline in a field, use the \n
escaped version. These escapes only apply to the value part of a field()
entry in .db file though; no other strings have escape codes translated.</p>

<h4>libCom/test and db/test</h4>

<p>These test programs are no longer installed into the bin/<i>arch</i>
directory. Running all these programs on any host architecture is as simple
as typing <tt>make runtests</tt> in the base top level directory or in any
appropriate subdirectory. The runtests target uses Perl's Test::Harness
module to execute all of the test programs and summarize the result. It is
also possible to run individual tests as desired, by executing them from the
relevent O.&lt;arch&gt; directory; the program output is designed to be
comprehensible to humans.</p>

<p>For vxWorks and RTEMS, a test harness has been created that will run all
of the test programs in a suitable order. At a vxWorks target shell, type:</p>

<blockquote>
  <pre>ld &lt;/path/to/base/bin/vxWorks-<i>arch</i>/vxTestHarness.munch
cd "/path/to/writable/directory"
epicsRunLibComTests</pre>
</blockquote>

<p>On RTEMS, boot the <tt>bin/<i>arch</i>/rtemsTestHarness</tt> binary.</p>

<p>You may wish to capture the output from running these to a file to more
easily check the results, since there is no wrapper program to collect and
summarize the results of the individual test programs.</p>

<h4>Breakpoint tables</h4>

<p>The handling of breakpoint table data has been reworked. It is now
possible to give table data in either ascending or descending order, and the
breakpoint data may have a negative slope such that the engineering values
increase while the raw values decrease and vice versa. The only restriction
on the data is that is must be monatonically increasing or decreasing, so you
can't use a breakpoint table for curves that have local minima or maxima.
This restriction is checked for when the breakpoint table is loaded.</p>

<h4>Support for vxWorks 6</h4>

<p>The build configuration support for vxWorks 6.x has changed significantly,
having been recombined with the older vxWorks 5.x support. The two target
architectures <tt>vxWorks6-mv2100</tt> and <tt>vxWorks6-mv5100</tt> have been
removed; IOCs built under vxWorks 6.x using these architectures must revert
to the original <tt>vxWorks-ppc603_long</tt> and <tt>vxWorks-ppc604_long</tt>
architectures instead. The configuration file
CONFIG_SITE.Common.vxWorksCommon now specifies the vxWorks version number, as
well as the filesystem path to the installation of vxWorks using the
WIND_BASE variable.</p>

<h4>postfix and calcPerform</h4>

<p>The calc expression parser and exective have undergone a signficant
overhaul, although the API and expression language supported are backwards
compatible with one minor exception, described below. Significant
improvements have been made to both the API and the expression language:
Multiple values can be calculated and assignments made in a calc expression;
Error reporting for humans is now supported by the expression parser, and
code can discover what inputs and outputs are needed and generated by an
expression.</p>

<p>Assignment operations are now possible, using the new <tt>:=</tt> operator
which must have an expression variable (<tt>A</tt> through <tt>L</tt>) to its
immediate left. Multiple expressions can be included in the calculation
string, separated by a semicolon <tt>;</tt>, all but one of which must be
assignments. The value of the whole string is determined by the single
non-assignment expression, which may appear anywhere in the string. For
example, the following string causes a single CALC record to output the
successive values of a sine curve in 1 degree intervals:
<tt>sin(a); a:=a+d2r</tt></p>

<p>Previously any expression that performed an invalid operation which would
generate a NaN or Inf result would be stopped immediately and return an error
to the caller. Now it is possible to perform operations that generate NaN or
infinite results, and the results are returned as normal. The result of the
expression or the value assigned to a variable may thus be a NaN or an
infinity. To permit this to be checked within the expression, the new
operators <tt>finite()</tt>, <tt>isinf()</tt> and <tt>isnan()</tt> have been
added to the expression language. The literal values <tt>Inf</tt> and
<tt>NaN</tt> are also now supported in expressions.</p>

<p>The only incompatible change to the expression language was to change the
<tt>NOT</tt> operator from performing a unary minus operation to an integer
bitwise not; the former meaning is illogical and as a result was probably not
used much, if at all &#x2014; nobody complained when I discussed this on
tech-talk...</p>

<p>The extended API and the expression language are now discussed in detail
in chapter 19 (libCom) of the R3.14.9 version of the IOC Application
Developer's Guide.</p>

<h4>calc and calcout record, asLib</h4>

<p>As a result of the above changes to the calc expression parser and
executive, both the calc and calcout records and the Access Security library
have been modified to take advantage of the new error diagnostics. The Access
Security library has been made to reject any expression that contains an
assignment operation, to prevent any possible security holes that might be
caused by this significant change to the expression rules.</p>

<p>The calc and calcout records have had some subtle changes applied: To
mitigate the effects of the Inf/NaN behaviour change, the result of an
expression is checked for NaN, which will result in the UDF field being set
and an Undefined/INVALID_ALARM being raised as a result.</p>

<p>An empty string is no longer a legal expression, therefor the CALC and
OCAL fields have been changed so that their default value is a literal
<tt>"0"</tt> string. Also any calcout record device support must now add the
line <tt>#include "postfix.h"</tt> before the
<tt>#include "calcoutRecord.h"</tt> line in the source code.</p>

<h4>recGblAlarmHook</h4>

<p>The <tt>recGblResetAlarms()</tt> routine (which is called by all record
types towards the end of record processing) now optionally calls a single
hook routine via the function pointer <tt>recGblAlarmHook</tt> after it has
updated a record's alarm status and severity. See regGbl.h for the hook
routine prototype definition, the routine is also given the previous values
of the record's status and severity. The hook routine must not block, since
this would hold up record processing.</p>

<h4>ai, bi, mbbi and mbbiDirect records</h4>

<p>These record types now support raw simulation mode. If the value of the
SIMM field is 2 (enum string "RAW"), the SIOL link value is placed into the
RVAL field and passed through the raw to engineering units conversion process
just like the real device support's raw value would be.</p>

<h4>dbpr</h4>

<p>The TIME field of a record is now displayed in a human readable format.
TIME used to have an interest level of 4 since it was output in hex and not
very easy to understand, but it has now been moved to interest level 2.</p>

<h4>configure/RELEASE*</h4>

<p>The <tt>convertRelease.pl</tt> parser now supports the use of
<tt>-include</tt> statements in configure/RELEASE files as well as
<tt>include</tt> statements.</p>

<h4>MIPS support</h4>

<p>Changes were needed to the <tt>configure/tools/munch.pl</tt> script to
support vxWorks-MIPS targets.</p>

<h4>epicsUnitTest</h4>

<p>A new facility is provided in libCom for use in generating automated test
programs. Many (but not all) of the test programs in <tt>libCom/test</tt>
have been converted to use this facility.</p>

<h4>dbStaticLib</h4>

<p>Off-by-one buffer overflow error fixed in dbFindField() which only seemed
to affect vxWorks-(intel) targets.</p>

<h4>RTEMS</h4>

<p>Create a POSIX-compliant TZ environment variable from EPICS_TIMEZONE.
Previous versions had an incorrect format which was ignored by tzset().</p>

<p>Added space for user extensions. This provides the infrastructure for the
spy command.</p>

<p>Fixed error in epicsThreadGetName for non-EPICS threads.</p>

<p>Added hooks for application routines to supply special network
configuration parameters. The RTEMS startup code calls
epicsRtemsInitPreSetBootConfigFromNVRAM just before reading values from NVRAM
and epicsRtemsInitPostSetBootConfigFromNVRAM just afterwards. See
epicsRtemsInitHooks.h for prototypes and global variables.</p>

<h4>e_flex</h4>

<p><tt>e_flex</tt> has been modified to accept DOS line endings as well as
Unix ones. The <tt>scan.c</tt> file was recreated using <tt>e_flex</tt>
itself and the <tt>flex.skel</tt> file on the modified
<tt>scan.l.DISTRIB</tt> source. <tt>initscan.c</tt> is not required or used
for the EPICS build, so it has been removed.</p>

<h4>devLib</h4>

<p>devLib is now built for all architectures, whereas before it was only
built on RTEMS and vxWorks. However for it to be usable there must be an
appropriate table of OS-specific routines provided. For those OSs that don't
implement these routines a default table is defined which will result in an
error on any attempt to use devLib routines, but the default table can be
overridden in an external library that provides an appropriate table. This
subtle change was implemented to allow use of the SIS 3100 PCI to VME bridge
from Linux, and needs no change to the other implementations of
<tt>devLibOSD.c</tt>.</p>

<h4>iocsh</h4>

<p>Added epicsThreadResume command.</p>

<h4>libCom</h4>

<p>mallocMustSucceed and callocMustSucceed accept 0-byte requests. Note that
these routines may return a NULL pointer in such cases.</p>

<h4>Mac OS X (Darwin)</h4>

<p>Added support for EPICS_HOST_ARCH=darwin-ppcx86 for building
libraries/applications which will run on both PowerPC and Intel x86
targets.</p>

<p>Added support for EPICS_HOST_ARCH=darwin-x86.</p>


<h2 align="center">Changes between 3.14.8.1 and 3.14.8.2</h2>

<h4>epicsStrtod</h4>

<p>On architectures whose native version of strtod() actually works properly
(i.e. converts +/-Inf[inity] and NaN strings to their double equivalents) we
managed to break the use of this in the R3.14.8.1 release. This is now
fixed.</p>


<h2 align="center">Changes between 3.14.8 and 3.14.8.1</h2>

<h4>Version Numbering</h4>

<p>This release adds a fourth level of version number, which we haven't used
since R3.13.1.1. The intention is to imply that R3.14.8.1 includes some small
but important changes since R3.14.8 but no signficant new behaviours or API
modifications. This fourth level has required us to modify the version number
system and the macros in the epicsVersion.h file slightly though. We have
taken the opportunity to introduce a new variable <tt>EPICS_SITE_VERSION</tt>
to the file configure/CONFIG_SITE that adds an optional site-specific version
number; sites that were achieving this by editing the
configure/CONFIG_BASE_VERSION file should switch to setting
<tt>EPICS_SITE_VERSION</tt> instead.</p>

<h4>CA</h4>

<p>Mantis entries fixed:</p>

<p>232 - non-preemptive mode client relying on ca_poll does not always
reconnect</p>

<h4>Win32 symbol changes</h4>

<p>These changes are required to allow software outside of Base to be built
on win32 architectures.</p>
<ul>
  <li>win32 epicsShareAPI changes to libCom
    <p>The win32 Pascal calling convention (epicsShareAPI) has been removed
    from the following header files in libCom/misc: adjustment.h,
    cantProceed.h, epicsConvert.h, epicsStdlib.h, epicsString.h.</p>
  </li>
  <li>epicsString
    <p>A new function epicsStrtok_r has been added because win32 does not
    implement strtok_r.</p>
  </li>
  <li>epicsStdlib
    <p>All function described in epicsStdlib.h are now implemented in
    epicsStdlib.c</p>
  </li>
  <li>win32 epicsShareExtern changes in dbStaticLib
    <p>The type name mapping array mapdbfType defined in dbFldTypes.h has had
    the correct export modifier keywords added to it for use on win32.</p>
  </li>
</ul>


<h2 align="center">Changes between 3.14.7 and 3.14.8</h2>

<h4>New host targets</h4>

<p>Configure files are now available to support the win32-x86-mingw (MinGW
C++ compiler) and win32-x86-cygwin (WIN32 API with cygwin C++ compiler) host
targets.</p>

<p>Configure files were also added for linux-x86_64 and solaris-sparc64 but
these files are for experimental purposes only and to show that we are
working on these targets. Currently these two 64 bit targets are not passing
our test suite, so they must not be used in production systems.</p>

<h4>Runtime Hardware Address Changes</h4>

<p>An Extended Device Support mechanism has been introduced which is designed
as a safe way to widen the API between iocCore and the device support
software it interfaces with. An extended device support can now be notified
of changes to a record's hardware address, and is given the chance to approve
or reject that change.</p>

<p>As a result of introducing this notification mechanism, any device support
that was capable of handling runtime address changes in prior versions of
Base will have to be updated to provide the new interface, since the absence
of extended device support is now taken to mean that runtime address changes
are not understood by the device support. This requirement is not expected to
affect many EPICS sites.</p>

<h4>POSIX thread priority scheduling</h4>

<p>POSIX thread priority scheduling is now supported. There is a new user
option USE_POSIX_THREAD_PRIORITY_SCHEDULING in the CONFIG_SITE configure file
for using POSIX thread priority scheduling. For now the default value is NO.
This has only been tested on a few versions of linux. On linux, in order, to
use real time priorities the option must be set to YES and the ioc must be
started with root privilages.</p>

<h4>VX_DIR</h4>

<p>The definition VX_DIR was removed from configure/RELEASE and moved to
configure/os/CONFIG_SITE.Common.vxWorksCommon. The configure/RELEASE* files
should contain location definitions for EPICS modules only.</p>

<h4>RTEMS_BASE</h4>

<p>The definition RTEMS_BASE (and RTEMS_VERSION) were removed from
configure/RELEASE and moved to configure/os/CONFIG_SITE.Common.RTEMS. The
configure/RELEASE* files should contain location definitions for EPICS
modules only.</p>

<h4>event generator and event receiver record support</h4>
All apsEvent specific record support has been removed from base

<h4>drvTS and apsEvent support</h4>

<p>The following files have been removed from base: drvTS.h drvTS.c, egDefs.h
egRecord.c egRecord.dbd egeventRecord.c egeventRecord.c egeventRecord.dbd
erDefs.h erDefs.h erRecord.c erRecord.dbd ereventDefs.h ereventRecord.c
ereventRecord.dbd</p>

<p>These are removed from EPICS base. The version that previously came with
base was the version that worked with the APS event system. It is available
from APS. The version that works with the newer event systems that evolved
from the APS system is available from the Swiss Light Source.</p>

<h4>task watchdog</h4>

<p>It was possible for taskwd (task watchdog) to not detect when some of the
standard tasks failed. This is because they were passing their threadid
rather than using epicsThreadGetIdSelf. It was possible to call taskwdInsert
before the threadid was actually set.</p>

<h4>dbLock and dbBkpt</h4>

<p>dbLockGetLockId incorrectly always returned 0. dbBkpt (database breakpoint
facility) is the only code that needed this. This caused unknown errors if
the dbBkpt facility is used.</p>

<h4>gpHashLib.c</h4>

<p>The maximum size was initialized to 65636 instead of 65536.</p>

<h4>epicsExport.h</h4>

<p>Add additional cast to prevent 'strict aliaising' warnings.</p>

<h4>iocsh</h4>

<p>I/O redirection from vxWorks startup scripts now works.</p>

<h4>dbRecordsOnceOnly</h4>

<p>This new variable which can be controlled using the iocsh <tt>var</tt>
command (or by simple assignment in the vxWorks shell) allows users to change
the behaviour of <tt>dbLoadRecords()</tt> when it finds a duplicate record
definition. The default behaviour has always been to permit multiple record()
statements for the same record name when loading record instances, but by
setting <tt>dbRecordsOnceOnly</tt> to any non-zero value, duplicates will
instead generate an error message instead. It is expected that this will only
be used in special circumstances, to detect the presence of unintentional
duplicates where it is known that they should not exist.</p>

<h4>select record</h4>

<p>This record now sets and posts monitors on its SELN field indicating which
of the inputs was selected, independent of which selection mechanism was
selected via the SELM field. This makes it much more useful, especially when
the High, Low or Median mechanisms are chosen.</p>

<h4>macLib</h4>

<p>Macro expansions in any program using the macLib facility from libCom can
now include a default value which will be used if the macro named is not
defined at the moment of substitution. The syntax for this is
<tt>$(name=default)</tt> or <tt>${name=default}</tt>. The default string can
itself contain other macros like this: <tt>$(name=$(default))</tt>. This
feature has actually been present since R3.14.6.</p>

<h4>errlog</h4>

<p>On a powerPC, during iocInit, a crash could occur. In particular the
SYNAPPS version of save_restore experienced crashes. This is now fixed.</p>

<h4>ca</h4>

<p>Mantis entries fixed.</p>

<p>221 - should shutdown full duplex comm on udp sockets if not used</p>

<p>192 - concurrency bug in channel access to local DB</p>

<p>181 - ca_host_name() now returns the host name of the client, not the
host:port of the server</p>

<p>161 - issues surrounding manipulation of CA contexts</p>

<p>153 - CA (caput) client does not reconnect after server
suspend-continue-shutdown cycle</p>

<p>111 - non-preemptive clients disconnect if ca_poll() isnt called
regularly</p>

<h4>portable ca server</h4>

<p>Mantis entries fixed.</p>

<p>196 - portable server library intermittent hang on UNIX systems</p>

<p>191 - corrupt value when doing a put through portable server (little
endian host)</p>

<p>175 - example portable server array PV 'alan' does not have time stamps</p>

<h4>gdd (used by portable server)</h4>

<p>Mantis entries fixed.</p>

<p>211 - GDD: aitConvertStringEnum16 does nothing if
pEnumStringTable==NULL</p>

<h4>RTEMS port</h4>

<p>Added support for setting NFS server/mount information from PPCBUG
argument strings.</p>

<p>rtems_shutdown_executive is now called on IOC exit. On many BSPs this will
return control to the bootstrap PROM.</p>

<p>Set POSIX TZ environment variable from NVRAM, or failing that, from
EPICS_TIMEZONE.</p>

<p>Cleaned up support for obtaining network configuration from NVRAM.</p>

<p>Added support for some additional boards.</p>

<p>Set iocsh prompt from host name.</p>

<p>Initialize in-memory filesystem from tar image following executable in
bootstrap flash memory. This allows for fully standalone IOCs -- no TFTP/NFS
server required.</p>

<p>Set IOC_NAME and IOC_STARTUP_SCRIPT environment variables from bootstrap
parameters.</p>

<h4>vxWorks port</h4>

<p>Fixed mantis entry.</p>

<p>179 -base does not build with vxWorks 6.0</p>

<p>225 - On vxWorks epicsThreadCreate returned -1 instead of 0 if a thread
could not be created. This is fixed.</p>

<h4>OS X port</h4>

<p>Builds on Tiger.</p>

<p>Readline now used by default.</p>

<h4>WIN32 port</h4>

<p>Fixed mantis entries.</p>

<p>195 - explicitly unloading Com.dll causes crash</p>

<p>230 - assert fail of caget, caput, etc under msvc 8</p>

<p>231 - manifest files not installed under visual C++ 8</p>

<h4>POSIX port</h4>

<p>Fixed mantis entries.</p>

<p>186 - failure after exit command if log client is running</p>

<p>222 - osiSpawnDetachedProcess doesnt close open files in dupicate process
on POSIX</p>


<h2 align="center">Changes between 3.14.6 and 3.14.7</h2>

<h4>selRecord</h4>

<p>The select record type has for a long time made use of a coule of magic
numbers (1e+30 and -1e+30) to mean "not a real value", which prevents the
record from working properly if one or other of these appears as an actual
data value. These have been changed to use +Inf and -Inf or NaN instead, so
+/-1e+30 may be used as a data value.</p>

<h4>ai, ao, dfanout and subroutine Records</h4>

<p>These record types have been modified to respond better to NaN values as
follows: if the VAL field contains a NaN value, the UDF field will be set and
an undefined value alarm will be triggered.</p>

<h4>epicsStdlib.h/epicsStrtod()</h4>

<p>epicsStdlib.h declares epicsStrtod() which provides a version of strtod
which handles NAN/INF on all architectures. All uses of strtod() in base have
been converted to use epicsStrtod().</p>

<p>epicsStdlib.h also declares epicsScanFloat() and epicsScanDouble() which
replace calls to sscanf with routines which handle NAN/INF on all
architectures.</p>

<h4>epicsThreadCreate Stacksize Posix</h4>

<p>The posix implementation of epicsThreadCreate() now makes pthread calls to
set the stack size. The sizes returned by epicsThreadGetStackSize() for the
inputs epicsThreadStackSmall, epicsThreadStackMedium and epicsThreadStackBig
are 128K, 256K and 512K respectively on at least the architectures Linux,
Solaris, HPUX and Darwin (different values are used on vxWorks and RTEMS).
This allows creation of many more threads on most systems.</p>

<h4>dbNotify</h4>

<p>dbNotifyCancel now waits if the userCallback is active when dbNotifyCancel
is called. Previously it just returned. NOTE CAREFULLY. This means that the
userCallback must not free the putNotify structure.</p>

<h4>CA commandline tools</h4>

<p>caget and camonitor now have an additional "-s" option to explicitly
request server-side string conversion, which - in case of the regular CA
server - leads to "precision" info (e.g. the PREC field of an EPICS record)
being honoured.</p>

<h4>POSIX signals</h4>

<p>Signals are blocked in all but the main thread. Applications/drivers which
require signal delivery to a subthread will need to be modified.</p>

<h4>epicsExit</h4>

<p>Three new functions are implemented: <tt>epicsExit</tt>,
<tt>epicsExitCallAtExits</tt>, and <tt>epicsAtExit</tt>. These are similar to
<tt>exit</tt> and <tt>atexit</tt>, i.e. they provide the ability to register
a function to be called when the process exits. They are provided becase
neither vxWorks or win32 properly implement <tt>exit</tt> and
<tt>atexit</tt>. Note that they apply to an IOC stopping NOT to a thread
exiting.</p>

<h4>epicsStdio and epicsStdioRedirect</h4>

<p>In order to support iocsh redirection of <tt>stdin</tt>, <tt>stdout</tt>,
and <tt>stderr</tt>, <tt>epicsStdio.h</tt> defines the following new
functions: <tt>epicsGetStdin</tt>, <tt>epicsGetStdout</tt>,
<tt>epicsGetStderr</tt>, <tt>epicsSetStdin</tt>, <tt>epicsSetStdout</tt>,
<tt>epicsSetStderr</tt>, and <tt>epicsStdoutPrintf</tt>.
<tt>epicsStdioRedirect.h</tt> defines macros that redefine <tt>stdin</tt>,
<tt>stdout</tt>, <tt>stderr</tt>, and <tt>printf</tt>.</p>

<p>Any code that includes <tt>epicsStdioRedirect.h</tt> will automatically
have it's stdio redirected. It has been added to many files in base. If code
called by dbior wants it's output redirected, it must also include this
file.</p>

<h4>IOC Test Facilities</h4>

<p>Any command that previously had an argument for a report file name no
longer has the argument. The new iocsh redirection capability is now used.
For example the former command:</p>
<pre>    dbl "0" reportName</pre>
<pre>Is now:</pre>
<pre>    dbl &gt; reportName</pre>
Note that this does NOT work on the vxWorks shell only on iocsh. On the
vxWorks shell the following command can be given:
<pre>    iocshCmd("dbl &gt; reportName")</pre>

<h4>errlog</h4>

<p>errlog now calls <tt>epicsAtExit</tt> and releases all resources when
<tt>epicsExitCallAtExits</tt> is called.</p>

<h4>libCom</h4>

<p>epicsStrGlobMatch() routine added.</p>

<h4>iocsh</h4>

<p>Input/output redirection added.</p>

<p>iocshCmd routine added (callable from vxWorks shell).</p>

<p>help command uses globbing.</p>

<h4>calcoutRecord</h4>

<p>The ODLY (Output Delay) was not handled properly. This is fixed.</p>

<h4>compressRecord</h4>

<p>make sure reset gets called when size of INP array changes.</p>

<h4>dbAccess DBR_ENUM_STRS for field DTYP</h4>

<p>Data Base Request Option DBR_ENUM_STRS for the DTYP field of soft records
can cause an IOC to crash.</p>

<h4>RTEMS</h4>

<p>RTEMS implementation of epicsMessageQueuePending() now works.</p>

<p>Added support for MVME2100 BSP.</p>

<p>Added support for building RTEMS bootable images.</p>

<h4>iocBoot/ioc* build change</h4>

<p>The cdCommands and envPaths files are now created in ioc* directory only
when the ARCH defined in the ioc*/Makefile is present in BUILD_ARCHS for the
build.</p>


<h2 align="center">Changes between 3.14.5 and 3.14.6</h2>

<h4>CA command line tools complete</h4>

<p>The complete set of Channel Access command line tools (caget, caput,
camonitor, cainfo) is available as announced during the May 2004 Collab.
meeting. Documentation is part of the CA Reference Manual. Be aware of
possible name conflicts with existing local tools.</p>

<h4>IOC template file configure/RULES.iocBoot removed</h4>

<p>The directory name wildcards that were defined here have been moved to
iocBoot/Makefile, which as a result is no longer unique in having its own
configure/RULES file.</p>

<h4>APS Virtual Linac template removed</h4>

<p>This is really a demo and a complete EPICS IOC application, not a
template. It will be made available separately.</p>

<h4>EPICS_HOST_ARCH win32-x86-cygwin renamed to cygwin-x86</h4>

<p>The EPICS_HOST_ARCH win32-x86-cygwin was renamed cygwin-x86 to avoid
confusion about what OS interfaces are used on Windows: native win32 or
cygwin's emulation of POSIX. Now we have</p>
<ul>
  <li>win32-x86 Uses native win32 interfaces with MS compiler.</li>
  <li>win32-x86-borland Uses native win32 interfaces with borland
  compiler.</li>
  <li>win32-x86-gnu Uses native win32 interfaces with cygwin gnu compiler.
    (Not implemented yet.)</li>
  <li>cygwin-x86 Uses cygwin POSIX interfaces with cygwin gnu compiler.</li>
</ul>

<h4>EPICS_TS_NTP_INET</h4>

<p>The time server's IP address used by the vxWorks clock routines was not
reading the default value from the generated envData.c file but going
straight to the boot host if no environment variable by that name was set.</p>

<h4>CONFIG_ENV and CONFIG_SITE_ENV</h4>

<p>These files are now parsed by a program that recognizes and ignores
comment lines. Previous versions of this parser would extract settings from
these files even if they appear on a line starting with a '#' character, so
the last line containing a setting for any variable would give the value used
as the default. This was first noticed in R3.14.5 where a commented-out
setting for the <code>EPICS_TIMEZONE</code> parameter was added
<em>after</em> the uncommented version.</p>

<h4>db test shell commands</h4>

<p>Many of the commands crashed if given no arguments. They are now more
crash proof.</p>

<h4>db_access - conversion of double to float</h4>

<p>When a CA user asked for display or control limits as a float a 0 value
was returned as -1.17549435E-38. This is now fixed.</p>

<h4>New DBD rule</h4>

<p>A new dbd rule will create a &lt;name&gt;Include.dbd from files specified
in a &lt;name&gt;_DBD macro definition. An include line will be placed in the
&lt;name&gt;Include.dbd for each file specified in the &lt;name&gt;_DBD
definition. If a Makefile contains</p>
<pre>        DBD=xxx.dbd 
        xxx_DBD = f1.dbd f2.dbd f3.dbd </pre>

<p>an xxxInclude.dbd file will be created containing the lines</p>
<pre>        include "f1.dbd"
        include "f2.dbd"
        include "f1.dbd"</pre>

<p>and dbExpand will be invoked to create the xxx.dbd file from the
xxxInclude.dbd.</p>

<h4>Solaris Builds</h4>

<p>Old solaris 6 specific compiler options have been removed.</p>

<h4>New make targets cvsclean and archclean</h4>

<p>The new top level Makefile only target, cvsclean, removes cvs .#* files in
all dirs of the top directory tree.</p>

<p>The new archclean target is like the clean target except that O.Common
directories are not removed.</p>

<h4>epicsString</h4>

<p>Add epicsSnStrPrintEscaped.</p>

<h4>epicsExport</h4>

<p>epicsExportAddress(typ,obj) now generates an extern named pvar_typ_obj and
epicsExportRegistrar(func) an extern named pvar_func_obj. Previously both
just named the variable pobj.</p>

<p>epicsRegisterFunction(name) in conjunction with the dbd 'function' keyword
can be used to register functions referred to by record subroutine name
fields.</p>

<h4>Access Security</h4>

<p>The access security configuration rules now accept quoted strings where
just names were allowed previously.</p>

<p>All dump routines now have FP version.</p>

<p>A new shell command "ascar(int level)" is now available. It produces a
report of the INP channel access connections. Level (0,1,2) produces (a
summary report, summary plus unconnected channels, summary plus report of all
channels)</p>

<h4>Channel Access Client Library</h4>
<ul>
  <li>Fixed "subscription updates intermittently do not resume when
    unresponsive circuit reconnects" bug
    <ul>
      <li>Scope:
        <p>This bug was introduced in R3.14.5 and does not exist in any other
        release.</p>
      </li>
      <li>Symptom:
        <p>Subscription updates intermittently do not resume depending on
        circumstances when unresponsive circuit reconnects</p>
      </li>
      <li>Additional Information:
        <p>A decision was made to add a change to EPICS R3.14.5 so that when
        a TCP circuit is temporarily unresponsive the channel, but not the
        circuit, is immediately disconnected. This change was determined to
        be necessary to improve overall system robustness in the face of IOC
        or network overload. Unfortunately, an error was made when installing
        these changes. I am sorry about any inconvenience that this has
        caused. Thanks to Ken Evans at the APS for discovering this
        problem.</p>
      </li>
    </ul>
  </li>
  <li>Fixed "ca_replace_access_rights_event() fails if passed a nill function
    pointer" bug
    <ul>
      <li>Scope:
        <p>This bug probably exists in all R3.14 releases.</p>
      </li>
      <li>Symptom:
        <p>Passing a nill function pointer to
        ca_replace_access_rights_event() should install a noop handler, but
        this currently causes a failure.</p>
      </li>
      <li>Additional information:
        <p>Regression tests have been installed to detect this mistake.</p>
      </li>
    </ul>
  </li>
  <li>Fixed "CA client library crash when clear channel request occurs in get
    callback handler" bug
    <ul>
      <li>Scope:
        <p>This bug was introduced in R3.14.5 and does not exist in any other
        release.</p>
      </li>
      <li>Symptom:
        <p>CA client library crash when clear channel request occurs in get
        callback handler</p>
      </li>
      <li>Additional information:
        <p>When testing the striptool application, Ken Evans, discovered a
        bug in the CA client library occurring when a clear channel request
        occurs in get callback handler. Regression tests have been updated so
        that this mistake will not slip through testing undetected in a
        future release.</p>
      </li>
    </ul>
  </li>
  <li>Fixed "Double server subscription install when subscription request
    occurs in connection callback handler" bug
    <ul>
      <li>Scope:
        <p>This bug was introduced in R3.14.5 and does not exist in any other
        release. Subscription request must be made from within connection
        callback handler</p>
      </li>
      <li>Symptom:
        <p>It has been discovered (by Ken Evans while testing the gateway)
        that certain subscription requests were persisting in the gateway
        after clients had deleted them. This bug causes additional resources
        to be consumed, but does not result in a crash.</p>
      </li>
      <li>Additional information
        <p>Additional debugging has revealed that the CA client library in
        this situation inadvertently made the subscription request twice:
        once at the users&#x2019; request, and later on again when the
        library auto installed subscriptions for disconnected channels.</p>
      </li>
    </ul>
  </li>
  <li>Fixed "failure when deleting channel in get callback handler" bug
    <ul>
      <li>Scope:
        <p>Probably introduced in a previous R3.14 release.</p>
      </li>
      <li>Symptom:
        <p>An intermittent C++ exceptions during regression testing.</p>
      </li>
    </ul>
  </li>
</ul>
<ul>
  <li>Behavior Changes
    <ul>
      <li>Process blocks attempting to exit if the application does not call
        ca_context_destroy()
        <p>In EPICS release R3.14 the CA client library is implemented using
        axillary threads. If the application does not call
        ca_context_destroy() these threads will still be running, and
        depending on operating system conventions the process may
        <em>not</em> exit if the main thread exits, but axillary threads are
        still running. Note that ca_context_destroy() is functionally
        equivalent to the deprecated call ca_task_exit().</p>
      </li>
    </ul>
  </li>
</ul>

<h4>Channel Access Portable Server (used by the CA gateway and others)</h4>
<ul>
  <li>Fixed "assert fail when writing string through Portable CA Server" bug
    <ul>
      <li>Scope:
        <p>This bug is only present in the portable CA server and so it does
        <em>not</em> impact IOC based applications. The bug is present in the
        CA gateway and any portable CA server based application. This problem
        may have been recently introduced when GDD was patched to properly
        handle fixed sized strings.</p>
      </li>
      <li>Symptom:
        <p>Failure, when writing large string through the portable CA server.
        There appears to be a possibility of the wrong string being written
        when a smaller string is used. You may see the following message.</p>
        <p>A call to "assert (! this-&gt;pValue-&gt;unreference ())" failed
        in ..\..\..\..\include\smartGDDPointer.h line 88.</p>
      </li>
      <li>Additional Information:
        <p>Thanks to Stephanie Alison at SLAC for discovering the bug and to
        Ken Evans at the APS for reminding me to fix it.</p>
      </li>
    </ul>
  </li>
</ul>


<h2 align="center">Changes between 3.14.4 and 3.14.5</h2>

<h4>dbtr</h4>

<p>Don't seg-fault if no argument is passed to dbtr.</p>

<h4>New build targets.</h4>

<p>New files have been created in configure/os to allow
CROSS_COMPILER_TARGET_ARCHS to include solaris-sparc-gnu and
solaris-sparc-debug when EPICS_HOST_ARCH is solaris-sparc. Also
CROSS_COMPILER_TARGET_ARCHS can now include linux-x86-debug when
EPICS_HOST_ARCH is linux-x86.</p>

<h4>New epicsString.h function</h4>

<p>A new function epicsStrnCaseCmp has been added. It is like strncmp except
that it ignores case.</p>

<h4>R3.13 compatability files</h4>

<p>R3.13 compatability files are no longer generated automatically during the
build. configure/CONFIG_SITE contains two new macros for building
compatibility files. They are set to NO but can be set to YES. The macros
are:</p>
<ul>
  <li>COMPAT_TOOLS_313
    <p>This will install the compatibility files needed to build R3.13
    extensions built with this R3.14 base.</p>
  </li>
  <li>COMPAT_313
    <p>This will install the compatibility files needed to build R3.13
    extensions and IOC applications built with this R3.14 base.</p>
  </li>
</ul>

<h4>APS Virtual LINAC Templates</h4>

<p>A new set of templates has been included in R3.14.5 to implement a Virtual
LINAC in an ioc using databases and sequence programs. The Virtual LINAC
simulates the generation and transmission of an electron beam down a LINAC.
Several steering coils, BPMs, and other typical accelerator components are
simulated to provide a realistic interaction between the operator and the
"LINAC". Since it is an entirely soft application, it will work on any
platform. An medm display is provided as the primary GUI. It can also be used
to experiment with other CA client tools.</p>

<p>To install the templates, use the following commands:</p>
<pre>  mkdir <top>
  cd <top>
  &lt;base&gt;/bin/&lt;arch&gt;/makeBaseApp.pl -t vlinac vlinac
  &lt;base&gt;/bin/&lt;arch&gt;/makeBaseApp.pl -i -t vlinac vlinac</pre>

<p>For further information, see:</p>
<pre>  &lt;top&gt;/vlinacApp/misc/README
  &lt;top&gt;/vlinacApp/misc/Virtual_Linac_Info.pdf</pre>

<h4>Stringin record time-stamp soft device support</h4>
Add simple device support for converting time to nicely-formatted string
using INP field as epicsTimeToStrftime format string:
<pre>record(stringin, "$(user)now")
{
    field(DESC, "Current time and date")
    field(DTYP, "Soft Timestamp")
    field(INP, "@%Y-%m-%d %H:%M:%S.%03f")
}</pre>

<h4>Channel Access Portable Server (used by the CA gateway and others)</h4>
<ul>
  <li>Fixed failure occurring if client disconnected while asynchronous PV
    attach was outstanding, or, for enumerated native type process variables,
    while enumerated string table cache asynchronous IO was outstanding. This
    problem does not occur in IOCs because they are not yet based on the
    portable server library. This bug was first detected by Ken Evans in the
    production CA gateway at the APS.</li>
</ul>

<h4>Channel Access Original Server (used in IOC)</h4>
<ul>
  <li>A bug causing the server threads to become stuck in a state where they
    process requests, but no longer send responses, if in the past the system
    was experiencing network buffer starvation has been fixed. This problem
    existed probably in all previous EPICS releases, but network buffer
    starvation issues have become more prevalent starting with Tornado
  2.0.</li>
  <li>Users noticed that UDP related output from the casr diagnostic was
    easily confused with the information from casr for TCP circuits. This has
    been fixed.</li>
</ul>

<h4>Channel Access Client Library</h4>
<ul>
  <li>Disconnect behavior is now more robust in response to congestion. When
    a channel times out, the channel is disconnected, but not the circuit.
    The circuit is only disconnected when the internal TCP/IP keepalive timer
    fires or if teh IOC reboots with the same IP address. This will result in
    less UDP search traffic during periods of congestion and also less TCP/IP
    circuit thrashing. A side effect will be that if a user turns off a
    vxWorks IOC, changes its IP address, and then reboots it, then the user
    will need to wait out the full duration of the TCP/IP keepalive timer
    before the client will reconnect. This is undoubtedly a negative side
    effect, but it is felt that the improvements in robustness justify the
    confusion resulting in the small number of situations that a vxWorks
    IOC's IP address is changed.</li>
  <li>In previous releases if a directory service returns the address of a CA
    server that does <em>not</em> have the PV that is being sought then the
    client library could end up sending search requests at a very high rate.
    This problem has been fixed by placing all disconnected channels in a
    queue implementing a short delay prior to there being ready again for
    periodic name resolution requests.</li>
  <li>In previous R3.14 releases the CA client library's search datagram
    interval exponential backoff was flawed. CA's search datagram interval
    exponential backoff should proceed following the sequence 30mS, 60mS,
    120mS, 240mS, and so on. Or a similar behavior with higher initial delays
    resulting from a round trip time delay estimate greater than 30 mS.
    However, instead the backoff delays were 30mS, 30mS, 30mS, 30mS, 30mS,
    30mS, 60mS, 120mS, 240mS, and on. This bug also impacted what CA does
    when a channel disconnects or there is a beacon anomaly ( a new server
    event). The intent was to start the search delay for disconnected
    channels in these situations at 2 seconds but due to the above bug the
    delay was more like 64mS. This bug appears only in earlier versions of
    EPICS R3.14.</li>
  <li>A bug has been found in the CA repeater supplied with EPICS R3.14.2
    through R3.14.4 (inclusive). The symptom will be clients running for more
    than a few minuites do not connect to a newly introduced server. Fixed in
    R3.14.5.</li>
</ul>

<h4>dbCa</h4>

<p>Better error messages are now generated.</p>

<p>dbCaPutLinkCallback is a new function. It provides the ability to
implement record/driver support that does not complete until a channel access
put callback has completed. See the Application Developer's Guide for
details.</p>

<p>dbCaAddLinkCallback is a new function. The caller can provide a connect
and monitor callback. See the Application Developer's Guide for details.</p>

<h4>devXxSoftCallback</h4>

<p>Soft device that uses dbCaPutLinkCallback has been written for ao, bo,
calcout, longout, mbbo, mbboDirect, and stringout records. The dbd
definitions have been added to devSoft.dbd. In other to use the new support
the DTYP field is defined:</p>
<pre>    field(DTYP,"Async Soft Channel")</pre>

<h4>calcoutRecord</h4>

<p>The CALC and OCAL fields now have a size of 40 so that they are the same
as the calcRecord.</p>

<p>calcoutRecord now has associated device support. The default support will
act just like the old calcout. Support bis also available that uses
dbCaPutLinkCallback.</p>

<h4>mbbiRecord</h4>

<p>The fields ZRST,...,FFST are now special(SPC_MOD).</p>

<h4>mbboRecord</h4>

<p>The fields ZRST,...,FFST are now special(SPC_MOD). init_record now checks
to see if state strings or values are defined during pass 0. Previously if
another record had a DBR_STRING link to an mbboRecord it thought the field
was a USHORT instead of an ENUM.</p>

<h4>epicsString</h4>

<p>A new function has been added epicsStrPrintEscaped, which converts the
standard C escape characters to \xxx characters.</p>

<h4>IOC shell system command</h4>

<p>The 'system' command has been added to the IOC shell. To enable this
command, add <code>registrar(iocshSystemCommand)</code> to an application
database description file.</p>


<h2 align="center">Changes between 3.14.3 and 3.14.4</h2>

<h4>sCalcPostfix</h4>

<p>This has been removed from base.</p>

<h4>Format string checking</h4>

<p>'printf-style' functions like errlogPrintf have their arguments verified
against their format string when compiled with gcc.</p>

<h4>IOC shell command-line editing on vxWorks</h4>

<p>The IOC shell now uses the vxWorks ledLib routines so command-line editing
is now the same in the IOC shell as it is in the vxWorks shell.</p>

<h4>CA client library crashes when the same PV name is on multiple
servers</h4>

<p>If the CA client library was searching for a PV name that was hosted on
more than one server a segmentation violation occurred when printing a
diagnostic message resulting in a failure of the CA client library. The bug
was introduced in R3.14.3. The code was tested on WIN32 prior to release, but
the problem has so far been reproduced only on Linux.</p>

<p>Thanks to Ernest Williams at the SNS for discovering and helping to
diagnose the problem.</p>

<h4>Disconnection callback function called when CA channel known to be
disconnected</h4>

<p>If a CA circuit timed out during the connect sequence then the CA client
library called the applications's disconnect callback function indicating a
disconnect state transition when the channel was already known to be
disconnected. This has caused the sequencer to improperly maintain its
connected channel count. Other CA client side tools may also be impacted.</p>

<p>Recent versions of vxWorks appear to experience a connect failure if the
vxWorks IP kernel reassigns the same ephemeral TCP port number as was
assigned during a previous lifetime. The IP kernel on the vxWorks system
hosting the CA server might have a stale entry for this ephemeral port that
has not yet timed out which prevents the client from connecting with the
ephemeral port assigned by the IP kernel. Eventually, after EPICS_CA_CONN_TMO
seconds, the TCP connect sequence is aborted and the client library closes
the socket, opens a new socket, receives a new ephemeral port assignment, and
successfully connects.</p>

<p>Thanks to Mark Rivers for initially reporting the bug and energetically
assisting with identifying the cause.</p>


<h2 align="center">Changes between 3.14.2 and 3.14.3</h2>

<h4>TPRO output</h4>

<p>The record processing trace output generated when the <code>.TPRO</code>
field of a record is non-zero now includes the name of the thread that is
actually doing the processing.</p>

<h4>calcRecord and calcoutRecord</h4>

<p>Previously if a dbGetLink failed on one of the input links, dbGetLink was
not called for the remaining links. Now it is.</p>

<h4>put notify</h4>

<p>put notify did not act properly if a record had disp=TRUE, i.e. if puts
are disabled. It now returns putNotifyPutDisabled.</p>

<h4>fastlock.h</h4>

<p>This is no longer supported</p>

<h4>devLib</h4>

<p>devLib is now supported on vxWorks and RTEMS. It has been moved from
src/vxWorks/src to src/libCom/osi. devLibVirtualOS has been extended to
support allocating A24 addresss and an init method.</p>

<h4>vxWorks dependent modules moved</h4>
The following have been moved from src/vxWorks/src to
src/libCom/osi/os/vxWorks: camacLib.h, drvTS.c, drvTS.h, epicsDynLink.c,
epicsDynLink.h, module_types.h, task_params.h, veclist.c. Brief documentation
has been added to the Application Developer's Guide.

<h4>Close-On-Exec flag set for all sockets created in EPICS base</h4>

<p>On POSIX systems if a Channel Access application spawns off 3rd party
software with an exec() call then all open file desriptors are inherited
unless the close-on-exec flag is set for each file descriptor. A new wrapper
function was created so that all sockets created in EPICS base will have the
close-on-exec flag set on POSIX systems. The function which spawns the CA
repeater with exec() used to close all open files except stdin/stdout/stderr.
This step was no longer required and therefore was removed from the code.</p>

<h4>Temporary Files on Windows</h4>

<p>The tmpfile() function on windows requires that all temporary files be
stored in the root folder. The antelope (yacc) tool in base was calling
tmpfile() and this was causing problems at sites where win32 systems use
remotely mounted secure file systems. A wrapper function called "FILE *
epicsTempFile()" that creates a temporary file on WIN32 with a name epicsNNN
using one of the following paths was installed into libCom. It searches
starting with (1) below and stops when it finds a specified path that exists.
On POSIX systems, and systems that default to POSIX behavior, epicsTempFile()
simply calls tmpfile().</p>
<ol>
  <li>where the TMP environment variable specifies</li>
  <li>in c:\tmp</li>
  <li>in the current working directory</li>
</ol>

<h4>envPaths file</h4>

<p>For operating systems other than vxWorks, there is now a target file
created in each <code>iocBoot/ioc</code> directory called
<code>envPaths</code>, which performs the same functions as the
<code>cdCommands</code> file in vxWorks but using environment variables. The
entries in <code>envPaths</code> are derived from the contents of the
application's <code>configure/RELEASE</code> file.</p>

<h4>Macros in database filenames</h4>

<p>Database (<code>.db</code> and <code>.dbd</code>) filenames passed to
<code>dbLoadDatabase</code>, <code>dbLoadRecords</code> and inside
<code>dbLoadTemplate</code> substitutions files will now have environment
variable macros expanded before opening. These are expressed using the
standard <code>${MACRO}</code> syntax. Inside a template substitutions file
the filename must be enclosed in double quotation marks if macros are
used.</p>

<h4>registerRecordDeviceDriver output subroutine renamed</h4>

<p>The registration routine generated by the registerRecordDeviceDriver.pl
perl script now includes the name of the application, thus requiring a
one-line change to any IOC startup files produced with earlier R3.14 releases
of base. The actual name is taken from a second command line argument
supplied to the script by the modified make rules, and is derived from the
name of the fully expanded dbd file from which the necessary information is
extracted. The change needed to every startup script involves using this new
name in place of the old <code>registerRecordDeviceDriver</code>. Assuming
that your application's fully expanded dbd file is called
<code>example.dbd</code> you would modify the lines</p>

<blockquote>
  <pre>dbLoadDatabase("dbd/example.dbd",0,0)
registerRecordDeviceDriver(pdbbase)</pre>
</blockquote>

<p>to become</p>

<blockquote>
  <pre>dbLoadDatabase("dbd/example.dbd",0,0)
example_registerRecordDeviceDriver(pdbbase)</pre>
</blockquote>

<h4>dbExpand <code>-o outfile</code> option</h4>

<p>A commandline option <code>-o</code> has been added to the dbExpand
program to allow the name of its output file to be specified. If there are
any errors in the input file(s) the output file will not be generated or
modified at all. The rules to expand DBD files have been changed to make use
of this.</p>

<h4>New keyword <code>variable()</code> supported in dbd files</h4>

<p>Database definition (.dbd) files can now contain declarations of simple
static variables, a facility intended for driver debugging purposes. These
<code>variable(name)</code> or <code>variable(name,type)</code> declarations
are preserved by dbExpand (<code>type</code> is <code>int</code> if omitted),
and will be converted by registerRecordDeviceDriver.pl into code that
registers them with iocsh. The variables themselves must be defined in some
existing C or C++ code and marked using the macro
<code>epicsExportAddress(type,name)</code>. Only plain <code>int</code> and
<code>double</code> types are supported.</p>

<p><strong>macEnvExpand</strong></p>

<p>A facility for performing macro expansion using environment variables as
macro definitions has been added to libCom/macLib. The ioc shell now performs
macro expansion using this on all input lines (other than comments) before
printing and executing the line.</p>

<p><strong>iocsh var command</strong></p>

<p>For simple applications such as controlling the value of debugging flags.
Devlopers with more complex expression handling requirements should consider
use of the <strong>cexp</strong> package. The available variables are defined
by the new <code>variable</code> dbd file keyword.</p>

<p><strong>iocshArgPersistentString</strong></p>

<p>Tell iocsh to make a copy of the argument string before passing it to the
handler function.</p>

<p><strong>epicsStrDup</strong></p>

<p>Operating-system independent replacement for strdup().</p>

<p><strong>epicsMessageQueue</strong></p>

<p>The epicsMessageQueue API has been changed. All functions and methods to
receive a message now have an additional argument which specifies the size of
the receiver buffer. The receive functions/methods return -1 and the received
message is discarded if the received message will not fit in the buffer. See
the Application Developer's Guide (libCom OSI) for details.</p>

<p>This is an incompatible change. All R3.14.2 applications which use
epicsMessageQueue must be modified before they can be compiled and used with
R3.14.3</p>

<h4>Error Message Logging</h4>

<p>A bug occurring only in Microsoft Windows port of the error message
logging client was fixed. The symptoms were problems getting a Microsoft
Windows based IOC to make entries in the log file.</p>

<p>A bug occurring in the error message logging server where a partial
message arrives w/o a &lt;CR&gt; and then a &lt;CR&gt; from a previous
message was found in the input buffer was fixed. The problem must have
existed for a long time but probably was not occurring frequently. The
symptom was garbled output in the log file.</p>

<p>An IP kernel deadlock vulnerability occurring when vxWorks's tNetTask
calls logMsg because of a transient mbuf starvation situation has been fixed.
The fix was to not call logFdAdd for the log client's socket and instead
create a specialized vxWorks device driver which calls errlogPrintf for each
incoming message and then call logFdAdd for a file descriptor opened with
that device driver. The desirable functional change being errlogPrintf's
capability to discard messages when it gets behind (because of a transient
mbuf starvation situation). The fix also means that any code that calls
errlogAddListener on vxWorks, e.g. CMLOG, will now receive the logMsg
messages.</p>

<h4>Channel Access Client Library Client Context Cleanup Race Condition</h4>

<p>The symptom is a CA client program that fails with a segmentation
violation on Linux shortly after calling ca_task_exit()or
ca_context_destroy(). A fix will show up in R3.14.3. Regression tests were
updated to detect this type of problem.</p>

<h4>Red Hat 7.3 Linux Process Rundown Bug</h4>

<p>There appears to be a bug in the Red Hat 7.3 process rundown where posix
thread support is defective when file scope destructors are being run. The
symptom was a hang during process exit. A workaround was installed.</p>

<h4>Multiple CA Servers on MAC OSX</h4>

<p>A patch was made to allow multiple CA servers on MAC OSX. OSX is a recent
branch off of BSD and therefore requires socket option SO_REUSEPORT.</p>


<h2 align="center">Changes between 3.14.1 and 3.14.2</h2>

<p><strong>Build System</strong></p>

<p>Major changes have been made to the build system. The good news is that
the rules for support and ioc applications are now greatly simplified. The
bad news is that it does mean changes for existing 3.14.1 applications.
Please see:</p>

<p><a
href="../2-docs/ConvertingR3.14.1AppsToR3.14.2.html">ConvertingR3.14.1AppsToR3.14.2</a></p>

<p>for details. If you are using the <strong>function</strong> DBD keyword it
no longer exists. Please read this conversion document for details.</p>

<p><strong>Application Developer's Guide</strong></p>

<p>The old chapter "New Feature's for 3.14" has been replaced by a new
chapter "Getting Started". Please read it. It provides a simplified set of
rules that can be used to build most support and ioc applications. Many minor
changes have also been made.</p>

<p><strong>dbGetLink</strong></p>

<p>A bug in dbGetLink resulted in nRequest not being given the value 0 if the
link is a constant link. This in turn caused the waveform record to always
set NORD=NELEM. Thus if an application trys to write a waveform via the
steps:</p>
<pre>    prset-&gt;get_array_info(paddr,&amp;no_elements,&amp;offset);
    write nNew elements into array &gt;&gt;
    prset-&gt;put_array_info(paddr,nNew);</pre>

<p>This sets NORD = nNew. But because of the dbGetLink bug, the soft device
support attached to the waveform record sets NORD to NELM.</p>

<p>This problem is fixed. The actual bug was in macros in dbAccessDefs.h</p>

<p><strong>Access Security</strong></p>

<p>The host names are now converted to lower case. This fixes
incompatibilities between various platforms.</p>

<p><strong>string records</strong></p>

<p>Both the stringin and stringout records have two new DBF_MENU fields: APST
and MPST. These control whether CA monitors are fired if the new VAL field
string is identical to the old one. The default (zero) menu value is "On
Change" with behaviour identical to before, set to "Always" if you want a
record to fire monitors every time the record is processed (analagous to
setting ADEL/MDEL=-1 for numeric record types).</p>

<p><strong>epicsMessageQueue</strong></p>

<p>A new facility that provides the capabilities of vxWorks msgQLib. See the
Application Developer's Guide (libCom OSI) for details.</p>

<p><strong>epicsStdio and errlogPrintf</strong></p>

<p>A new facility has been added to libCom described by epicsStdio.h. It
contains the functions epicsSnprintf and epicsVsnprintf. These are like the
C99 functions snprintf and vsnprintf, which are like sprintf and vsprintf
except that they accept a argument limiting the number of characters
written.</p>

<p>The errlogPrintf facility has been modified to use this facility. Thus it
is not longer subject to a possible buffer overflow.</p>

<p><strong>scanPeriod</strong></p>

<p>This is a new function provided by the Database Scanning facility. Given
an index for the choices defined by menuScan.h, it returns the scan period in
seconds. The argument can just be the scan field of a database record. If the
index is not associated with a periodic scan rate, the value 0.0 is
returned.</p>

<p><strong>New epicsString.h function</strong></p>

<p>A new function epicsStrCaseCmp has been added. It is like strcmp except
that it ignores case.</p>

<p><strong>macLib</strong></p>

<p>macParseDefns did not check for handle==NULL. The documentation for
macParseDefns was not correct.</p>


<h2 align="center">Changes between 3.14.0beta2 and 3.14.1</h2>

<p><strong>function - New Database Definition Keyword</strong></p>

<p>dbStaticLib and related programs now accept a new keyword in DBD files:</p>
<pre>function(name)</pre>

<p>Where <code>name</code> is the name of a function with "C" linkage that is
included in the IOC binary. This function will be automatically registered
with the registry at the same time as the record/device/driver tables, and is
intended to make using subroutine records much easier on non-vxWorks
systems.. Prior R3.14 releases required there to be a static registration
routine for such subroutines.</p>

<p>dbStaticLib has two additional routines to support this, dbDumpFunction()
and dbWriteFunctionFP(). dbDumpFunction has been added to the iocsh command
table.</p>

<p><strong>iocsh</strong></p>

<p>When executing commands from a script file, iocsh now echoes each command
to the terminal before execution. This makes it much easier to see where
errors are being reported.</p>

<p><strong>Solaris build requirement</strong></p>

<p><code>uname</code> must be defined for builds on solaris hosts because it
is used to determine the solaris version.</p>

<p><strong>Linux build note</strong></p>

<p>Under linux-x86 only, when SHARED_LIBRARIES=YES it is now possible to have
one or more directory paths burned into products as run-time locations for
the shared libraries. In configure/os/CONFIG_SITE.Common.linux-x86 add any
such absolute paths to the new make variable SHRLIB_SEARCH_DIRS
(lib/&lt;arch&gt; will be automatically appended to each directory given).</p>

<p><strong>RULES.Db</strong></p>

<p>A <code>*[nn].db</code> file will be created from an
<code>*.template</code> and a <code>*[nn].substitutions</code> file ,where
<code>nn</code> has a value between 0 and 99.</p>

<p><strong>Support for 64 bit long</strong></p>

<p>Many changes were made to support architectures on which a long is a 64
bit integer. The basic change was to change:</p>
<ul>
  <li>long =&gt; epicsInt32 for anything that might get transfered to/from
    network buffers</li>
  <li>unsigned long =&gt; epicsUInt32 for anything that might get transfered
    to/from network buffers</li>
</ul>

<p>The changes include the following:</p>
<ul>
  <li>cvtFast</li>
  <li>xxxRecord.h NOTE: In addition to the changes for long all enum fields
    are now epicsEnum16</li>
  <li>dbStaticLib</li>
  <li>db_access</li>
  <li>dbConvert and dbFastLinkConv</li>
</ul>

<p><strong>Hardware Link Definitions</strong></p>

<p>The various parts of hardware link definitions now accept HEX values,
e.g.</p>
<pre>field(INP,"L0 A1 C0 S0xa @")</pre>

<p>NOTES:</p>
<ul>
  <li>This may not be compatible with Database Configuration Tools</li>
  <li>If records are written via dbStaticLib the falues will NOT be written
    in HEX.</li>
</ul>

<p><strong>dbDumpFldDes</strong></p>

<p>A macro has been defined so that client code can be written that is
compatible between 3.13 and 3.14.</p>

<p><b>epicsMutex for posix</b></p>
<ul>
  <li>No longer supports epicsMutexLockWithTimeout. This was done to allow a
    more efficient posix implementation.</li>
  <li>If PTHREAD_MUTEX_RECURSIVE is provided then the implementation uses
    only pthread_mutex. This is much faster (2 to 3 times as fast) as the
    previous implementation.</li>
</ul>

<p><strong>Mac OS X</strong></p>

<p>Now supported as development platform and as IOC.</p>

<p><strong>RTEMS</strong></p>

<p>Additional RTEMS-pc386 network drivers are available</p>

<p><strong>iocsh</strong></p>

<p>Configurable iocsh command-line editing support (none, readline,
libtecla)</p>

<p><strong>CA Reference Manual</strong></p>

<p>Many additions.</p>

<p><strong>CA Client Library</strong></p>

<p>Bugs related to connection speed when creating new channels and other
channels are not found fixed. Bugs related to proper schedualing in file
descriptor manager based clients fixed. Many other bugs were fixed.
Performance was significantly improved.</p>

<p><strong>Original CA Server Library (still employed in R3.14 by
iocCore)</strong></p>

<p>A bug was fixed where the server was in rare situations using excessive
CPU.</p>

<p><strong>Portable CA Server LIbrary</strong></p>

<p>Several bugs were fixed when performing integration testing with the
channel access gateway.</p>

<p><strong>GDD</strong></p>

<p>Many bugs and missing features fixed.</p>

<center>
<h2>Changes since beta1</h2>
</center>

<p><strong>dbCommon.dbd</strong></p>

<p>Field UDF now has a promptgroup. This allows users to set UDF false via
DCTs.</p>

<p><strong>errlog</strong></p>

<p>errlog no longer contains an atexit that calls errlogFlush. This did not
work on all operating systems. cantProceed, iocsh, and ca_task_exit all call
errlogFlush. Other applications may also have to call if before
terminating.</p>

<p><strong>mbboRecord</strong></p>

<p>mbboRecord now implements method cvt_dbaddr for the VAL field. If no state
vales or state strings are defined then it sets field_type and dbr_field_type
to DBF_USHORT.</p>

<p><strong>timeStamp changes</strong></p>

<p>Changes have been made to:</p>
<ul>
  <li>Allow device support to set the time stamp (field TIME) of a
  record.</li>
  <li>Allow a record to receive it's time stamp from another record,</li>
</ul>

<p>epicsTime.h now has the definitions:</p>
<pre>#define epicsTimeEventBestTime -1
#define epicsTimeEventDeviceTime -2</pre>

<p>These are values for the TSE field of dbCommon.</p>
<ul>
  <li><strong>epicsTimeEventBestTime</strong> means that code supplying the
    time stamp should get the most accurate time possible. Currently this
    only has meaning on vxWorks and if drvTS is supplying the time via some
    hardware timing system. It means get the latest time from the hardware
    system rather than from the vxWorks tick time. drvTs previously accepted
    a hardcoded value of -1.</li>
  <li><strong>epicsTimeEventDeviceTime</strong> means that recGblGetTimeStamp
    doesn't modify the time field. This allows device support to supply the
    time stamp.</li>
</ul>

<p>If the <strong>TSEL</strong> field refers to the <strong>TIME</strong>
field of a record then <strong>recGblGetTimeStamp</strong> sets
<strong>TIME</strong> equal to the time it gets from the record the
<strong>TSEL</strong> references. This works for both database and channel
access links. In this case field TSE is not used.</p>
<pre> </pre>

<p><strong>aiRecord and aoRecord: Setting eoff=egul</strong></p>

<p>Instead of init_record executing code like</p>
<pre>    if ((pai-&gt;linr == menuConvertLINEAR) &amp;&amp; pdset-&gt;special_linconv) {
        pai-&gt;eoff = pai-&gt;egul;
    }</pre>

<p>It now executes:</p>
<pre>    if ((pai-&gt;eslo==1.0) &amp;&amp; (pai-&gt;eoff==0.0)) {
        pai-&gt;eoff = pai-&gt;egul;
    }</pre>

<p>aoRecord has a similar change</p>

<p>This was done so that old device support which does not implement
special_linconv still works.</p>

<p><strong>CA puts to disabled record</strong></p>

<p>If a CA client issues a put to a disabled record then, when the record is
ena bled, database puts to the record will not make the record process until
a CA pu t is again issued. This is fixed.</p>

<p><strong>TPRO - trace processing</strong></p>

<p>If dbProcess is called recursively by different tasks, it did not properly
handle TPRO. Consider the following database:</p>
<pre>record(ao,"mrkao") {
    field(OUT,"mrkai CA")
    field(TPRO,"1")
}
record(ai,"mrkai") {
    field(TPRO,"1")
}</pre>

<p>If a channel access put is sent to mrkao, no message is issued when mrkai
is processed.</p>

<p>This is now fixed.</p>

<p><strong>TSconfigure</strong></p>

<p>If in your st.cmd file you issue the command.</p>

<p>TSconfigure(0,0,0,0,0,0,1)</p>

<p>And set the TSE field of any record to a non zero value, then a crash will
occur when recGblGetTimeStamp is called.</p>

<p>This is now fixed.</p>

<p><strong>calcoutRecord</strong></p>

<p>nsev not sevr must be checked to decide if dbPutLink should be called.</p>

<p><strong>dbCa</strong></p>

<p>Whenever a connection is made, a request to retrieve the control, display,
and alarm linits and the precision and units is automatically issued.
Previously this was only done if dbCaGetAttributes was called. This it is no
longer necessary to call dbCaGetAttributes.</p>

<p><strong>calcPerform</strong></p>

<p>This now returns a non zero value if the result is nan (not a number).</p>

<p><strong>Record Name Length</strong></p>

<p>The size of the name field has been expanded from 29 to 61, i.e. record
names can now have 60 characters.</p>

<p><strong>iocInit</strong></p>

<p>initialProcess is now called before interruptAccept. This means that
initial processing will be done before periodically scanned and I/O Inter
scanned records start processing.</p>

<p><strong>ellLib</strong></p>

<p>Casts have been removed that suppressed valuable error messages</p>

<p><strong>mbbiRecord</strong></p>

<p>All existing manipulations of UDF in process() are removed and udf is set
FALSE when the raw value is successfully read.</p>

<p><strong>selRecord</strong></p>

<p>In do_sel udf is not set false at the beginning. If selm has an invalid
value recGblSetSevr(psel,SOFT_ALARM,MAJOR_ALARM) is called.</p>

<p><strong>cdCommands file</strong></p>

<p>Fixed a bug and revised the use of the IOCS_APPL_TOP setting in an
application's &lt;top&gt;/configure/CONFIG file (which specifies the path to
&lt;top&gt; as seen by the IOC) to apply the same modifications to all paths
output in the cdCommands file.</p>

<p><strong>dbStaticLib</strong></p>

<p>All routines with Recdes of Fielddes in their name are obsolete and
removed. A new routine dbDumpField replaces dbDumpFldDes.</p>

<center>
<h2>Changes since alpha2</h2>
</center>
All changes for release 3.13.5 that also apply to 3.14 have been made.

<p><b>devAiSoftRaw and devAoSoftRaw</b></p>

<p>A new state is defined for the LINR field. The name is "SLOPE", which
allows any device type to be used with manual settings of the EOFF and ESLO
fields. With this setting, the device support's special_linconv() routine is
only called when LINR=LINEAR.</p>

<p>The RTEMS TFTP remote filesystem driver now supports a limited form of the
chdir() system call. One restriction is that all pathnames passed to chdir()
must end in a / character, so IOC shell commands to change directories must
be given as</p>

<p>cd ../db/</p>

<center>
<h1>EPICS Release base 3.14.0alpha2</h1>
</center>
Since the alpha1 release some major changes were made to the build system, to
some of the libCom facilities, and to the iocsh facilities.

<p>The unbundled version of the sequencer has been build and tested with this
release. You must obtain a version of the sequencer that has been built
against alpha2.</p>

<p>A verion of the HPlanGpib support has been built and tested with this
release. Again you must obtain a version that builds with alpha2.</p>

<p>A new update to the Application Developer's Guide is available for this
release.</p>

<h3>Build changes</h3>
<ul>
  <li>Operating system independant builds are now done in an O.Common
    subdirectory and then installed instead of being performed directly in an
    install directory.</li>
  <li>Build definition names (e.g. RECTYPES, MENUS, DBDNAME, and BPTS) have
    been changed to specify the name of the file to be created and installed
    instead of the source file name.</li>
  <li>All db and dbd related definitions and rules have been moved into
    base/configure/RULES.Db file. The rules now allow multiple dbd files and
    registerRecordDeviceDriver files to be created in a single Makefile.</li>
  <li>"gnumake depends" no longer depends on a complete buildInstall.</li>
</ul>

<h3>Converting alpha1 applications to alpha2</h3>
Build modifications in alpha2 require the following changes to existing R3.14
applications.
<ul>
  <li>Remove the now unused RULES files

    <blockquote>
      ./configure/RULES.Db<br>
      ./configure/RULES.registerRecordDeviceDriver</blockquote>
  </li>
  <li>Delete the following line in ./configure/RULES

    <blockquote>
      include $(TOP)/configure/RULES.registerRecordDeviceDriver</blockquote>
  </li>
  <li>In &lt;top&gt;/configure/Makefile change

    <blockquote>
      @$(PERL) $(TOOLS)/makeConfigAppInclude.pl $(T_A) $@ $(TOP)</blockquote>
    to

    <blockquote>
      @$(PERL) $(TOOLS)/makeConfigAppInclude.pl $(EPICS_HOST_ARCH) $(T_A) $@
      $(TOP)</blockquote>
    and add the line

    <blockquote>
      depends: install</blockquote>
    to the bottom of the Makefile.</li>
  <li>In all *App/*Db/Makefiles change

    <blockquote>
      include $(TOP)/configure/RULES.Db</blockquote>
    to

    <blockquote>
      include $(TOP)/configure/RULES</blockquote>
  </li>
  <li>In all *App/src/Makefile files change

    <blockquote>
      DBDNAME = &lt;name&gt;App</blockquote>
    to

    <blockquote>
      DBD += &lt;name&gt;</blockquote>
    and remove the line<br>


    <blockquote>
      DBDEXPAND = &lt;name&gt;Include.dbd</blockquote>
    NOTE: If any of your *App/*Db/Makefiles contain "DBDNAME =" lines you
    should make these same changes in that *Db dirctory.</li>
  <li>In all *App/src/Makefile Makefiles change

    <blockquote>
      RECTYPES=&lt;name&gt;.h</blockquote>
    to

    <blockquote>
      DBDINC+=&lt;name&gt;</blockquote>
    change

    <blockquote>
      MENUS=&lt;name&gt;.h</blockquote>
    to

    <blockquote>
      DBDINC+=&lt;name&gt;</blockquote>
    change

    <blockquote>
      BPTS</blockquote>
    to

    <blockquote>
      DBD</blockquote>
    change

    <blockquote>
      INSTALLDB</blockquote>
    to

    <blockquote>
      DB</blockquote>
    change

    <blockquote>
      DBDINSTALL</blockquote>
    to

    <blockquote>
      DBD</blockquote>
  </li>
  <li>In all example *App/src/Makefile files change

    <blockquote>
      example_SRCS_DEFAULT += registerRecordDeviceDriver.c</blockquote>
    to

    <blockquote>
      example_SRCS_DEFAULT +=
    &lt;name&gt;_registerRecordDeviceDriver.cpp</blockquote>
    where &lt;name&gt; is the base name of a &lt;name&gt;.dbd file which was
    created from a &lt;name&gt;Include.dbd file and which will be loaded in a
    st.cmd or stcmd.host script (e.g. example).</li>
  <li>In ./iocBoot/ioc&lt;name&gt;/st.cmd files change

    <blockquote>
      dbLoadDatabase("dbd/exampleApp.dbd")</blockquote>
    to

    <blockquote>
      dbLoadDatabase("dbd/example.dbd")</blockquote>
  </li>
  <li>In &lt;top&gt;/iocBoot/ioc&lt;name&gt;/stcmd.host files change

    <blockquote>
      dbLoadDatabase("../../dbd/exampleApp.dbd",0,0)</blockquote>
    to

    <blockquote>
      dbLoadDatabase("../../dbd/example.dbd",0,0)</blockquote>
  </li>
</ul>

<h3>EPICS_HOST_ARCH changes</h3>

<p>GNU compiler builds are now determined by the value of EPICS_HOST_ARCH and
are no longer specified in CONFIG_SITE. All references to the ANSI (ACC/GCC)
and CPLUSPLUS (CCC/G++) macros have been removed.</p>

<h3>libCom</h3>

<p>Most of the library routines and files starting with the prefix osi have
been changed to start with epics. Several also had major changes to their
user interface. See the latest version of the Application Developer's Guide
for details.</p>

<center>
<h2>EPICS Release base 3.14.0alpha1 Notes</h2>
</center>

<p><br>
</p>

<p>This is the first release of 3.14. This is the first release that supports
iocCore on platforms besides vxWorks.</p>

<p>iocCore is now supported on the following platforms:</p>
<ul>
  <li>vxWorks

    <blockquote>
      Tornado II is required.</blockquote>
  </li>
  <li>RTEMS

    <blockquote>
      An open source real time operating system. It has been tested on
      MVME167 and MC68360 processors. RTEMS also supports
    powerPC.</blockquote>
  </li>
  <li>solaris

    <blockquote>
      Has been tested on solaris 2.6 and solaris 8 with Sun workshop 6.0 (C++
      5.2). Sun workshop 5.0 (C++ 5.0) will not compile this version of
    EPICS.</blockquote>
  </li>
  <li>Linux

    <blockquote>
      Has been tested on Redhat x86 platforms.</blockquote>
  </li>
  <li>winNT

    <blockquote>
      Testing has been done with visual C++ 6.0.</blockquote>
  </li>
</ul>

<p>A new version of the Application Developers Guide is available. The
following gives links to the new Application Developer's Guide and to RTEMS
information.</p>

<blockquote>
  <a
  href="http://www.aps.anl.gov/epics/base/R3-14/index.php">http://www.aps.anl.gov/epics/base/R3-14/index.php</a></blockquote>

<p>Most of the Application Developer's Guide has only minor changes. The
following are new.</p>
<ul>
  <li>Chapter 2 describes the new features for 3.14.</li>
  <li>Chapter 4 describes the build facility for 3.14</li>
  <li>Chapters 19 and 20 describe libCom, which was not previously
  documented.</li>
</ul>

<p><br>
It must be emphasized that this is an alpha release.</p>
<ul>
  <li>Please don't use it for existing operational systems</li>
  <li>Don't build your operational CA clients with it.</li>
  <li>The APIs for new components in libCom are still evolving so if you use
    them be prepared for changes.</li>
  <li>HPUX - No support currently because we could not find good support for
    multithreading.</li>
</ul>

<h4>Building Applications</h4>
<ul>
  <li>For new applications see Chapters 2 (New Features) and Chapter 4 (Build
    Facility) of the Application Developer's Guide.</li>
  <li>For existing applications the old config rules are still supported.
    Some changes, however, are needed. Documentation is being prepared and
    will appear in these release notes sooon.</li>
</ul>
</body>
</html><|MERGE_RESOLUTION|>--- conflicted
+++ resolved
@@ -13,7 +13,11 @@
 
 <!-- Insert new items immediately below here ... -->
 
-<<<<<<< HEAD
+<h3>Bazaar keywords such as 'Revision-Id' removed</h3>
+
+<p>In preparation for moving to git in place of the Bazaar revision control
+system we have removed all the keywords from the Base source code.</p>
+
 <h3>Linux systemd service file for CA Repeater</h3>
 
 <p>Building this version of Base on a Linux system creates a systemd service
@@ -21,12 +25,6 @@
 will be installed into the target bin directory, from where it can be copied
 into the appropriate systemd location and modified as necessary. Installation
 instructions are included as comments in the file.</p>
-=======
-<h3>Bazaar keywords such as 'Revision-Id' removed</h3>
-
-<p>In preparation for moving to git in place of the Bazaar revision control
-system we have removed all the keywords from the Base source code.</p>
->>>>>>> f4a16a1e
 
 <h3>NTP Time Provider adjusts to OS tick rate changes</h3>
 

#*************************************************************************
# Copyright (c) 2006 UChicago Argonne LLC, as Operator of Argonne
#     National Laboratory.
# Copyright (c) 2002 The Regents of the University of California, as
#     Operator of Los Alamos National Laboratory.
# EPICS BASE is distributed subject to a Software License Agreement found
# in the file LICENSE that is included with this distribution. 
#*************************************************************************
#
#  $Revision-Id$
#


ARCHS += $(BUILD_ARCHS)
ACTIONS += inc build install buildInstall clean realclean archclean
ACTIONS += runtests tapfiles

dirActionArchTargets = $(foreach dir, $(DIRS), \
    $(foreach action, $(ACTIONS), \
        $(foreach arch, $(ARCHS), \
            $(dir)$(DIVIDER)$(action)$(DIVIDER)$(arch))))
dirArchTargets += $(foreach dir, $(DIRS), \
    $(foreach arch, $(ARCHS), \
        $(dir)$(DIVIDER)$(arch)))
dirActionTargets += $(foreach dir, $(DIRS), \
    $(foreach action, $(ACTIONS), \
        $(dir)$(DIVIDER)$(action)))
actionArchTargets = $(foreach action, $(ACTIONS), \
    $(foreach arch, $(ARCHS), \
        $(action)$(DIVIDER)$(arch)))

all: install
<<<<<<< HEAD
host: install$(DIVIDER)$(EPICS_HOST_ARCH)
=======

# Include <top>/cfg/DIR_RULES* files from tops defined in RELEASE* files
# Do this here so they can add ACTIONS
#
RELEASE_CFG_DIR_RULES = $(foreach top, $(RELEASE_TOPS), \
    $(wildcard $($(top))/cfg/DIR_RULES*))
ifneq ($(RELEASE_CFG_DIR_RULES),)
  include $(RELEASE_CFG_DIR_RULES)
endif
>>>>>>> 84e74d09

# Allows rebuild to work with parallel builds option, -j.
ifeq (rebuild,$(filter rebuild,$(MAKECMDGOALS)))
$(foreach dir, $(DIRS), $(dir)$(DIVIDER)install): \
    $(foreach dir, $(DIRS), $(dir)$(DIVIDER)clean)
rebuild: $(foreach dir, $(DIRS), $(dir)$(DIVIDER)install)
endif

# Create directory dependancies lines for GNU make -j option
# Only works with GNU make 3.81 or later (uses eval function)
define DEP_template1
$(1): $$($(1)_DEPEND_DIRS)
endef
$(foreach dir, $(DIRS), \
    $(eval $(call DEP_template1,$(dir))))

define DEP_template2
$(1)$$(DIVIDER)$(2) : $$(foreach ddir, $$($(1)_DEPEND_DIRS), \
    $$(addsuffix $$(DIVIDER)$(2),$$(ddir)))
endef
$(foreach action, $(ACTIONS), \
    $(foreach dir, $(DIRS), \
        $(eval $(call DEP_template2,$(dir),$(action)))))

define DEP_template3
$(1)$$(DIVIDER)$(2) : $$(foreach ddir, $$($(1)_DEPEND_DIRS), \
    $$(addsuffix $$(DIVIDER)$(2),$$(ddir)))
endef
$(foreach arch, $(ARCHS), \
    $(foreach dir, $(DIRS), \
        $(eval $(call DEP_template3,$(dir),$(arch)))))

define DEP_template4
$(1)$$(DIVIDER)$(2)$$(DIVIDER)$(3) : $$(foreach ddir, $$($(1)_DEPEND_DIRS), \
    $$(addsuffix $$(DIVIDER)$(2)$$(DIVIDER)$(3),$$(ddir)))
endef
$(foreach arch, $(ARCHS), \
    $(foreach action, $(ACTIONS), \
        $(foreach dir, $(DIRS), \
            $(eval $(call DEP_template4,$(dir),$(action),$(arch))))))

dirPart = $(join $(dir $@), $(word 1, $(subst $(DIVIDER), ,$(notdir $@))))
actionArchPart = $(join $(word 2, $(subst $(DIVIDER), ,$(notdir $@))), \
   $(addprefix $(DIVIDER),$(word 3, $(subst $(DIVIDER), ,$(notdir $@))))) 
$(DIRS) $(dirActionTargets) $(dirArchTargets) $(dirActionArchTargets) :
	$(MAKE) -C $(dirPart) $(actionArchPart)

$(ARCHS) $(ACTIONS) $(actionArchTargets) :%: \
    $(foreach dir, $(DIRS), $(dir)$(DIVIDER)%)

.PHONY : $(DIRS) all host rebuild
.PHONY : $(ARCHS) $(ACTIONS)
.PHONY : $(dirActionTargets) $(dirArchTargets)
.PHONY : $(dirActionArchTargets)
.PHONY : $(actionArchTargets)


#  User specific rules
#
-include $(HOME)/configure/RULES_USER<|MERGE_RESOLUTION|>--- conflicted
+++ resolved
@@ -30,9 +30,7 @@
         $(action)$(DIVIDER)$(arch)))
 
 all: install
-<<<<<<< HEAD
 host: install$(DIVIDER)$(EPICS_HOST_ARCH)
-=======
 
 # Include <top>/cfg/DIR_RULES* files from tops defined in RELEASE* files
 # Do this here so they can add ACTIONS
@@ -42,7 +40,6 @@
 ifneq ($(RELEASE_CFG_DIR_RULES),)
   include $(RELEASE_CFG_DIR_RULES)
 endif
->>>>>>> 84e74d09
 
 # Allows rebuild to work with parallel builds option, -j.
 ifeq (rebuild,$(filter rebuild,$(MAKECMDGOALS)))

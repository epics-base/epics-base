--- conflicted
+++ resolved
@@ -36,7 +36,6 @@
 
 typedef struct caLink
 {
-<<<<<<< HEAD
     ELLNODE		node;
     int         refcount;
     epicsMutexId	lock;
@@ -81,6 +80,8 @@
     char		*pgetString;
     void		*pputNative;
     char		*pputString;
+    evid		evidNative;
+    evid		evidString;
     char		gotInNative;
     char		gotInString;
     char		gotOutNative;
@@ -92,59 +93,6 @@
     unsigned long	nDisconnect;
     unsigned long	nNoWrite; /*only modified by dbCaPutLink*/
     unsigned long   nUpdate;
-=======
-	ELLNODE		node;
-	epicsMutexId	lock;
-	struct link	*plink;
-        char		*pvname;
-	chid 		chid;
-	short		link_action;
-        /* The following have new values after each data event*/
-	epicsEnum16	sevr;
-	epicsEnum16	stat;
-	epicsTimeStamp	timeStamp;
-        /* The following have values after connection*/
-	short		dbrType;
-	long		nelements;
-        char		hasReadAccess;
-        char		hasWriteAccess;
-        char            isConnected;
-	char		gotFirstConnection;
-        /* The following are for dbCaAddLinkCallback */
-        dbCaCallback    connect;
-        dbCaCallback    monitor;
-        void            *userPvt;
-        /* The following are for write request */
-        short           putType;
-        dbCaCallback    putCallback;
-        void            *putUserPvt;
-        /* The following are for access to additional attributes*/
-        char            gotAttributes;
-        dbCaCallback	getAttributes;
-        void            *getAttributesPvt;
-        /* The following have values after getAttribEventCallback*/
-        double          controlLimits[2];
-        double          displayLimits[2];
-        double          alarmLimits[4];
-        short           precision;
-        char            units[MAX_UNITS_SIZE];  /* units of value */
-        /* The following are for handling data*/
-	void 		*pgetNative;
-	char		*pgetString;
-	void		*pputNative;
-	char		*pputString;
-	evid		evidNative;
-	evid		evidString;
-	char		gotInNative;
-	char		gotInString;
-	char		gotOutNative;
-	char		gotOutString;
-	char		newOutNative;
-	char		newOutString;
-        /* The following are for dbcar*/
-	unsigned long	nDisconnect;
-	unsigned long	nNoWrite; /*only modified by dbCaPutLink*/
->>>>>>> 0f211966
 }caLink;
 
 #endif /* INC_dbCaPvt_H */
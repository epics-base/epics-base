<!DOCTYPE html PUBLIC "-//W3C//DTD HTML 4.01 Transitional//EN"
    "http://www.w3.org/TR/html4/loose.dtd">
<html>
<head>
  <meta http-equiv="content-type" content="text/html; charset=iso-8859-1">
  <title>EPICS Base R3.16.2 Release Notes</title>
</head>

<body lang="en">
<h1 align="center">EPICS Base Release 3.16.2</h1>

<h2 align="center">Changes made between 3.16.1 and 3.16.2</h2>

<!-- Insert new items immediately below this template ...

<h3>Title...</h3>

<p>Description</p>

-->

<<<<<<< HEAD
<h3>Finding info fields</h3>

<p>A new iocsh command <code>dbli</code> lists the info fields defined in the
database, and can take a glob pattern to limit output to specific info names.
The newly added dbStaticLib function <code>dbNextMatchingInfo()</code> iterates
through the info fields defined in the current record, and is used to implement
the new command.</p>

<h3>Output from <tt>dbpr</tt> command enhanced</h3>

<p>The "DataBase Print Record" command <tt>dbpr</tt> now generates slightly
better output, with more field types having their own display methods. This
release also includes additional protection against buffer overflows while
printing long links in <tt>dbpr</tt>, and corrects the output of long strings
from the <tt>dbgf</tt> command.</p>

<h3>Record types mbbiDirect and mbboDirect extended to 32 bit</h3>

<p>The VAL fields of mbbiDirect and mbboDirect records have
been extended from <tt>DBF_USHORT</tt> (16 bit) to <tt>DBF_LONG</tt> (32 bit).
New bit fields <tt>B10</tt>...<tt>B1F</tt> have been added.</p>

<p>Device support which accesses the bit fields can test if the macro
<tt>mbbiDirectRecord1BF</tt> or <tt>mbboDirectRecord1BF</tt> is
defined. Device support which only accesses RVAL needs no modification.</p>
=======
<h3>Propagate PUTF across Asynchronous record processing</h3>

<p>The IOC contains a mechanism involving the PUTF and RPRO fields of each
record to ensure that if a record is busy when it receives a put to one of its
fields, the record will be processed again to ensure that the new field value
has been correctly acted on. Until now that mechanism only worked if the put was
to the asynchronous record itself, so puts that were chained from some other
record via a DB link did not cause reprocessing.</p>

<p>In this release the mechanism has been extended to propagate the PUTF state
across DB links until all downstream records have been reprocessed. Some
additional information about the record state can be shown by setting the TPRO
field of an upstream record, and even more trace data is displayed if the
debugging variable <tt>dbAccessDebugPUTF</tt> is set in addition to TPRO.</p>
>>>>>>> 6e85a407

<h3>Restore use of ledlib for VxWorks command editing</h3>

<p>The epicsReadline refactoring work described below unfortunately disabled the
VxWorks implementation of the osdReadline.c API that uses ledlib for command
editing and history. This functionality has now been restored, see Launchpad
<a href="https://bugs.launchpad.net/bugs/1741578">bug #1741578</a>.</p>

<h3>Constant link types</h3>

<p>Constant links can now hold 64-bit integer values, either as scalars or
arrays. Only base 10 is supported by the JSON parser though, the JSON standard
doesn't allow for hexadecimal numbers.</p>

<h3>Upgraded the YAJL JSON Library</h3>

<p>The third-party YAJL library that has been included in libCom for several
years has been upgraded to version 2.1.0 and several bugs fixed. This has an
updated API, requiring any code that uses it to parse its own JSON files to be
modified to match. The changes are mainly that it uses <tt>size_t</tt> instead
<tt>unsigned int</tt> for string lengths, but it also uses <tt>long long</tt>
instead of <tt>long</tt> for JSON integer values, which was the main motivation
for the upgrade.</p>

<p>The self-tests that YAJL comes with have been imported and are now run as an
EPICS Unit Test program, and the JSON syntax accepted by the parser was extended
to permit trailing commas in both arrays and maps. The difference between the
old and new YAJL APIs can be detected at compile time by looking for the macro
<tt>EPICS_YAJL_VERSION</tt> which is defined in the yajl_common.h header file
along with a brief description of the API changes.</p>

<h3>Timestamp support for the calc link type</h3>

<p>A new optional parameter can be given when specifying a calc JSON link. The
<tt>time</tt> parameter is a string containing a single letter <tt>A..L</tt>
that selects one of the input links to be used for the timestamp of calculation
if requested. The timestamp will be fetched atomically with the value from the
chosen input link (providing that input link type supports the readLocked()
method).</p>

<h3>Silence errors from puts to constant link types</h3>

<p>A soft channel output record with the OUT link unset uses the CONSTANT link
type. The new link type code was causing some soft channel device supports to
return an error status from the write method of that link type, which would
cause a ca_put() operation to such a record to generate an exception. This has
been silenced by giving the constant link types a dummy putValue method. A new
test program has been added to prevent regressions of this behaviour.</p>

<h3>RSRV expanding large buffer causes crash</h3>

<p>In the 3.16.1 release a crash can occur in the IOC's RSRV server when a large
array is made even larger; the previous array buffer was not being released
correctly. See Launchpad
<a href="https://bugs.launchpad.net/epics-base/+bug/1706703">bug
#1706703</a>.</p>


<h2 align="center">Changes made between 3.16.0.1 and 3.16.1</h2>

<h3>IOC Database Support for 64-bit integers</h3>

<p>The IOC now supports the 64-bit integer field types <tt>DBF_INT64</tt> and
<tt>DBF_UINT64</tt>, and there are new record types <tt>int64in</tt> and
<tt>int64out</tt> derived from the <tt>longin</tt> and <tt>longout</tt> types
respectively that use the <tt>DBF_INT64</tt> data type for their VAL and related
fields. The usual range of Soft Channel device support are included for these
new record types.</p>

<p>All internal IOC APIs such as dbAccess can handle the new field types and
their associated request values <tt>DBR_INT64</tt> and <tt>DBR_UINT64</tt>,
which are implemented using the <tt>epicsInt64</tt> and <tt>epicsUInt64</tt>
typedef's from the <tt>epicsTypes.h</tt> header.</p>

<p>The waveform record type has been updated to support these new field types.
<strong>All waveform device support layers must be updated to recognize the new
type enumeration values</strong>, which had to be inserted before the
<tt>FLOAT</tt> value in the enum <tt>dbfType</tt> and in <tt>menuFtype</tt>. C
or C++ code can detect at compile-time whether this version of base provides
64-bit support by checking for the presence of the <tt>DBR_INT64</tt> macro as
follows (Note that <tt>DB<b>F</b>_INT64</tt> is an enum tag and not a
preprocessor macro):</p>

<blockquote><pre>
#ifdef DBR_INT64
    /* Code where Base has INT64 support */
#else
    /* Code for older versions */
#endif
</pre></blockquote>

<p>If the code uses the old db_access.h types (probably because it's calling
Channel Access APIs) then it will have to test against the EPICS version number
instead, like this:</p>

<blockquote><pre>
#include &lt;epicsVersion.h&gt;

#ifndef VERSION_INT
#  define VERSION_INT(V,R,M,P) ( ((V)&lt;&lt;24) | ((R)&lt;&lt;16) | ((M)&lt;&lt;8) | (P))
#endif
#ifndef EPICS_VERSION_INT
#  define EPICS_VERSION_INT VERSION_INT(EPICS_VERSION, EPICS_REVISION, EPICS_MODIFICATION, EPICS_PATCH_LEVEL)
#endif

#if EPICS_VERSION_INT &gt;= VERSION_INT(3,16,1,0)
    /* Code where Base has INT64 support */
#else
    /* Code for older versions */
#endif
</pre></blockquote>

<p>Channel Access does not (and probably never will) directly support 64-bit
integer types, so the new field types are presented to the CA server as
<tt>DBF_DOUBLE</tt> values. This means that field values larger than 2^52
(0x10_0000_0000_0000 = 4503599627370496) cannot be transported over Channel
Access without their least significant bits being truncated. The EPICS V4
pvAccess network protocol <em>can</em> transport 64-bit data types however, and
a future release of the pvaSrv module will connect this ability to the fields of
the IOC.</p>

<p>Additional 64-bit support will be provided in later release. For instance the
JSON parser for the new Link Support feature only handles integers up to
32&nbsp;bits wide, so constant array initializer values cannot hold larger
values in this release.</p>


<h3>Add EPICS_CA_MCAST_TTL</h3>

<p>A new environment parameter EPICS_CA_MCAST_TTL is used to set the Time To
Live (TTL) value of any IP multi-cast CA search or beacon packets sent.</p>


<h3>EPICS_CA_MAX_ARRAY_BYTES is optional</h3>

<p>A new environment parameter EPICS_CA_AUTO_ARRAY_BYTES is now used by libca
and RSRV (CA clients and the IOC CA server). The default is equivalent to
setting EPICS_CA_AUTO_ARRAY_BYTES=YES which removes the need to set
EPICS_CA_MAX_ARRAY_BYTES and always attempts to allocate sufficiently large
network buffers to transfer large arrays properly over the network. In this case
the value of the EPICS_CA_MAX_ARRAY_BYTES parameter is ignored.</p>

<p>Explicitly setting EPICS_CA_AUTO_ARRAY_BYTES=NO will continue to honor the
buffer setting in EPICS_CA_AUTO_ARRAY_BYTES as in previous releases.</p>

<p>The default setting for EPICS_CA_AUTO_ARRAY_BYTES can be changed by
adding the line</p>

<blockquote><pre>
EPICS_CA_AUTO_ARRAY_BYTES=NO
</pre></blockquote>

<p>to the configure/CONFIG_SITE_ENV file before building Base. Sites that wish
to override this only for specific IOC architectures can create new files for
each architecture named configure/os/CONFIG_SITE_ENV.&lt;target-arch&gt; with
the above setting in before building Base. The configuration can also be
explicitly changed by setting the environment variable in the IOC's startup
script, anywhere above the <tt>iocInit</tt> line.</p>

<p>The PCAS server (used by the PV Gateway and other CA servers) now always
behaves as if EPICS_CA_AUTO_ARRAY_BYTES is set to YES (it ignores the
configuration parameter and environment variable).</p>


<h3>Channel Access "modernization"</h3>

<p>Drop support for CA clients advertising protocol versions less than 4.</p>

<p>This effects clients from Base older than 3.12.0-beta1.
Newer clients will continue to be able to connect to older servers.
Older clients will be ignored by newer servers.</p>

<p>This allows removal of UDP echo and similar protocol features which
are not compatible with secure protocol design practice.</p>


<h3>Lookup-tables using the subArrray record</h3>

<p>The subArray record can now be used as a lookup-table from a constant array
specified in its INP field. For example:</p>

<pre>
record(subArray, "powers-of-2") {
  field(FTVL, "LONG")
  field(MALM, 12)
  field(INP, [1, 2, 4, 8, 16, 32, 64, 128, 256, 512, 1024, 2048])
  field(INDX, 0)
  field(NELM, 1)
}
</pre>

<p>The INDX field selects which power of 2 to set the VAL field to. In previous
releases the INP field would have to have been pointed to a separate waveform
record that was initialized with the array values somehow at initialization
time.</p>

<h3>Synchronized Timestamps with TSEL=-2</h3>

<p>Most Soft Channel input device support routines have supported fetching the
timestamp through the INP link along with the input data. However before now
there was no guarantee that the timestamp provided by a CA link came from the
same update as the data, since the two were read from the CA input buffer at
separate times without maintaining a lock on that buffer in between. This
shortcoming could be fixed as a result of the new link support code, which
allows code using a link to pass a subroutine to the link type which will be run
with the link locked. The subroutine may make multiple requests for metadata
from the link, but must not block.</p>


<h3>Extensible Link Types</h3>

<blockquote>

<p>A major new feature introduced with this release of EPICS Base is an
Extensible Link Type mechanism, also known as Link Support or JSON Link Types.
This addition permits new kinds of link I/O to be added to an IOC in a similar
manner to the other extension points already supported (e.g. record, device and
driver support).</p>

<p>A new link type must implement two related APIs, one for parsing the JSON
string which provides the link address and the other which implements the link
operations that get called at run-time to perform I/O. The link type is built
into the IOC by providing a new <tt>link</tt> entry in a DBD file.</p>


<h4>New Link Types Added</h4>

<p>This release contains two new JSON link types, <tt>const</tt> and
<tt>calc</tt>:</p>

<ul>

<li>The <tt>const</tt> link type is almost equivalent to the old CONSTANT link
type with the updates described below to accept arrays and strings, except that
there is no need to wrap a scalar string constant inside array brackets since a
constant string will never be confused with a PV name.</li>

<li>The <tt>calc</tt> link type allows CALC expressions to be used to combine
values from other JSON links to produce its value. Until additional JSON link
types are created though, the <tt>calc</tt> link type has little practical
utility as it can currently only fetch inputs from other <tt>calc</tt> links or
from <tt>const</tt> links.</li>

</ul>

<pre>
  field(INP, {calc:{expr:"A+B+1",
                    args:[5,         # A
                          {const:6}] # B
             }})
</pre>

<p>The new link types are documented in a
<a href="links.html">separate</a><!-- href for the EPICS website -->
<a href="../html/links.html">document</a><!-- href for install tree -->
.</p>


<h4>Device Support Addressing using <tt>JSON_LINK</tt></h3>

<p>The API to allow device support to use JSON addresses is currently
incomplete; developers are advised not to try creating device support that
specifies a <tt>JSON_LINK</tt> address type.</p>


<h4>Support Routine Modifications for Extensible Link Types</h4>

<p>For link fields in external record types and soft device support to be able
to use the new link types properly, various changes are required to utilize the
new Link Support API as defined in the dbLink.h header file and outlined below.
The existing built-in Database and Channel Access link types have been altered
to implement the link APIs, so will work properly after these conversions:</p>

<ul>

<li>Make all calls to <tt>recGblInitConstantLink()</tt> unconditional on the
link type, i.e. change this code:

<pre>
    if (prec-&gt;siml.type == CONSTANT) {
        recGblInitConstantLink(&amp;prec-&gt;siml, DBF_USHORT, &amp;prec-&gt;simm);
    }
</pre>

into this:

<pre>
    recGblInitConstantLink(&amp;prec-&gt;siml, DBF_USHORT, &amp;prec-&gt;simm);
</pre>

Note that <tt>recGblInitConstantLink()</tt> still returns TRUE if the field was
successfully initialized from the link (implying the link is constant).<br />
This change will work properly with all Base releases currently in use.</li>

<li>Code that needs to identify a constant link should be modified to use the
new routine <tt>dbLinkIsConstant()</tt> instead, which returns TRUE for constant
or undefined links, FALSE for links whose <tt>dbGetLink()</tt> routine may
return different values on different calls. For example this:

<pre>
    if (prec-&gt;dol.type != CONSTANT)
</pre>

should become this:

<pre>
    if (!dbLinkIsConstant(&amp;prec-&gt;dol))
</pre>

When the converted software is also required to build against older versions of
Base, this macro definition may be useful:

<pre>
#define dbLinkIsConstant(lnk) ((lnk)-&gt;type == CONSTANT)
</pre>
</li>

<li>Any code that calls dbCa routines directly, or that explicitly checks if a
link has been resolved as a CA link using code such as

<pre>
    if (prec-&gt;inp.type == CA_LINK)
</pre>

will still compile and run, but will only work properly with the old CA link
type. To operate with the new extensible link types such code must be modified
to use the new generic routines defined in dbLink.h and should never attempt to
examine or modify data inside the link. After conversion the above line would
probably become:

<pre>
    if (dbLinkIsVolatile(&amp;prec-&gt;inp))
</pre>

A volatile link is one like a Channel Access link which may disconnect and
reconnect without notice at runtime. Database links and constant links are not
volatile; unless their link address is changed they will always remain in the
same state they started in. For compatibility when building against older
versions of Base, this macro definition may be useful:

<pre>
#define dbLinkIsVolatile(lnk) ((lnk)-&gt;type == CA_LINK)
</pre>
</li>

<li>The current connection state of a volatile link can be found using the
routine <tt>dbIsLinkConnected()</tt> which will only return TRUE for a volatile
link that is currently connected. Code using the older dbCa API returning this
information used to look like this:

<pre>
    stat = dbCaIsLinkConnected(plink);
</pre>

which should become:
<pre>
    stat = dbIsLinkConnected(plink);
</pre>

Similar changes should be made for calls to the other dbCa routines.</li>


<li>A full example can be found by looking at the changes to the calcout record
type, which has been modified in this release to use the new dbLink generic
API.</li>

</ul>

</blockquote>


<h3>Constant Link Values</h3>

<p>Previously a constant link (i.e. a link that did not point to another PV,
either locally or over Channel Access) was only able to provide a single numeric
value to a record initialization; any string given in a link field that was not
recognized as a number was treated as a PV name. In this release, constant links
can be expressed using JSON array syntax and may provide array initialization of
values containing integers, doubles or strings. An array containing a single
string value can also be used to initialize scalar strings, so the stringin,
stringout, lsi (long string input), lso (long string output), printf, waveform,
subArray and aai (analog array input) record types and/or their soft device
supports have been modified to support this.</p>

<p>Some examples of constant array and string initialized records are:</p>

<pre>
  record(stringin, "const:string") {
    field(INP, ["Not-a-PV-name"])
  }
  record(waveform, "const:longs") {
    field(FTVL, LONG)
    field(NELM, 10)
    field(INP, [1, 2, 3, 4, 5, 6, 7, 8, 9, 10])
  }
  record(aai, "const:doubles") {
    field(FTVL, DOUBLE)
    field(NELM, 10)
    field(INP, [0, 1, 1.6e-19, 2.718, 3.141593])
  }
  record(aSub, "select") {
    field(FTA, STRING)
    field(NOA, 4)
    field(INPA, ["Zero", "One", "Two", "Three"])
    field(FTB, SHORT)
    field(NOB, 1)
    field(FTVA, STRING)
    field(NOVA, 1)
    field(SNAM, "select_asub")
  }
</pre>

<p>Reminder: Link initialization with constant values normally only occurs at
record initialization time. The calcout and printf record types are the only
exceptions in the Base record types to this rule, so it is generally not useful
to change a const link value after iocInit.</p>


<h3>Database Parsing of "Relaxed JSON" Values</h3>

<p>A database file can now provide a "relaxed JSON" value for a database field
value or an info tag. Only a few field types can currently accept such values,
but the capability is now available for use in other places in the future. When
writing to a JSON-capable field at run-time however, only strictly compliant
JSON may be used (the dbStaticLib parser rewrites relaxed JSON values into
strict JSON before passing them to the datase for interpretation, where the
strict rules must be followed).</p>

<p>"Relaxed JSON" was developed to maximize compatibility with the previous
database parser rules and reduce the number of double-quotes that would be
needed for strict JSON syntax. The parser does accept strict JSON too though,
which should be used when machine-generating database files. The differences
are:</p>

<ul>

<li>Strings containing only the characters <tt><b>a-z A-Z 0-9 _ - + .</b></tt>
do not have to be enclosed in double-quote characters.</li>

<li>The above rule applies to map keys as well as to regular string values.</li>

<li>The JSON keywords <tt>null</tt>, <tt>true</tt> and <tt>false</tt> (all
lower-case) will be recognized as keywords, so they must be quoted to use any of
these single words as a string.</li>

<li>Comments may be used, introduced as usual by the <tt><b>#</b></tt>
character and extending to the end of the line.</li>

</ul>

<p>A JSON field or info value is only enclosed in quotes when the value being
provided is a single string, and even here the quotes can be omitted in some
cases as described above. The following shows both correct and incorrect
excerpts from a database file:</p>

<pre>
    record(ai, math:pi) {
        field(INP, {const: 3.14159265358979})   # Correct
        field(SIOL, "{const: 3.142857}")        # Wrong

        info(autosave, {            # White-space and comments are allowed
            fields:[DESC, SIMM],
            pass0:[VAL]
        })                          # Correct
    }
</pre>

<p>Note that the record, field and info-tag names do <em>not</em> accept JSON
values, so they follows the older bareword rules for quoting where the colon
<tt><b>:</b></tt> and several additional characters are legal in a bareword
string. Only the value (after the comma) is parsed as JSON. The autosave module
has not been modified to accept JSON syntax, the above is only an example of
how JSON might be used.</p>

<h3>Echoless comments in iocsh</h3>

<p>The way comments are parsed by the iocsh interpreter has changed. The
interpreter can be selectively disabled from echoing comments coming from
a script by starting those lines with '#-' rather than just '#'.</p>


<h3>Typed record support methods</h3>

<p>The table of record support functions (rset methods for short) no longer
has entries of type <tt>RECSUPFUN</tt> (which says: any number and type of
arguments). Instead, rset methods are now typed by default. The
<tt>RECSUPFUN</tt> typedef has been deprecated and casts to it as well as
using the untyped <tt>struct rset</tt> will create compilation warnings.</p>

<p>Existing code (e.g. external record supports) will generate such
warnings when compiled against this version of Base, but it will work
without changes.</p>

<p>For a conversion period, the new typed rset definitions are activated
by defining <tt>USE_TYPED_RSET</tt>, preferably by setting
<tt>USR_CPPFLAGS += -DUSE_TYPED_RSET</tt> inside a Makefile.
After activating the new typed rset in this way and making the following
changes, the result should still compile and work properly against older
versions of Base.</p>

<p>The first parameter of <tt>init_record</tt> and <tt>process</tt> has been
changed to <tt>struct dbCommon *</tt>. Record types that use
<tt>void*</tt> here should be changed to use <tt>struct dbCommon*</tt>, and
cast the argument to their own <tt>xxxRecord *</tt>.</p>

<p>When compiled against this release, compiler warnings about incompatible
types for the method pointers should be taken seriously. When compiled
against older versions of base, such warnings are unavoidable.</p>

<p>Record types written in C++ need to take more drastic measures because of
the stricter type checking in C++. To remain compatible with older versions
of base you will need to use something like:</p>

<blockquote><pre>
#include "epicsVersion.h"
#ifdef VERSION_INT
#  if EPICS_VERSION_INT < VERSION_INT(3,16,0,2)
#    define RECSUPFUN_CAST (RECSUPFUN)
#  else
#    define RECSUPFUN_CAST
#  endif
#else
#  define RECSUPFUN_CAST (RECSUPFUN)
#endif
</pre></blockquote>

<p>and then replace <tt>(RECSUPFUN)</tt> with <tt>RECSUPFUN_CAST</tt>
when initializing the rset.
Further changes might also be needed, e.g. to adapt <tt>const</tt>-ness of
method parameters.</p>

<hr>

<h2 align="center">Changes made between 3.15.3 and 3.16.0.1</h2>

<h3>Build support for CapFast and dbst removed</h3>

<p>The build rules associated with the CapFast-related tools <tt>sch2edif</tt>
and <tt>e2db</tt> and the <q>database optimization</q> tool <tt>dbst</tt> have
been removed, along with the <tt>DB_OPT</tt> build configuration variable.</p>

<h3>compressRecord buffering order</h3>

<p>The compressRecord has a new field <tt>BALG</tt> which can select between
FIFO (append) and LIFO (prepend) ordering for insertion of new elements. FIFO
ordering is the default, matching the behviour of previous versions.</p>

<h3>Valgrind Instrumentation</h3>

<p>Valgrind is a software debugging suite provided by many Linux distributions.
The header valgrind/valgrind.h is now included in, and installed by, Base.
When included by a C or C++ source file this header defines some macros which
expand to provide hints to the Valgrind runtime.
These have no effect on normal operation of the software, but when run using the
valgrind tool they can help to find memory leaks and buffer overflows.
Suitable hints have been added to several free-lists within libCom, including
freeListLib, allowing valgrind to provide more accurate information about the
source of potential leaks.</p>

<p>valgrind.h automatically disables itself when the build target is not
supported by the valgrind tool.
It can also explicitly be disabled by defining the macro <em>NVALGRIND</em>.
See <em>src/libCom/Makefile</em> for a commented-out example.</p>

<p>As a matter of policy valgrind.h will never be included by any header file
installed by Base, so its use will remain purely an implementation
detail hidden from application software.
Support modules which choose to use valgrind.h are advised to do
likewise.</p>

<h3>Database Multi-locking</h3>

<p>The IOC record locking code has been re-written with an expanded API; global
locks are no longer required by the IOC database implementation.</p>

<p>The new API functions center around dbScanLockMany(), which behaves like
dbScanLock() applied to an arbitrary group of records. dbLockerAlloc() is used
to prepare a list or record pointers, then dbScanLockMany() is called. When it
returns, all of the records listed may be accessed (in any order) until
dbScanUnlockMany() is called.</p>

<p>The Application Developer's Guide has been updated to describe the API and
implementation is more detail.</p>

<p>Previously a global mutex 'lockSetModifyLock' was locked and unlocked during
dbScanLock(), acting as a sequencing point for otherwise unrelated calls. The
new dbLock.c implementation does not include any global mutex in dbScanLock() or
dbScanLockMany(). Locking/unlocking of unrelated lock sets is now completely
concurrent.</p>

<h3>Generate Version Header</h3>

<p>A Perl script and Makefile rules have been added to allow modules to generate
a C header file with a macro defined with an automatically updated identifier.
This is a VCS revision ID (Darcs, Git, Mercurial, Subversion, and Bazaar are
supported) or the date/time of the build if no VCS system is in use.</p>

<p>The makeBaseApp example template has been updated with a new device support
which makes this identifier visible via a lsi (long string input) record.</p>

<h3>epicsTime API return status</h3>

<p>The epicsTime routines that used to return epicsTimeERROR now return a
specific S_time_ status value, allowing the caller to discover the reason for
any failure. The identifier <tt>epicsTimeERROR</tt> is no longer defined, so any
references to it in source code will no longer compile. The identifier
epicsTimeOK still exists and has the value 0 as before, so most code that uses
these APIs can be changed in a way that is backwards-compatible with the
previous return status.</p>

<p>Time providers that have to return a status value and still need to be built
with earlier versions of Base can define the necessary status symbols like
this:</p>

<blockquote><pre>
#include "epicsTime.h"

#ifndef M_time
/* S_time_... status values were not provided before Base 3.16 */
#define S_time_unsynchronized epicsTimeERROR
#define S_time_...whatever... epicsTimeERROR
#endif
</pre></blockquote>

<h3>Refactoring of epicsReadline</h3>

<p>The epicsReadline code has been reorganized to allow the commandline history
editor to be disabled at runtime. The EPICS_COMMANDLINE_LIBRARY build setting
still selects the preferred editor, but the new <tt>IOCSH_HISTEDIT_DISABLE</tt>
environment variable can be set at runtime to disable history editing and make
the IOC or other program use the basic editor instead. This is useful when
starting and controlling an IOC from another program through its stdin and
stdout streams since history editors often insert invisible escape codes into
the stdout stream, making it hard to parse.</p>

<h3>Callback subsystem API</h3>

<p>Added a new macro <tt>callbackGetPriority(prio, callback)</tt> to the
callback.h header and removed the need for dbScan.c to reach into the internals
of its CALLBACK objects.</p>


<h2 align="center">Changes from the 3.15 branch since 3.15.5</h2>

<!-- Insert inherited items immediately below here ... -->

<h3>HOWTO: Converting Wiki Record Reference to POD</h3>

<p>Some documentation has been added to the <tt>dbdToHtml.pl</tt> script
explaining how Perl POD (Plain Old Documentation) markup can be added to
<tt>.dbd</tt> files to generate HTML documentation for the record types. To see
these instructions, run <tt>perl&nbsp;bin/&lt;host&gt;/dbdToHtml.pl&nbsp;-H</tt>
or <tt>perldoc&nbsp;bin/&lt;host&gt;/dbdToHtml.pl</tt>.</p>

<h3>Fix problem with numeric soft events</h3>

<p>Changing from numeric to named soft events introduced an incompatibility
when a numeric event 1-255 is converted from a DOUBLE, e.g. from a calc record.
The <tt>post_event()</tt> API is not marked deprecated any more.

<p>Also <code>scanpel</code> has been modified to accept a glob pattern for
event name filtering and to show events with no connected records as well.</p>

<h3>Add osiSockOptMcastLoop_t and osiSockTest</h3>

<p>Added a new OS-independent typedef for multicast socket options, and a test
file to check their correct operation.<p>

<h3>Support for CONFIG_SITE.local in Base</h3>

<p>This feature is mostly meant for use by developers; configuration
settings that would normally appear in Base/configure/CONFIG_SITE can now
be put in a locally created base/configure/CONFIG_SITE.local file instead
of having go modify or replace the original. A new .gitignore pattern
tells git to ignore all configure/*.local files.</p>


<h2 align="center">Changes from the 3.14 branch since 3.15.5</h2>

<!-- Insert inherited items immediately below here ... -->

<h3>Fixes for Launchpad bugs</h3>

<p>The following launchpad bugs have fixes included:</p>

<ul>
<li><a href="https://bugs.launchpad.net/epics-base/+bug/1747091">
    lp: #1747091</a>, epicsTimeGetEvent() / generalTime bug</li>
<li><a href="https://bugs.launchpad.net/epics-base/+bug/1743076">
    lp: #1743076</a>, Segfault in ca_attach_context() during exits</li>
<li><a href="https://bugs.launchpad.net/epics-base/+bug/1751380">
    lp: #1751380</a>, Deadlock in ca_clear_subscription()</li>
<li><a href="https://bugs.launchpad.net/epics-base/+bug/1597809">
    lp: #1597809</a>, Setting NAME field in DB file may break IOC</li>
<li><a href="https://bugs.launchpad.net/epics-base/+bug/1770292">
    lp: #1770292</a>, get_alarm_double() inconsistent across record types</li>
<li><a href="https://bugs.launchpad.net/epics-base/+bug/1771298">
    lp: #1771298</a>, Conversion of NaN to integer relies on undefined
    behavior</li>
</ul>

<h3>Updated VxWorks Timezone settings</h3>

<p>Removed the settings for 2017; fixed the hour of the change for MET.</p>

<h3>Fixed camonitor server side relative timestamps bug</h3>

<p>Initialize the first time-stamp from the first monitor, not the client-side
current time in this configuration.</p>

<h3>Build changes for MSVC</h3>

<p>Windows builds using Visual Studio 2015 and later now use the <tt>-FS</tt>
compiler option to allow parallel builds to work properly.</p>

<p>We now give the <tt>-FC</tt> option to tell the compiler to print absolute
paths for source files in diagnostic messages.</p>

<h3>Extend maximum Posix epicsEventWaitWithTimeout() delay</h3>

<p>The Posix implementation of epicsEventWaitWithTimeout() was limiting the
timeout delay to at most 60 minutes (3600.0 seconds). This has been changed to
10 years; significantly longer maximum delays cause problems on systems where
<tt>time_t</tt> is still a signed 32-bit integer so cannot represent absolute
time-stamps after 2038-01-19. Our assumption is that such 32-bit systems will
have been retired before the year 2028, but some additional tests have been
added to the epicsTimeTest program to detect and fail if this assumption is
violated.</p>

<h3>New test-related make targets</h3>

<p>This release adds several new make targets intended for use by developers
and Continuous Integration systems which simplify the task of running the
built-in self-test programs and viewing the results. Since these targets are
intended for limited use they can have requirements for the build host which
go beyond the standard minimum set needed to build and run Base.</p>

<blockquote>

<h4><tt>test-results</tt> &mdash; Summarize test results</h4>

<p>The new make target <tt>test-results</tt> will run the self-tests if
necessary to generate a TAP file for each test, then summarizes the TAP output
files in each test directory in turn, displaying the details of any failures.
This step uses the program <q>prove</q> which comes with Perl, but also needs
<q>cat</q> to be provided in the default search path so will not work on most
Windows systems.</p>

<h4><tt>junitfiles</tt> &mdash; Convert test results to JUnit XML Format</h4>

<p>The new make target <tt>junitfiles</tt> will run the self-tests if necessary
and then convert the TAP output files into the more commonly-supported JUnit
XML format. The program that performs this conversion needs the Perl module
<q><tt>XML::Generator</tt></q> to have been installed.</p>

<h4><tt>clean-tests</tt> &mdash; Delete test result files</h4>

<p>The new make target <tt>clean-tests</tt> removes any test result files from
previous test runs. It cleans both TAP and JUnit XML files.</p>

</blockquote>

<h3>Fix DNS related crash on exit</h3>

<p>The attempt to fix DNS related delays for short lived CLI programs (eg. caget)
in lp:1527636 introduced a bug which cased these short lived clients to crash on exit.
This bug should now be fixed.</p>

<h3>Server bind issue on Windows</h3>

<p>When a National Instruments network variables CA server is already running on
a Windows system and an IOC or PCAS server is started, the IOC's attempt to
bind a TCP socket to the CA server port number fails, but Windows returns a
different error status value than the IOC is expecting in that circumstance
(because the National Instruments code requests exclusive use of that port,
unlike the EPICS code) so the IOC fails to start properly. The relevent EPICS
bind() checks have now been updated so the IOC will request that a dynamic port
number be allocated for this TCP socket instead when this happens.</p>

<h3>Checking Periodic Scan Rates</h3>

<p>Code has been added to the IOC startup to better protect it against bad
periodic scan rates, including against locales where <q><tt>.</tt></q> is not
accepted as a decimal separator character. If the scan period in a menuScan
choice string cannot be parsed, the associated periodic scan thread will no
longer be started by the IOC and a warning message will be displayed at iocInit
time. The <tt>scanppl</tt> command will also flag the faulty menuScan value.</p>


<h2 align="center">Changes made between 3.15.4 and 3.15.5</h2>

<h3>dbStatic Library Speedup and Cleanup</h3>

<p>Loading of database files has been optimized to avoid overproportionally
long loading times for large databases. As a part of this, the alphabetical
ordering of records instances (within a record type) has been dropped. In the
unexpected case that applications were relying on the alphabetic order, setting
<tt>dbRecordsAbcSorted = 1</tt> before loading the databases will retain the
old behavior.</p>

<p>The routine <tt>dbRenameRecord()</tt> has been removed, as it was intended
to be used by database configuration tools linked against a host side version
of the dbStatic library that is not being built anymore.</p>

<h3>Launchpad Bug-fixes</h3>

<p>In addition to the more detailed change descriptions below, the following
Launchpad bugs have also been fixed in this release:</p>

<ul>
  <li><a href="https://bugs.launchpad.net/epics-base/+bug/1440186">
    #1440186</a> Crash due to a too small buffer being provided in
    dbContextReadNotifyCache</li>
  <li><a href="https://bugs.launchpad.net/epics-base/+bug/1479316">
    #1479316</a> Some data races found using Helgrind</li>
  <li><a href="https://bugs.launchpad.net/epics-base/+bug/1495833">
    #1495833</a> biRecord prompt groups are nonsensical</li>
  <li><a href="https://bugs.launchpad.net/epics-base/+bug/1606848">
    #1606848</a> WSAIoctl SIO_GET_INTERFACE_LIST failed in Windows</li>
</ul>

<h3>Whole-Program Optimization for MS Visual Studio Targets</h3>

<p>When using the Microsoft compilers a new build system variable is provided
that controls whether whole program optimization is used or not. For static
builds using Visual Studio 2010 this optimization must be disabled. This is
controlled in the files configure/os/CONFIG_SITE.Common.windows-x64-static and
configure/os/CONFIG_SITE.Common.win32-x86-static by setting the variable
<tt>OPT_WHOLE_PROGRAM&nbsp;=&nbsp;NO</tt> to override the default value
<tt>YES</tt> that would otherwise be used.</p>

<p>Note that enabling this optimization slows down the build process. It is not
possible to selectively disable this optimization, when building a particular
module say; Microsoft's linker will restart itself automatically with the
<tt>-LTCG</tt> flag set and display a warning if it is asked to link any object
files that were compiled with the <tt>-GL</tt> flag.</p>

<h3>Add dynamic (variable length) array support to PCAS</h3>

<p>Dynamic array sizing support was added to the IOC server (RSRV) in the
Base-3.14.12 release, but has not until now been supported in the <q>Portable
Channel Access Server</q> (PCAS). Channel Access server applications using the
PCAS may not need to be modified at all; if they already push monitors with
different gdd array lengths, those variable sizes will be forwarded to any CA
clients who have requested variable length updates. The example CAS server
application has been modified to demonstrate this feature.</p>

<p>In implementing the above, the gdd method <tt>gdd::put(const gdd *)</tt> now
copies the full-sized array from the source gdd if the destination gdd is of
type array, has no allocated memory and a boundary size of 0.</p>

<h3>Additional epicsTime conversion</h3>

<p>The EPICS timestamp library (epicsTime) inside libCom's OSI layer has
been extended by routines that convert from <tt>struct tm</tt> to the EPICS
internal <tt>epicsTime</tt> type, assuming UTC - i.e. without going through
the timezone mechanism. This solves issues with converting from the structured
type to the EPICS timestamp at driver level from multiple threads at a high
repetition rate, where the timezone mechanism was blocking on file access.</p>

<h3>MinGW Cross-builds from Linux</h3>

<p>The build configuration files that allow cross-building of the 32-bit
win32-x86-mingw cross-target have been adjusted to default to building shared
libraries (DLLs) as this is now supported by recent MinGW compilers. The 64-bit
windows-x64-mingw cross-target was already being built that way by default. The
configuration options to tell the minGW cross-compiler to link programs with
static versions of the compiler support libraries have now been moved into the
CONFIG_SITE.linux-x86.<i>target</i> files.</p>

<h3>General Time updates</h3>

<p>The <tt>iocInit</tt> code now performs a sanity check of the current time
returned by the generalTime subsystem and will print a warning if the wall-clock
time returned has not been initialized yet. This is just a warning message; when
a time provider does synchonize the IOC will subsequently pick up and use the
correct time. This check code also primes the registered event system provider
if there is one so the <tt>epicsTimeGetEventInt()</tt> routine will work on IOCs
that ask for event time within an interrupt service routine.</p>

<p>The osiClockTime provider's synchronization thread (which is only used on
some embedded targets) will now poll the other time providers at 1Hz until the
first time it manages to get a successful timestamp, after which it will poll
for updates every 60 seconds as before.</p>

<p>The routine <tt>generalTimeGetExceptPriority()</tt> was designed for use by
backup (lower priority) time providers like the osiClockTime provider which do
not have their own absolute time reference and rely on other providers for an
absolute time source. This routine no longer implements the ratchet mechanism
that prevented the time it returned from going backwards. If the backup clock's
tick-timer runs fast the synchronization of the backup time provider would never
allow it to be corrected backwards when the ratchet was in place. The regular
<tt>epicsTimeGetCurrent()</tt> API still uses the ratchet mechanism, so this
change will not cause the IOC to see time going backwards.</p>

<h3>Microsoft Visual Studio builds</h3>

<p>The build configuration files for builds using the Microsoft compilers have
been updated, although there should be no noticable difference at most sites.
One extra compiler warning is now being suppressed for C++ code, <tt>C4344:
behavior change: use of explicit template arguments results in ...</tt> which is
gratuitous and was appearing frequently in builds of the EPICS V4 modules.</p>

<p>Cross-builds of the windows-x64 target from a win32-x86 host have been
removed as they don't actually work within the context of a single <tt>make</tt>
run. Significant changes to the build configuration files would be necessary for
these kinds of cross-builds to work properly, which could be done if someone
needs them (email Andrew Johnson before working on this, and see
<a href="http://stackoverflow.com/questions/5807647/how-do-you-compile-32-bit-and-64-bit-applications-at-the-same-time-in-visual-stu">
this stack-overflow answer</a> for a starting point).</p>

<h3>Bazaar keywords such as 'Revision-Id' removed</h3>

<p>In preparation for moving to git in place of the Bazaar revision control
system we have removed all the keywords from the Base source code.</p>

<h3>Linux systemd service file for CA Repeater</h3>

<p>Building this version of Base on a Linux system creates a systemd service
file suitable for starting the Channel Access Repeater under systemd. The file
will be installed into the target bin directory, from where it can be copied
into the appropriate systemd location and modified as necessary. Installation
instructions are included as comments in the file.</p>


<h2 align="center">Changes made between 3.15.3 and 3.15.4</h2>

<h3>New string input device support "getenv"</h3>

<p>A new "getenv" device support for both the stringin and lsi (long string
input) record types can be used to read the value of an environment variable
from the IOC at runtime. See base/db/softIocExit.db for sample usage.</p>

<h3>Build rules and DELAY_INSTALL_LIBS</h3>

<p>A new order-only prerequisite build rule has been added to ensure that
library files (and DLL stubs on Windows) get installed before linking any
executables, which resolves parallel build problems on high-powered CPUs. There
are some (rare) cases though where a Makefile has to build an executable and run
it to be able to compile code for a library built by the same Makefile. With
this new build rule GNUmake will complain about a circular dependency and the
build will probably fail in those cases. To avoid this problem the failing
Makefile should set <tt>DELAY_INSTALL_LIBS = YES</tt> before including the
<tt>$(TOP)/configure/RULES</tt> file, disabling the new build rule.</p>

<h3>IOC environment variables and build parameters</h3>

<p>The IOC now sets a number of environment variables at startup that provide
the version of EPICS Base it was built against (EPICS_VERSION_...) and its build
architecture (ARCH). In some cases this allows a single iocBoot/ioc directory to
be used to run the same IOC on several different architectures without any
changes.</p>

<p>There are also 3 new environment parameters (EPICS_BUILD_...) available that
C/C++ code can use to find out the target architecture, OS class and compiler
class it was built with. These may be useful when writing interfaces to other
languages.</p>

<h3>New implementation of promptgroup/gui_group field property</h3>

<p>The mechanism behind the "promptgroup()" field property inside a record type
definition has been changed. Instead of using a fixed set of choices,
the static database access library now collects the used gui group names
while parsing DBD information. Group names should start with a two-digit number
plus space-dash-space to allow proper sorting of groups.</p>

<p>The include file <tt>guigroup.h</tt> that defined the fixed set of choices
has been deprecated. Instead, use the conversion functions between index number
and group string that have been added to dbStaticLib.</p>

<p>When a DBD file containing record-type descriptions is expanded, any
old-style <tt>GUI_xxx</tt> group names will be replaced by a new-style
string for use by the IOC. This permits an older record type to be used with
the 3.15.4 release, although eventually record types should be converted by
hand with better group names used.</p>

<h3>CA server configuration changes</h3>

<p>RSRV now honors EPICS_CAS_INTF_ADDR_LIST and binds only to the provided list
of network interfaces. Name searches (UDP and TCP) on other network interfaces
are ignored. For example on a computer with interfaces 10.5.1.1/24, 10.5.2.1/24,
and 10.5.3.1/24, setting "EPICS_CAS_INTF_ADDR_LIST='10.5.1.1 10.5.2.1'" will
accept traffic on the .1.1 and .2.1, but ignore from .3.1</p>

<p>RSRV now honors EPICS_CAS_IGNORE_ADDR_LIST and ignores UDP messages received
from addresses in this list.</p>

<p>Previously, CA servers (RSRV and PCAS) would build the beacon address list
using EPICS_CA_ADDR_LIST if EPICS_CAS_BEACON_ADDR_LIST was no set. This is no
longer done. Sites depending on this should set both envronment variables to the
same value.</p>

<h3>IPv4 multicast for name search and beacons</h3>

<p>libca, RSRV, and PCAS may now use IPv4 multicasting for UDP traffic (name
search and beacons). This is disabled by default. To enable multicast address(s)
must be listed in EPICS_CA_ADDR_LIST for clients and EPICS_CAS_INTF_ADDR_LIST
for servers (IOCs should set both). For example:
"EPICS_CAS_INTF_ADDR_LIST='224.0.2.9' EPICS_CA_ADDR_LIST=224.0.2.9".</p>

<p>Please note that no IPv4 multicast address is officially assigned for Channel
Access by IANA. The example 224.0.2.9 is taken from the AD-HOC Block I range.<p>

<h3>Moved <tt>mlockall()</tt> into its own epicsThread routine</h3>

<p>Since EPICS Base 3.15.0.2 on Posix OSs the initialization of the epicsThread
subsystem has called <tt>mlockall()</tt> when the OS supports it and thread
priority scheduling is enabled. Doing so has caused problems in third-party
applications that call the CA client library, so the functionality has been
moved to a separate routine <tt>epicsThreadRealtimeLock()</tt> which will be
called by the IOC at iocInit (unless disabled by setting the global variable
<tt>dbThreadRealtimeLock</tt> to zero).</p>

<h3>Added dbQuietMacroWarnings control</h3>

<p>When loading database files, macros get expanded even on comment lines. If a
comment contains an undefined macro, the load still continues but an error
message gets printed. For this release the error message has been changed to a
warning, but even this warning can be made less verbose by setting this new
variable to a non-zero value before loading the file, like this:</p>

<blockquote><pre>
var dbQuietMacroWarnings 1      <i>iocsh</i>
dbQuietMacroWarnings=1          <i>VxWorks</i>
</pre></blockquote>

<p>This was <a href="https://bugs.launchpad.net/bugs/541119">Launchpad bug
541119</a>.</p>


<h2 align="center">Changes from the 3.14 branch between 3.15.3 and 3.15.4</h2>

<h3>NTP Time Provider adjusts to OS tick rate changes</h3>

<p>Dirk Zimoch provided code that allows the NTP Time provider (used on VxWorks
and RTEMS only) to adapt to changes in the OS clock tick rate after the provider
has been initialized. Note that changing the tick rate after iocInit() is not
advisable, and that other software might still misbehave if initialized before
an OS tick rate change. This change was back-ported from the 3.15 branch.</p>

<h3>Making IOC ca_get operations atomic</h3>

<p>When a CA client gets data from an IOC record using a compound data type such
as <tt>DBR_TIME_DOUBLE</tt> the value field is fetched from the database in a
separate call than the other metadata, without keeping the record locked. This
allows some other thread such as a periodic scan thread a chance to interrupt
the get operation and process the record in between. CA monitors have always
been atomic as long as the value data isn't a string or an array, but this race
condition in the CA get path has now been fixed so the record will stay locked
between the two fetch operations.</p>

<p>This fixes <a href="https://bugs.launchpad.net/epics-base/+bug/1581212">
Launchpad bug #1581212</a>, thanks to Till Strauman and Dehong Zhang.</p>

<h3>New CONFIG_SITE variable for running self-tests</h3>

<p>The 'make runtests' and 'make tapfiles' build targets normally only run the
self-tests for the main <tt>EPICS_HOST_ARCH</tt> architecture. If the host is
able to execute self-test programs for other target architectures that are being
built by the host, such as when building a <tt>-debug</tt> version of the host
architecture for example, the names of those other architectures can be added to
the new <tt>CROSS_COMPILER_RUNTEST_ARCHS</tt> variable in either the
<tt>configure/CONFIG_SITE</tt> file or in an appropriate
<tt>configure/os/CONFIG_SITE.&lt;host&gt;.Common</tt> file to have the test
programs for those targets be run as well.</p>

<h3>Additional RELEASE file checks</h3>

<p>An additional check has been added at build-time for the contents of the
configure/RELEASE file(s), which will mostly only affect users of the Debian
EPICS packages published by NSLS-2. Support modules may share an install path,
but all such modules must be listed adjacent to each other in any RELEASE files
that point to them. For example the following will fail the new checks:</p>

<blockquote><pre>
AUTOSAVE = /usr/lib/epics
ASYN = /home/mdavidsaver/asyn
EPICS_BASE = /usr/lib/epics
</pre></blockquote>

<p>giving the compile-time error</p>

<blockquote><pre>
This application's RELEASE file(s) define
	EPICS_BASE = /usr/lib/epics
after but not adjacent to
	AUTOSAVE = /usr/lib/epics
Module definitions that share paths must be grouped together.
Either remove a definition, or move it to a line immediately
above or below the other(s).
Any non-module definitions belong in configure/CONFIG_SITE.
</pre></blockquote>


<p>In many cases such as the one above the order of the <tt>AUTOSAVE</tt> and
<tt>ASYN</tt> lines can be swapped to let the checks pass, but if the
<tt>AUTOSAVE</tt> module depended on <tt>ASYN</tt> and hence had to appear
before it in the list this error indicates that <tt>AUTOSAVE</tt> should also be
built in its own private area; a shared copy would likely be incompatible with
the version of <tt>ASYN</tt> built in the home directory.</p>

<h3>String field buffer overflows</h3>

<p>Two buffer overflow bugs that can crash the IOC have been fixed, caused by
initializing a string field with a value larger than the field size
(<a href="https://bugs.launchpad.net/bugs/1563191">Launchpad bug
#1563191</a>).</p>

<h3>Fixed stack corruption bug in epicsThread C++ API</h3>

<p>The C++ interface to the epicsThread API could corrupt the stack on thread
exit in some rare circumstances, usually at program exit. This bug has been
fixed (<a href="https://bugs.launchpad.net/bugs/1558206">Launchpad bug
#1558206</a>).</p>

<h3>RTEMS NTP Support Issue</h3>

<p>On RTEMS the NTP Time Provider could in some circumstances get out of sync
with the server because the osdNTPGet() code wasn't clearing its input socket
before sending out a new request. This
(<a href="https://bugs.launchpad.net/bugs/1549908">Launchpad bug 1549908</a>)
has now been fixed.</p>

<h3>CALC engine bitwise operator fixes</h3>

<p>The bitwise operators in the CALC engine have been modified to work properly
with values that have bit 31 (0x80000000) set. This modification involved
back-porting some earlier changes from the 3.15 branch, and fixes
<a href="https://code.launchpad.net/bugs/1514520">Launchpad bug
#1514520</a>.</p>

<h3>Fix <tt>ipAddrToAsciiAsync()</tt>: Don't try to join the daemon thread</h3>

<p>On process exit, don't try to stop the worker thread that makes DNS lookups
asynchronous. Previously this would wait for any lookups still in progress,
delaying the exit unnecessarily. This was most obvious with catools (eg.
cainfo).
<a href="https://bugs.launchpad.net/bugs/1527636">lp:1527636</a></p>

<h3>Fix <tt>epicsTime_localtime()</tt> on Windows</h3>

<p>Simpler versions of the epicsTime_gmtime() and epicsTime_localtime()
routines have been included in the Windows implementations, and a new test
program added. The original versions do not report DST status properly. Fixes
<a href="https://bugs.launchpad.net/bugs/1528284">Launchpad bug 1528284</a>.</p>


</body>
</html><|MERGE_RESOLUTION|>--- conflicted
+++ resolved
@@ -19,33 +19,6 @@
 
 -->
 
-<<<<<<< HEAD
-<h3>Finding info fields</h3>
-
-<p>A new iocsh command <code>dbli</code> lists the info fields defined in the
-database, and can take a glob pattern to limit output to specific info names.
-The newly added dbStaticLib function <code>dbNextMatchingInfo()</code> iterates
-through the info fields defined in the current record, and is used to implement
-the new command.</p>
-
-<h3>Output from <tt>dbpr</tt> command enhanced</h3>
-
-<p>The "DataBase Print Record" command <tt>dbpr</tt> now generates slightly
-better output, with more field types having their own display methods. This
-release also includes additional protection against buffer overflows while
-printing long links in <tt>dbpr</tt>, and corrects the output of long strings
-from the <tt>dbgf</tt> command.</p>
-
-<h3>Record types mbbiDirect and mbboDirect extended to 32 bit</h3>
-
-<p>The VAL fields of mbbiDirect and mbboDirect records have
-been extended from <tt>DBF_USHORT</tt> (16 bit) to <tt>DBF_LONG</tt> (32 bit).
-New bit fields <tt>B10</tt>...<tt>B1F</tt> have been added.</p>
-
-<p>Device support which accesses the bit fields can test if the macro
-<tt>mbbiDirectRecord1BF</tt> or <tt>mbboDirectRecord1BF</tt> is
-defined. Device support which only accesses RVAL needs no modification.</p>
-=======
 <h3>Propagate PUTF across Asynchronous record processing</h3>
 
 <p>The IOC contains a mechanism involving the PUTF and RPRO fields of each
@@ -60,7 +33,32 @@
 additional information about the record state can be shown by setting the TPRO
 field of an upstream record, and even more trace data is displayed if the
 debugging variable <tt>dbAccessDebugPUTF</tt> is set in addition to TPRO.</p>
->>>>>>> 6e85a407
+
+<h3>Finding info fields</h3>
+
+<p>A new iocsh command <code>dbli</code> lists the info fields defined in the
+database, and can take a glob pattern to limit output to specific info names.
+The newly added dbStaticLib function <code>dbNextMatchingInfo()</code> iterates
+through the info fields defined in the current record, and is used to implement
+the new command.</p>
+
+<h3>Output from <tt>dbpr</tt> command enhanced</h3>
+
+<p>The "DataBase Print Record" command <tt>dbpr</tt> now generates slightly
+better output, with more field types having their own display methods. This
+release also includes additional protection against buffer overflows while
+printing long links in <tt>dbpr</tt>, and corrects the output of long strings
+from the <tt>dbgf</tt> command.</p>
+
+<h3>Record types mbbiDirect and mbboDirect extended to 32 bit</h3>
+
+<p>The VAL fields of mbbiDirect and mbboDirect records have
+been extended from <tt>DBF_USHORT</tt> (16 bit) to <tt>DBF_LONG</tt> (32 bit).
+New bit fields <tt>B10</tt>...<tt>B1F</tt> have been added.</p>
+
+<p>Device support which accesses the bit fields can test if the macro
+<tt>mbbiDirectRecord1BF</tt> or <tt>mbboDirectRecord1BF</tt> is
+defined. Device support which only accesses RVAL needs no modification.</p>
 
 <h3>Restore use of ledlib for VxWorks command editing</h3>
 

--- conflicted
+++ resolved
@@ -12,24 +12,28 @@
 <h2 align="center">Changes between 3.14.11 and 3.14.12</h2>
 <!-- Insert new items immediately below here ... -->
 
-<<<<<<< HEAD
-<h4>DTYP and INP/OUT order</h4>
-
-<p>The fields DTYP and INP/OUT can now be specified in any order.</p>
-=======
+
 <h4>devLib cleanup</h4>
 
 <ul>
 <li>Add VME connect/disconnect IRQ calls to the "virtual os" table</li>
-<li>It is now possible to compile all devLib code on targets without runtime support</li>
-<li>All internal functions are made static.  Some were not before.</li>
-<li>Move VME calls to devLibVME.h.  devLib.h contains general defintions and error codes.</li>
-<li>For compatibility devLib.h includes devLibVME.h unless the macro NO_DEVLIB_COMPAT is defined.</li>
-<li>The "virtual os" table is renamed from pdevLibVirtualOS to pdevLibVME to reflect the fact
-that other bus types would use seperate tables.</li>
-<li>The "virtual os" table API has been moved to a seperate header devLibVMEImpl.h.</li>
+<li>It is now possible to compile all devLib code on targets without runtime
+support</li>
+<li>All internal functions are made static. Some were not before.</li>
+<li>Move VME calls to <tt>devLibVME.h</tt>. <tt>devLib.h</tt> contains general
+defintions and error codes.</li>
+<li>For compatibility <tt>devLib.h</tt> includes <tt>devLibVME.h</tt> unless the
+macro <tt>NO_DEVLIB_COMPAT</tt> is defined.</li>
+<li>The "virtual os" table was renamed from <tt>pdevLibVirtualOS</tt> to
+<tt>pdevLibVME</tt> reflecting the fact that other bus types will need seperate
+tables.</li>
+<li>The "virtual os" table API has been moved to a seperate header file,
+<tt>devLibVMEImpl.h</tt>.</li>
 </ul>
->>>>>>> 5ce74f2a
+
+<h4>DTYP and INP/OUT order</h4>
+
+<p>The fields DTYP and INP/OUT can now be specified in any order.</p>
 
 <h4>Rewrite epicsThreadOnce()</h4>
 

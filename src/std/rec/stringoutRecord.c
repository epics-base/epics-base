--- conflicted
+++ resolved
@@ -97,13 +97,8 @@
 {
     struct stringoutRecord *prec = (struct stringoutRecord *)pcommon;
     STATIC_ASSERT(sizeof(prec->oval)==sizeof(prec->val));
-<<<<<<< HEAD
+    STATIC_ASSERT(sizeof(prec->ivov)==sizeof(prec->val));
     struct stringoutdset *pdset = (struct stringoutdset *) prec->dset;
-=======
-    STATIC_ASSERT(sizeof(prec->ivov)==sizeof(prec->val));
-    struct stringoutdset *pdset;
-    long status=0;
->>>>>>> a9764c8f
 
     if (pass==0)
         return 0;
@@ -131,14 +126,9 @@
         if(status)
             return status;
     }
-<<<<<<< HEAD
-
-    strcpy(prec->oval, prec->val);
+
+    strncpy(prec->oval, prec->val, sizeof(prec->val));
     return 0;
-=======
-    strncpy(prec->oval, prec->val, sizeof(prec->val));
-    return(0);
->>>>>>> a9764c8f
 }
  

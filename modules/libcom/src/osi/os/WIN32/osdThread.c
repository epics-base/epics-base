--- conflicted
+++ resolved
@@ -42,12 +42,12 @@
 #include "epicsAtomic.h"
 #include "osdThreadPvt.h"
 
-<<<<<<< HEAD
 /* Windows Vista and higher supports fibre functions, but the
  * prototypes only appear in the windows SDK 8 and above.
  * VS2010 supplies sdk 7, but can be upgraded to later SDK 
 
- * To accomodate this fall back to Tls*() which will build and run
+ * To accomodate this we suuply prototypes on, for XP
+ * fall back to Tls*() which will build and run
  * correctly for epicsThreads, but means that TLS allocations from
  * epicsThreadImplicitCreate() will continue to leak (for non-EPICS threads).
  *
@@ -83,30 +83,6 @@
 #   define USE_TLSALLOC_FALLBACK
 #else
 #   error Minimum supported is Windows XP
-=======
-/* When SDK >= 8 is unavailable, or unselected */
-#if !defined(_WIN32_WINNT_WIN8) || _WIN32_WINNT < _WIN32_WINNT_WIN8
-/* Fiber local storage is documented as requiring >= Vista (SDK 7).
- * However, it has been found that the declarations are missing until (SDK 8).
- *
- * To accommodate < SDK 8, fall back to Tls*() which will build and run
- * correctly for epicsThread s, but will leak TLS allocations from
- * epicsThreadImplicitCreate().  aka non-EPICS threads.
- *
- * Also, WINE circa 5.0.3 provides the FLS storage functions, but doesn't
- * actually run the dtor function.
- */
-typedef void (WINAPI *xPFLS_CALLBACK_FUNCTION) (void*);
-static
-DWORD xFlsAlloc(xPFLS_CALLBACK_FUNCTION *dtor) {
-    (void)dtor;
-    return TlsAlloc();
-}
-#define FlsAlloc xFlsAlloc
-#define FlsSetValue TlsSetValue
-#define FlsGetValue TlsGetValue
-#define USE_TLSALLOC_FALLBACK
->>>>>>> 67005715
 #endif
 
 LIBCOM_API void osdThreadHooksRun(epicsThreadId id);
@@ -295,11 +271,7 @@
     }
 }
 
-<<<<<<< HEAD
 static void WINAPI epicsParmCleanupWIN32 ( void * praw )
-=======
-static void NTAPI epicsParmCleanupWIN32 ( void * praw )
->>>>>>> 67005715
 {
     win32ThreadParam * pParm = praw;
     win32ThreadGlobal * pGbl;
@@ -553,14 +525,9 @@
     epicsExitCallAtThreadExits ();
 
     /* On Windows we could omit this and rely on the callback given to FlsAlloc() to free.
-<<<<<<< HEAD
      * However < vista doesn't implement FLS at all, and WINE (circa 5.0.3) doesn't
      * implement fully (dtor never runs).  So for EPICS threads, we explicitly
      * free() here.
-=======
-     * However, < SDK 8 does not provide FLS, and WINE (circa 5.0.3) doesn't implement fully
-     * (dtor never runs).  So for EPICS threads, we explicitly free() here.
->>>>>>> 67005715
      */
     if(pGbl && FlsSetValue ( pGbl->flsIndexThreadLibraryEPICS, NULL )) {
         epicsParmCleanupWIN32 ( pParm );

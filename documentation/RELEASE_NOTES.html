<!DOCTYPE html PUBLIC "-//W3C//DTD HTML 4.01 Transitional//EN"
    "http://www.w3.org/TR/html4/loose.dtd">
<html>
<head>
  <meta http-equiv="content-type" content="text/html; charset=iso-8859-1">
  <title>EPICS Base R3.15.0.1 Release Notes</title>
</head>

<body lang="en">
<h1 align="center">EPICS Base Release 3.15.0.1</h1>

<p>
EPICS Base 3.15.0.x releases are not intended for use in production systems.</p>

<h2 align="center">Changes between 3.15.0.1 and 3.15.0.2</h2>
<!-- Insert new items immediately below here ... -->

<<<<<<< HEAD
<h3>alarmString.h deprecated again</h3>

<p>The string arrays that provide string versions of the alarm status and
severity values have been moved into libCom and the header file that used to
instanciate them is no longer required, although a copy is still provided for
backwards compatibility reasons. Only the alarm.h header needs to be included
now to declare the epicsAlarmSeverityStrings and epicsAlarmConditionStrings
arrays.</p>

<h3>
General purpose thread pool</h3>

<p>
A general purpose threaded work queue API epicsThreadPool is added.
Multiple pools can be created with controlable priority and number
of worker threads.  Lazy worker startup is supported.</p>

<h3>Database field setting updates</h3>

<p>A database (.db) file loaded by an IOC does not have to repeat the record
type of a record that has already been loaded. It may replace the first
parameter of the <tt>record(type, name)</tt> statement with an asterisk
character inside double-quotes, <tt>"*"</tt> instead. Thus the following is a
legal database file:</p>

<blockquote><pre>record(ao, "ao1") {}
record("*", "ao1") {
    field(VAL, 10)
}</pre></blockquote>

<p>Note that database configuration tools will not be expected to have to
understand this syntax, which is provided for scripted and hand-coded database
and template instantiation only. Setting the IOC's <tt>dbRecordsOnceOnly</tt>
flag also makes this syntax illegal, since its purpose is to prevent
multiply-defined records from being collapsed into a single instance.</p>
=======
<h3>Implement EPICS_CAS_INTF_ADDR_LIST in rsrv</h3>

<p>The IOC server can now bind to a single IP address (and optional port number)
read from the standard environment parameter EPICS_CAS_INTF_ADDR_LIST.
Additional addresses included in that parameter after the first will be ignored
and a warning message displayed at iocInit time.</p>
>>>>>>> 7b9b2b19

<h3>Added echo command to iocsh</h3>

<p>The single argument string may contain escaped characters, which will be
translated to their raw form before being printed (enclose the string in quotes
to avoid double-translation). A newline is always appended to the output, and
output stream redirection is supported.</p>

<h3>Added macro EPICS_UNUSED to compilerDependencies.h</h3>

<p>To prevent the compiler from warning about a known-unused variable, mark it
with the macro EPICS_UNUSED. On gcc and clang this will expand to
<tt>__attribute__((unused))</tt> to prevent the warning.</p>

<h3>User specified db substitution file suffix</h3>

<p>Per Dirk Zimoch's suggestion, a user specified db substitution file suffix is
now allowed by setting the variable SUBST_SUFFIX in a configuration directory
CONFIG_SITE file or in a Makefile before the include $(TOP)/configure/RULES
line. The default for SUBST_SUFFIX is <tt>.substitutions</tt></p>

<h3>NTP Time Provider adjusts to OS tick rate changes</h3>

<p>Dirk Zimoch provided code that allows the NTP Time provider (used on VxWorks
and RTEMS only) to adapt to changes in the OS clock tick rate after the provider
has been initialized. Note that changing the tick rate after iocInit() is not
advisable, and that other software might still misbehave if initialized before
an OS tick rate change.</p>

<h3>Added newEpicsMutex macro</h3>

<p>Internal C++ uses of <tt>new epicsMutex()</tt> have been replaced with a new
macro which calls a new constructor, passing it the file name and line number of
the mutex creation code. C code that creates mutexes has been using a similar
macro for a long time, but there was no equivalent constructor for the C++
wrapper class, so identifying a specific mutex was much harder to do.</p>

<h3>Post DBE_PROPERTY events automatically</h3>

<p>A new record field attribute "prop(YES)" has been added to identify fields
holding meta-data. External changes to these fields will cause a CA monitor
event to be sent to all record subscribers who have asked for DBE_PROPERTY
updates. Meta-data fields have been marked for all Base record types.</p>

<h3>errlogRemoveListener() routine changed</h3>

<p>Code that calls <tt>errlogRemoveListener(myfunc)</tt> must be modified to use
the new, safer routine <tt>errlogRemoveListeners(myfunc, &amp;pvt)</tt> instead.
The replacement routine takes a second argument which must be the same private
pointer that was passed to <tt>errlogAddListener()</tt> when adding that
listener. It also deletes all matching listeners (hence the new plural name) and
returns how many were actually deleted, whereas the previous routine only
removed the first listener that matched.</p>

<h3>Simplified generation of .dbd files</h3>

<p>The Perl script <tt>makeIncludeDbd.pl</tt> has been removed and the rules
that created an intermediate <tt><i>xxx</i>Include.dbd</tt> file from the
Makefile variable <tt>xxx_DBD</tt> have been modified to generate the target
<tt><i>xxx</i>.dbd</tt> file directly. This should simplify applications that
might have had to provide dependency rules for the intermediate files in 3.15.
Applications which provide their own <tt><i>xxx</i>Include.dbd</tt> source file
will continue to have it expanded as before.</p>

<h3>New Undefined Severity field UDFS</h3>

<p>A new field has been added to dbCommon which configures the alarm severity
associated with the record being undefined (when UDF=TRUE). The default value is
INVALID so old databases will not be affected, but now individual records can be
configured to have a lower severity or even no alarm when undefined. Be careful
when changing this on applications where the IVOA field of output records is
used, IVOA still requires an INVALID severity to trigger value replacement.</p>

<h3>New build target <q>tapfiles</q></h3>

<p>This new make target runs the same tests as the <q>runtests</q> target, but
instead of summarizing or displaying the output for each test script it creates
a <q>.tap</q> file inside the architecture build directory which contains the
detailed test output. The output file can be parsed by continuous integration
packages such as <a href="http://www.jenkins-ci.org/">Jenkins</a> to show the
test results.</p>

<h3>Array field double-buffering</h3>

<p>Array data can now be moved, without copying, into and out of the VAL field
of the waveform, aai, and aao record types by replacing the pointer in BPTR.
The basic rules which device support must follow are:</p>

<ol>
    <li>BPTR, and the memory it is currently pointing to, can only be accessed
      while the record is locked.</li>
    <li>NELM may not be changed; NORD should be updated whenever the number of
      valid data elements changes.</li>
    <li>When BPTR is replaced it must always point to a block of memory large
      enough to hold the maximum number of elements, as given by the NELM and
      FTVL fields.</li>
</ol>

<h3>Spin-locks API added</h3>

<p>The new header file epicsSpin.h adds a portable spin-locks API which is
intended for locking very short sections of code (typically one or two lines of
C or C++) to provide a critical section that protects against race conditions.
On Posix platforms this uses the pthread_spinlock_t type if it's available but
falls back to a pthread_mutex_t if not; on the UP VxWorks and RTEMS platforms
the implementations lock out the CPU interrupts; the default implementation
(used where no better implementation is available for the platform) uses an
epicsMutex. Spin-locks may not be taken recursively, and the code inside the
critical section should always be short and deterministic.</p>

<h3>Improvements to aToIPAddr()</h3>

<p>The libCom routine aToIPAddr() and the vxWorks implementation of the
associated hostToIPAddr() function have been modified to be able to look up
hostnames that begin with one or more digits. The epicsSockResolveTest program
was added to check this functionality.</p>

<h3>mbboDirect and mbbiDirect records</h3>

<p>These record types have undergone some significant rework, and will behave
slightly differently than they did in their 3.14 versions. The externally
visible changes are as follows:</p>

<h5>mbbiDirect</h5>

<ul>
  <li>If the MASK field is set in a database file, it will not be over-written
    when the record is initialized. This allows non-contiguous masks to be set,
    although only the device support actually uses the MASK field.</li>
  <li>If process() finds the UDF field to be set, the record will raise a
    UDF/INVALID alarm.</li>
</ul>

<h5>mbboDirect</h5>

<ul>
  <li>If the MASK field is set in a database file, it will not be over-written
    when the record is initialized. This allows non-contiguous masks to be set,
    although only the device support actually uses the MASK field.</li>
  <li>After the device support's init_record() routine returns during record
    initialization, if OMSL is <q>supervisory</q> and UDF is clear the fields
    B0-BF will be set from the current VAL field.</li>
  <li>When a put to the OMSL field sets it to <q>supervisory</q>, the fields
    B0-BF will be set from the current VAL field. This did not used to happen,
    the individual bit fields were previously never modified by the record.
    Note that this change may require some databases to be modified, if they
    were designed to take advantage of the previous behavior.</li>
</ul>

<h3>Redirection of the errlog console stream</h3>

<p>A new routine has been added to the errlog facility which allows the console
error message stream to be redirected from stderr to some other already open
file stream:</p>

<blockquote><pre>int errlogSetConsole(FILE *stream);
</pre></blockquote>

<p>The stream argument must be a FILE* pointer as returned by fopen() that is
open for output. If NULL is passed in, the errlog thread's stderr output stream
will be used instead. Note that messages to the console can be disabled and
re-enabled using the eltc routine which is also an iocsh command, but there is
no iocsh command currently provided for calling errlogSetConsole.</p>

<h3>Add cleanup subroutine to aSub record</h3>

<p>An aSub routine may set the CADR field with a function pointer which will be
run before a new routine in the event that a change to the SNAM field changes
the record's process subroutine.</p>

<p>This can be used to free any resources the routine needs to allocate. It can
also be used to determine if this is the first time this routine has been called
by this record instance. The CADR field is set to NULL immediately after the
routine it points to is called.</p>

<p>Example:</p>

<blockquote><pre>void cleanup(aSubRecord* prec) {
    free(prec-&gt;dpvt);
    prec-&gt;dpvt = NULL;
}

long myAsubRoutine(aSubRecord* prec) {
    if (!prec-&gt;cadr) {
        /* check types of inputs and outputs */
        if (prec-&gt;ftva != menuFtypeDOUBLE)
            return 1; /* oops */

        dpvt = malloc(42);
        prec-&gt;cadr = &amp;cleanup;
    }

    /* normal processing */
}
epicsRegisterFunction(myAsubRoutine);
</pre></blockquote>

<h3>Sequence record enhancements</h3>

<p>The sequence record type now has 16 link groups numbered 0 through 9 and A
through F, instead of the previous 10 groups numbered 1 through 9 and A. The
changes to this record are directly equivalent to those described below for the
fanout record. The fields OFFS and SHFT have been added and operate on the SELN
value exactly the same way. The result is backwards compatible with the 3.14
version of the sequence record as long as none of the new fields are modified
and the application does not rely on the SOFT/INVALID alarm that was generated
when the selection number exceeded 10. The record also now posts monitors on the
SELN field at the end of the sequence if its value changed when read through the
SELL link.

<h3>Fanout record enhancements</h3>

<p>The fanout record type now has 16 output links LNK0-LNK9 and LNKA-LNKF, plus
two additional fields which make the result backwards compatible with 3.14
databases, but also allow the link selection to be shifted without having to
process the SELN value through a calc or calcout record first.</p>

<p>Previously there was no LNK0 field, so when SELM is <q>Mask</q> bit 0 of SELN
controls whether the LNK1 link field was activated; bit 1 controls LNK2 and so
on. When SELM is <q>Specified</q> and SELN is zero no output link would be
activated at all; LNK1 gets activated when SELN is 1 and so on. Only 6 links
were provided, LNK1 through LNK6. The updated record type maintains the original
behavior when the new fields are not configured, except that the SOFT/INVALID
alarm is not generated when SELN is 7 through 15.</p>

<p>The update involved adding a LNK0 field, as well as fields LNK7 through LNK9
and LNKA through LNKF. To add flexibility and maintain backwards compatibility,
two additional fields have been added:</p>

<dl>
<dt><b>OFFS</b></dt>

<dd>This field holds a signed offset which is added to SELN to select which link
to activate when SELM is <q>Specified</q>. If the resulting value is outside the
range 0 .. 15 the record will go into a SOFT/INVALID alarm state. The default
value of OFFS is zero, so if it is not explicitly set and SELN is 1 the LNK1
link will be activated.</dd>

<dt><b>SHFT</b></dt>

<dd>When SELM is <q>Mask</q> the signed field SHFT is used to shift the SELN
value by SHFT bits (positive means right-wards, values outside the range -15 ..
15 will result in a SOFT/INVALID alarm), before using the resulting bit-pattern
to control which links to activate. The default value is -1, so if SHFT is not
explicitly set bit 0 of SELN will be used to control whether LNK1 gets
activated.</dd>

</dl>

<p>The record also now posts monitors on the SELN field if it changes as a
result of record processing (i.e. when read through the SELL link).</p>

<h3>Deleted Java build rules</h3>

<p>Java has its own build systems now, so we've deleted the rules and associated
variables from Base, although they might get added to the Extensions build rules
for a while in case anyone still needs them.</p>

<h2 align="center">Changes between 3.14.x and 3.15.0.1</h2>

<h3>Application clean rules</h3>

<p>The <tt>clean</tt> Makefile target has changed between a single-colon rule
and a double-colon rule more than once in the life of the EPICS build rules, and
it just changed back to a single-colon rule, but now we recommend that
applications that wish to provide a Makefile that is backwards compatible with
the 3.14 build rules use the construct shown below.  The 3.15 rules now support
a variable called <tt>CLEANS</tt> to which a Makefile can add a list of files to
be deleted when the user does a <tt>make clean</tt> like this:</p>

<blockquote><pre>CLEANS += &lt;list of files to be cleaned&gt;

ifndef BASE_3_15
clean::
	$(RM) $(CLEANS)
endif</pre></blockquote>

<p>The conditional rule provides compatibility for use with the 3.14 build
system.</p>

<h3>MSI included with Base</h3>

<p>An enhanced version of the Macro Substitution and Include program <q>msi</q>
has been included with Base. Both this new version of msi and the IOC's
<tt>dbLoadTemplates</tt> command now support setting global macros in
substitution files, and <tt>dbLoadTemplates</tt> can now take a list of global
macro settings as the second argument on its command line. The substitution file
syntax is documented in the Application Developers Guide.</p>

<h3>Cross-builds targeting win32-x86-mingw</h3>

<p>Some Linux distributions now package the MinGW cross-compiler which makes it
possible to cross-build the win32-x86-mingw target from a linux-x86 host. Build
configuration files for this combination are now included; adjust the settings
in configure/os/CONFIG_SITE.linux-x86.win32-x86-mingw and add win32-x86-mingw to
the CROSS_COMPILER_TARGET_ARCHS variable in configure/CONFIG_SITE or in
configure/os/CONFIG_SITE.linux-x86.Common.</p>

<h3>Architecture win32-x86-cygwin Removed</h3>

<p>The ability to compile non-cygwin binaries using the Cygwin build tools is no
longer supported by current versions of Cygwin, so this architecture has been
removed. Use the MinWG tools and the win32-x86-mingw architecture instead.</p>

<h3>RTEMS and VxWorks Test Harnesses</h3>

<p>The original libCom test harness has been renamed <tt>libComTestHarness</tt>,
and two additional test harnesses have been created <tt>dbTestHarness</tt> and
<tt>filterTestHarness</tt> which are all built for RTEMS and vxWorks targets.
The new ones include tests in src/ioc/db/test and src/std/filters/test.</p>

<p>Running the new tests requires additional .db and .dbd files to be loaded at
runtime, which can be found in the relevant source directory or its O.Common
subdirectory. If the target can access the Base source tree directly it may be
simplest to cd to the relevant source directory before running the test. If not,
the files needed are listed in the generated 'testspec' file found in the
associated build (O.<i>arch</i>) directory.</p>

<p>For RTEMS users the current directory is determined in a BSP specific way.
See rtems_init.c and setBootConfigFromNVRAM.c in src/libCom/RTEMS.</p>

<h3>New API to hook into thread creation</h3>

<p>A hook API has been added allowing user-supplied functions to be called
whenever a thread starts. The calls are made from the thread's context,
and can be used to control additional thread properties not handled inside
EPICS base, e.g. setting the scheduling policy or CPU affinity (on SMP
systems).</p>

<p>The API also supports a mapping operation, calling a user-supplied function
for every thread that is currently running.</p>

<h3>New scan rate units</h3>

<p>Scan rates defined in the menuScan.dbd file may now be specified in seconds,
minutes, hours or Hertz, and plural time units will also be accepted (seconds
are used if no unit is mentioned in the choice string). At <tt>iocInit</tt> each
scan rate is compared with the OS's clock tick and a warning printed if the
rate is too fast or likely to be more than 10% different to the requested rate.
For example the rates given below are all valid, although non-standard (the
default menuScan choices that come with Base have not been changed):</p>

<blockquote>
<pre>menu(menuScan) {
    choice(menuScanPassive,     "Passive")
    choice(menuScanEvent,       "Event")
    choice(menuScanI_O_Intr,    "I/O Intr")
    choice(menuScan1_hour,      "1 hour")
    choice(menuScan0_5_hours, "0.5 hours")
    choice(menuScan15_minutes, "15 minutes")
    choice(menuScan5_minutes,   "5 minutes")
    choice(menuScan1_minute,    "1 minute")
    choice(menuScan10_seconds, "10 seconds")
    choice(menuScan5_seconds,   "5 seconds")
    choice(menuScan2_seconds,   "2 seconds")
    choice(menuScan1_second,    "1 second")
    choice(menuScan2_Hertz,     "2 Hertz")
    choice(menuScan5_Hertz,     "5 Hertz")
    choice(menuScan10_Hertz,   "10 Hz")
}</pre></blockquote>

<h3>Alarm filtering added to input record types</h3>

<p>The record types ai, calc, longin and mbbi have a new alarm filter added to
them. This provides a low-pass filter that can be used to delay the reporting of
alarms caused by the input level passing the HIGH, HIHI, LOW or LOLO values. The
filter is controlled with a new AFTC field that sets the filter's time constant.
The default value for this field is zero, which keeps the record's original
alarm behaviour.</p>

<p>The record must be scanned often enough for the filtering action to work
effectively and the alarm severity can only change when the record is processed,
but that processing does not have to be regular; the filter uses the time since
the record last processed in its calculation. Setting AFTC to a positive number
of seconds will delay the record going into or out of a minor alarm severity or
from minor to major severity until the input signal has been in that range for
that number of seconds.</p>

<h3>Post events on Waveform record's NORD field</h3>

<p>When the record type or device support modify the NORD field of a waveform
record, the record support code now posts DBE_VALUE and DBE_LOG events for that
field, signalling the array length change to any client monitoring the NORD
field.</p>

<h3>Attributes of Non-VAL Fields</h3>

<p>Non-VAL fields now report meaningful information for precision, units,
graphic limits, control limits, and alarm limits instead of simply using
PREC, EGU, HOPR, LOPR, DRVL, DRVH, HIHI, HIGH, LOW, and LOLO. All delay
fields have a default precision of 2 digits, units "s" and control limits
of 0 to 100,000 seconds (these precision and limit values can be changed
for each record type as a whole at runtime by updating a registered global
variable). Input fields like A-L of the calc record read their metadata
from the corresponding INPn link if possible.</p>
<h4>epicsStdioRedirect.h merged into epicsStdio.h</h4>

<p>The definitions from the header file epicsStdioRedirect.h have been moved
into epicsStdio.h so all calls to printf(), puts() and putchar() in files that
include that OSI header will now be subject to stdout redirection.  In past
releases (3.14.7 and later) it was necessary to request the redirection support
by including the epicsStdioRedirect.h header file.  The header file is still
provided, but now it just includes epicsStdio.h.</p>

<h4>Named Soft Events</h4>

<p>Soft events can now be given meaningful names instead of just using the
numbers 1-255. The EVNT field is now a DBF_STRING. The <tt>post_event()</tt> API
is now deprecated but still works. It should be replaced by code that in advance
looks up the <tt>EVNTPVT</tt> event handle associated with the named event by
calling <tt>eventNameToHandle(char *)</tt>, and when that event occurs passes
that handle to the new <tt>postEvent(EVNTPVT)</tt> routine (which may be called
from interrupt level). A new iocsh command <tt>postEvent <i>name</i></tt> will
trigger a named event from the command-line or a startup script (on vxWorks the
expression <tt>postEvent(eventNameToHandle("<i>name</i>"))</tt> must be used
instead though).</p>

<h4>Parallel Builds</h4>

<p>
As EPICS sites get computers with more CPUs they report additional bugs in our
parallel build rules. Various issues have been fixed by separating out the build
rules that generate dependency (.d) files, ensuring that they are constructed at
the appropriate time in the build.</p>

<p>
These rule changes can cause additional warning messages to appear when building
support modules. Where an application provides its own Makefile rules it may now
have to add rules to construct an associated dependency file. In many cases
though the change needed is just to replace a dependency for a
<tt>target$(OBJ)</tt> with the <tt>target$(DEP)</tt> so this</p>

<pre>
    myLib$(OBJ): myLib_lex.c</pre>

<p>
becomes</p>

<pre>
    myLib$(DEP): myLib_lex.c</pre>

<p>
To debug build issues assocated with dependency files, use the command <tt>make
--debug=m</tt> which tells GNUmake to display information about what it is doing
during the first pass when it updates its makefiles.</p>

<h3>
Removed tsDefs.h</h3>

<p>
The deprecated tsDefs API was provided for 3.13 compatibility only, and has now
been removed.  Convert any remaining code that used it to call the epicsTime API
instead.</p>

<h3>
Changes to epicsVersion.h</h3>

<p>
The two macros <tt>EPICS_UPDATE_LEVEL</tt> and <tt>EPICS_CVS_SNAPSHOT</tt> have
been deleted from the epicsVersion.h file; they were deprecated in R3.14 and can
be replaced with <tt>EPICS_PATCH_LEVEL</tt> and <tt>EPICS_DEV_SNAPSHOT</tt>
respectively.</p>

<p>
A new pair of macros has been added to make version number comparisons easier.
Code that will not work with a version of Base before 3.15.0 can now be
written like this to prevent it from compiling:</p>

<pre style="margin: 0 2em;">
#if defined(VERSION_INT) &amp;&amp; EPICS_VERSION_INT &lt; VERSION_INT(3,15,0,0)
#  error EPICS Base R3.15.0 or later is required
#endif
</pre>

<h3>
Added support for iocLogPrefix</h3>

<p>
Added a <code>iocLogPrefix</code> command to <code>iocsh</code>. This adds a
prefix to all messages from this IOC (or other log client) as they get sent to the
iocLogServer. This lets sites use the "fac=&lt;<i>facility</i>&gt;" syntax for
displaying the facility, process name etc. in log viewers like the
<code>cmlogviewer</code>.</p>

<h3>
Reworked the epicsEvent C &amp; C++ APIs</h3>

<ul>
  <li>Renamed the enum epicsEventWaitStatus to epicsEventStatus</li>
  <li>Defined epicsEventWaitStatus as a macro for epicsEventStatus</li>
  <li>Renamed epicsEventWaitOk to epicsEventOk</li>
  <li>Renamed epicsEventWaitError to epicsEventError</li>
  <li>Defined epicsEventWaitOK and epicsEventWaitError as macros</li>
  <li>Added epicsEventTrigger(id) which triggers an event and returns OK or an
    error status if the underlying OS primitives report an error</li>
  <li>Added epicsEventMustTrigger(id) which halts on error</li>
  <li>Defined epicsEventSignal(id) as a macro for epicsEventMustTrigger(id)</li>
  <li>Added a new C++ method epicsEvent::trigger() which throws an
    epicsEvent::invalidSemaphore in the event of an error</li>
  <li>epicsEvent::signal() makes an inline call to epicsEvent::trigger()</li>
  <li>epicsEventWait() and epicsEventWaitWithTimeout() now return an error
    status if the underlying OS primitives report an error</li>
  <li>All the epicsEventMust...() routines are now implemented in the common
    libCom/osi/epicsEvent.cpp source file, and call cantProceed() instead of
    mis-using assert()</li>
  <li>Implemented epicsEventShow() on Posix</li>
  <li>Win32: Removed all epicsShareAPI decorations</li>
</ul>

<h3>
Enabled histogram record type</h3>

<p>
The histogram record was not included in the base.dbd file in any 3.14 release,
but has now been added along with its associated soft device support. The build
system now generates the list of all the record.dbd files in base automatically
in src/std/rec/Makefile.</p>

<h3>
Reorganization of src/</h3>

<p>Reorganization of subdirectories of src/ to better represent the relation
between different parts as described in the following table.</p>

<p>This change also allows the number of libraries built to be reduced to:
libCap5.so,  libca.so,   libdbCore.so,    libdbStaticHost.so,
libCom.so,   libcas.so,  libdbRecStd.so, and  libgdd.so</p>

<table border="1"><tbody>
<tr>
 <th>Component</th>
 <th>Dependency</th>
 <th>Library name</th>
 <th>Description</th>
</tr>
<tr>
 <td>src/tools</td>
 <td></td>
 <td></td>
 <td>Build system scripts</td>
</tr>
<tr>
 <td>src/libCom</td>
 <td>src/tools</td>
 <td>Com</td>
 <td>Utility routines and OS-independant API</td>
</tr>
<tr>
 <td>src/template</td>
 <td>src/tools</td>
 <td></td>
 <td>User application templates (e.g. makeBaseApp)</td>
</tr>
<tr>
 <td>src/ca/client</td>
 <td>src/libCom</td>
 <td>ca</td>
 <td>Channel Access client</td>
</tr>
<tr>
 <td>src/ca/legacy/gdd</td>
 <td>src/ca/client</td>
 <td>gdd</td>
 <td>Generic data layer for PCAS</td>
</tr>
<tr>
 <td>src/ca/legacy/pcas</td>
 <td>src/ca/legacy/gdd</td>
 <td>cas</td>
 <td>Portable Channel Access Server</td>
</tr>
<tr>
 <td>src/ioc</td>
 <td>src/ca</td>
 <td>dbCore</td>
 <td>Core database processing functions</td>
</tr>
<tr>
 <td>src/std</td>
 <td>src/ioc</td>
 <td>dbRecStd</td>
 <td>Standard records, soft device support and the softIoc </td>
</tr>
</tbody></table>

<p>
In order to better reflect these relations the following
directories and files were moved as described:</p>

<table border="1"><tbody>
<tr>
  <th colspan="2">Relocations</th>
</tr>
<tr>
  <th>Previous</th><th>New</th>
</tr>
<tr>
  <th colspan="2">libCom</th>
</tr>
<tr>
  <td>src/RTEMS</td>
  <td>src/libCom/RTEMS</td>
</tr>
<tr>
  <td>src/toolsComm/flex</td>
  <td>src/libCom/flex</td>
</tr>
<tr>
  <td>src/toolsComm/antelope</td>
  <td>src/libCom/yacc</td>
</tr>
<tr>
  <td align="right">src/dbStatic/alarm.h<br>.../alarmString.h</td>
  <td>src/libCom/misc/</td>
</tr>
<tr>
  <th colspan="2">IOC Core Components</th>
</tr>
<tr>
  <td>src/bpt</td>
  <td>src/ioc/bpt</td>
</tr>
<tr>
  <td>src/db</td>
  <td>src/ioc/db</td>
</tr>
<tr>
  <td>src/dbStatic</td>
  <td>src/ioc/dbStatic</td>
</tr>
<tr>
  <td>src/dbtools</td>
  <td>src/ioc/dbtemplate</td>
</tr>
<tr>
  <td>src/misc</td>
  <td>src/ioc/misc</td>
</tr>
<tr>
  <td>src/registry</td>
  <td>src/ioc/registry</td>
</tr>
<tr>
  <td>src/rsrv</td>
  <td>src/ioc/rsrv <a href="#rsrv">1</a></td>
</tr>
<tr>
  <th colspan="2">Standard Record Definitions</th>
</tr>
<tr>
  <td>src/dev/softDev</td>
  <td>src/std/dev</td>
</tr>
<tr>
  <td>src/rec</td>
  <td>src/std/rec</td>
</tr>
<tr>
  <td>src/softIoc</td>
  <td>src/std/softIoc</td>
</tr>
<tr>
  <th colspan="2">Channel Access</th>
</tr>
<tr>
  <td>src/ca</td>
  <td>src/ca/client</td>
</tr>
<tr>
  <td>src/catools</td>
  <td>src/ca/client/tools</td>
</tr>
<tr>
  <td>src/cap5</td>
  <td>src/ca/client/perl</td>
</tr>
<tr>
  <td>src/gdd</td>
  <td>src/ca/legacy/gdd</td>
</tr>
<tr>
  <td>src/cas</td>
  <td>src/ca/legacy/pcas</td>
</tr>
<tr>
  <td>src/excas</td>
  <td>src/ca/legacy/pcas/ex</td>
</tr>
<tr>
  <th colspan="2">User Templates</th>
</tr>
<tr>
  <td>src/makeBaseApp</td>
  <td>src/template/base</td>
</tr>
<tr>
  <td>src/makeBaseExt</td>
  <td>src/template/ext</td>
</tr>
<tr>
  <th colspan="2">Dispersed</th>
</tr>
<tr>
  <td rowspan="3">src/util <a href="#util">2</a></td>
  <td>src/ca/client</td>
</tr>
<tr>
  <td>src/ca/client/test</td>
</tr>
<tr>
  <td>src/libCom/log</td>
</tr>
<tr>
  <td rowspan="2">src/as <a href="#as">3</a></td>
  <td>src/libCom/as</td>
</tr>
<tr>
  <td>src/ioc/as</td>
</tr>
</tbody></table>

<p><a name="rsrv">1</a>
RSRV is built as part of dbCore due to its tight (bidirectional) coupling
with the other database code.</p>

<p><a name="util">2</a>
The contents for src/util/ moved to three locations.  The caRepeater init script
was moved to src/ca/client/.  ca_test is now in src/ca/client/test/.
The iocLogServer was moved into the same directory (src/libCom/log) as
the log client code.</p>

<p><a name="as">3</a>
The Access Security code has been divided, with the parts not related to the 
database (lexer/parser and trap registration) becoming part of libCom.
The remaining components are included in the dbCore library</p>

<h3>
Moved src/RTEMS/base directory</h3>

<p>
These files are now found under src/RTEMS.</p>

<h3>
Removed 3.13 compatibility</h3>

<p>
Removed the 3.13 &lt;top&gt;/config directory and build compatibility rules and
variables, and various conversion documents.</p>

</body>
</html><|MERGE_RESOLUTION|>--- conflicted
+++ resolved
@@ -15,7 +15,13 @@
 <h2 align="center">Changes between 3.15.0.1 and 3.15.0.2</h2>
 <!-- Insert new items immediately below here ... -->
 
-<<<<<<< HEAD
+<h3>Implement EPICS_CAS_INTF_ADDR_LIST in rsrv</h3>
+
+<p>The IOC server can now bind to a single IP address (and optional port number)
+read from the standard environment parameter EPICS_CAS_INTF_ADDR_LIST.
+Additional addresses included in that parameter after the first will be ignored
+and a warning message displayed at iocInit time.</p>
+
 <h3>alarmString.h deprecated again</h3>
 
 <p>The string arrays that provide string versions of the alarm status and
@@ -51,14 +57,6 @@
 and template instantiation only. Setting the IOC's <tt>dbRecordsOnceOnly</tt>
 flag also makes this syntax illegal, since its purpose is to prevent
 multiply-defined records from being collapsed into a single instance.</p>
-=======
-<h3>Implement EPICS_CAS_INTF_ADDR_LIST in rsrv</h3>
-
-<p>The IOC server can now bind to a single IP address (and optional port number)
-read from the standard environment parameter EPICS_CAS_INTF_ADDR_LIST.
-Additional addresses included in that parameter after the first will be ignored
-and a warning message displayed at iocInit time.</p>
->>>>>>> 7b9b2b19
 
 <h3>Added echo command to iocsh</h3>
 

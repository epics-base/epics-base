:: Universal build script for AppVeyor (https://ci.appveyor.com/)
:: Environment:
<<<<<<< HEAD
::     TOOLCHAIN      -  toolchain version   [10.0/11.0/12.0/14.0/2017/mingw]
=======
::     TOOLCHAIN      -  toolchain version   [10.0/11.0/12.0/14.0/2017/2019/cygwin/mingw]
>>>>>>> 7325652d
::     CONFIGURATION  -  determines EPICS build   [dynamic/static]
::     PLATFORM       -  architecture   [x86/x64]
::
:: All command line args are passed to make

Setlocal EnableDelayedExpansion

:: we do not currently have a combined static and debug EPICS_HOST_ARCH target
:: So a combined debug and static target will appear to be just static
:: but debug will have been specified in CONFIG_SITE by appveyor-prepare.bat
set "ST="
echo.%CONFIGURATION% | findstr /C:"debug">nul && (
    set "ST=-debug"
)
echo.%CONFIGURATION% | findstr /C:"static">nul && (
    set "ST=-static"
)

set MY_OS=64BIT
if "%PLATFORM%"=="x86" set MY_OS=32BIT

echo [INFO] Platform: %MY_OS%

:: Use parallel make, except for 3.14
set "MAKEARGS=-j2 -Otarget"
if "%APPVEYOR_REPO_BRANCH%"=="3.14" set MAKEARGS=

<<<<<<< HEAD
=======
if "%TOOLCHAIN%"=="cygwin" (
    set "MAKE=make"
    if "%MY_OS%"=="64BIT" (
        set "EPICS_HOST_ARCH=cygwin-x86_64"
        set "INCLUDE=C:\cygwin64\include;%INCLUDE%"
        set "PATH=C:\cygwin64\bin;%PATH%"
        echo [INFO] Cygwin Toolchain 64bit
    ) else (
        set "EPICS_HOST_ARCH=cygwin-x86"
        set "INCLUDE=C:\cygwin\include;%INCLUDE%"
        set "PATH=C:\cygwin\bin;%PATH%"
        echo [INFO] Cygwin Toolchain 32bit
    )
    echo [INFO] Compiler Version
    gcc -v
    goto Finish
)

>>>>>>> 7325652d
if "%TOOLCHAIN%"=="mingw" (
    set "MAKE=mingw32-make"
    if "%MY_OS%"=="64BIT" (
        set "EPICS_HOST_ARCH=windows-x64-mingw"
        set "INCLUDE=C:\mingw-w64\x86_64-8.1.0-posix-seh-rt_v6-rev0\mingw64\include;%INCLUDE%"
        set "PATH=C:\mingw-w64\x86_64-8.1.0-posix-seh-rt_v6-rev0\mingw64\bin;%PATH%"
        echo [INFO] MinGW Toolchain 64bit
    ) else (
        set "EPICS_HOST_ARCH=win32-x86-mingw"
        set "INCLUDE=C:\mingw-w64\i686-6.3.0-posix-dwarf-rt_v5-rev1\mingw32\include;%INCLUDE%"
        set "PATH=C:\mingw-w64\i686-6.3.0-posix-dwarf-rt_v5-rev1\mingw32\bin;%PATH%"
        echo [INFO] MinGW Toolchain 32bit
    )
    echo [INFO] Compiler Version
    gcc -v
    goto Finish
)

if "%TOOLCHAIN%"=="2019" (
    echo [INFO] Setting strawberry perl path
    set "PATH=c:\strawberry\perl\site\bin;C:\strawberry\perl\bin;%PATH%"
)

set "VSINSTALL=C:\Program Files (x86)\Microsoft Visual Studio %TOOLCHAIN%"
if not exist "%VSINSTALL%\" set "VSINSTALL=C:\Program Files (x86)\Microsoft Visual Studio\%TOOLCHAIN%\Community"
if not exist "%VSINSTALL%\" goto MSMissing

set "MAKE=C:\tools\make"

echo [INFO] APPVEYOR_BUILD_WORKER_IMAGE=%APPVEYOR_BUILD_WORKER_IMAGE%

if "%MY_OS%"=="64BIT" (
    set EPICS_HOST_ARCH=windows-x64%ST%
    :: VS 2017/2019
    if exist "%VSINSTALL%\VC\Auxiliary\Build\vcvars64.bat" (
        call "%VSINSTALL%\VC\Auxiliary\Build\vcvars64.bat"
        where cl
        if !ERRORLEVEL! NEQ 0 goto MSMissing
        goto MSFound
    )
    if exist "%VSINSTALL%\VC\vcvarsall.bat" (
        call "%VSINSTALL%\VC\vcvarsall.bat" amd64
        where cl
        if !ERRORLEVEL! NEQ 0 (
            call "%VSINSTALL%\VC\vcvarsall.bat" x86_amd64
            where cl
            if !ERRORLEVEL! NEQ 0 goto MSMissing
        )
        goto MSFound
    )
    if exist "%VSINSTALL%\VC\bin\amd64\vcvars64.bat" (
        call "%VSINSTALL%\VC\bin\amd64\vcvars64.bat"
        where cl
        if !ERRORLEVEL! NEQ 0 goto MSMissing
        goto MSFound
    )
) else (
    set EPICS_HOST_ARCH=win32-x86%ST%
    :: VS 2017/2019
    if exist "%VSINSTALL%\VC\Auxiliary\Build\vcvars32.bat" (
        call "%VSINSTALL%\VC\Auxiliary\Build\vcvars32.bat"
        where cl
        if !ERRORLEVEL! NEQ 0 goto MSMissing
        goto MSFound
    )
    if exist "%VSINSTALL%\VC\vcvarsall.bat" (
        call "%VSINSTALL%\VC\vcvarsall.bat" x86
        where cl
        if !ERRORLEVEL! NEQ 0 goto MSMissing
        goto MSFound
    )
    if exist "%VSINSTALL%\VC\bin\vcvars32.bat" (
        call "%VSINSTALL%\VC\bin\vcvars32.bat"
        where cl
        if !ERRORLEVEL! NEQ 0 goto MSMissing
        goto MSFound
    )
    if exist "%VSINSTALL%\Common7\Tools\vsvars32.bat" (
        call "%VSINSTALL%\Common7\Tools\vsvars32.bat"
        where cl
        if !ERRORLEVEL! NEQ 0 goto MSMissing
        goto MSFound
    )
)

:MSMissing
echo [INFO] Installation for MSVC Toolchain %TOOLCHAIN% / %MY_OS% seems to be missing
exit 1

:MSFound
echo [INFO] Microsoft Visual Studio Toolchain %TOOLCHAIN%
echo [INFO] Compiler Version
cl

:Finish
echo [INFO] EPICS_HOST_ARCH: %EPICS_HOST_ARCH%
echo [INFO] Make version
%MAKE% --version
echo [INFO] Perl version
perl --version

%MAKE% %MAKEARGS% %*<|MERGE_RESOLUTION|>--- conflicted
+++ resolved
@@ -1,10 +1,6 @@
 :: Universal build script for AppVeyor (https://ci.appveyor.com/)
 :: Environment:
-<<<<<<< HEAD
-::     TOOLCHAIN      -  toolchain version   [10.0/11.0/12.0/14.0/2017/mingw]
-=======
-::     TOOLCHAIN      -  toolchain version   [10.0/11.0/12.0/14.0/2017/2019/cygwin/mingw]
->>>>>>> 7325652d
+::     TOOLCHAIN      -  toolchain version   [10.0/11.0/12.0/14.0/2017/2019/mingw]
 ::     CONFIGURATION  -  determines EPICS build   [dynamic/static]
 ::     PLATFORM       -  architecture   [x86/x64]
 ::
@@ -32,27 +28,6 @@
 set "MAKEARGS=-j2 -Otarget"
 if "%APPVEYOR_REPO_BRANCH%"=="3.14" set MAKEARGS=
 
-<<<<<<< HEAD
-=======
-if "%TOOLCHAIN%"=="cygwin" (
-    set "MAKE=make"
-    if "%MY_OS%"=="64BIT" (
-        set "EPICS_HOST_ARCH=cygwin-x86_64"
-        set "INCLUDE=C:\cygwin64\include;%INCLUDE%"
-        set "PATH=C:\cygwin64\bin;%PATH%"
-        echo [INFO] Cygwin Toolchain 64bit
-    ) else (
-        set "EPICS_HOST_ARCH=cygwin-x86"
-        set "INCLUDE=C:\cygwin\include;%INCLUDE%"
-        set "PATH=C:\cygwin\bin;%PATH%"
-        echo [INFO] Cygwin Toolchain 32bit
-    )
-    echo [INFO] Compiler Version
-    gcc -v
-    goto Finish
-)
-
->>>>>>> 7325652d
 if "%TOOLCHAIN%"=="mingw" (
     set "MAKE=mingw32-make"
     if "%MY_OS%"=="64BIT" (

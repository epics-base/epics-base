--- conflicted
+++ resolved
@@ -9,33 +9,27 @@
      with EPICS_CAS_AUTO_BEACON_ADDR_LIST=6 (or 46)
      The beacons use an extended message for CA_PROTO_RSRV_IS_UP
    - Revers name resolution
-     aToIPAddr does not handle IPv6 (and needs to be replace)
+     aToIPAddr does not handle IPv6 (and needs to be replaced)
      Some problems to convert interface index into a name
      (The #%en0" part of the IPv6 address)
      Needs to be investigated (may be not thread-save ?)
    - Channel access via TCP/IPv6
      working
-<<<<<<< HEAD
    - Mixed usage of IPv4 and IPv6 in the network:
      In general, this should work out of the box.
      Start the repeater like this:
      `killall caRepeater ; EPICS_CA_AUTO_ADDR_LIST=46 caRepeater`
      For IOCs and clients using IPv4, IPv6 or both see ipv6-howto.txt
-=======
-   - repeater
-     Handles only registrations via IPv4
-     Does forward beacons with the extended "CA_PROTO_RSRV_IS_UP" format
 
->>>>>>> cd451e5b
 - pvAccess:
    Nothing done yet.
    Probably we can steal/reuse code from channel access.
-   However, I would kike to see channel acces more tested before starting
+   However, I would like to see channel access more tested before starting
    with pvAccess
 - Other modules:
   pcas:
-      Work ongoing. Added patched so that pcas be compiled against latest base
-      Support for IPv6 must be added.
+    Work ongoing. Added patches so that pcas be compiled against latest base
+    Support for IPv6 must be added.
 
 - Linux, MacOs, Windows, vxWorks, RTEMS, BSD
   Testing on Linux and Mac looks good. Need to re-run FreeBSD.
@@ -48,9 +42,12 @@
 - pvapy: to be done
 - JCA: to be done
 - EPICS gateways: to be done
-- asyn: I had done a working prototype. Need to dig out the source code.
+-  asyn:
+  Prototype working.
+  It seems that asyn can support IPv6 independent of EPICS base,
+  there is not really any common code.
 
-Other planned todo (unorderedd)
+Other todo (unorderedd)
 - Clean up the debug printing
 - More code review
 - write automated tests
--- conflicted
+++ resolved
@@ -14,25 +14,18 @@
 #ARCH_CLASS = i386 x86_64
 
 #
-<<<<<<< HEAD
-# Comment out the following lines to build with Apple's GCC instead of CLANG.
-#
-CMPLR_CLASS = clang
-CC  = clang
-CCC = clang++
-GNU = NO
-=======
 # Uncomment the following 3 lines to build with Apple's GCC instead of CLANG.
 #
+#CMPLR_CLASS = gcc
 #CC  = gcc
 #CCC = g++
 #GNU = YES
->>>>>>> 30090918
 
 
 # To use MacPorts GCC uncomment (and modify if necessary) the following:
 
 #GNU_DIR = /opt/local
+#CMPLR_CLASS = gcc
 #CC = $(GNU_BIN)/gcc -m64
 #CCC = $(GNU_BIN)/g++ -m64
 #GNU = YES

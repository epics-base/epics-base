<!DOCTYPE html PUBLIC "-//W3C//DTD HTML 4.01 Transitional//EN"
    "http://www.w3.org/TR/html4/loose.dtd">
<html>
<head>
  <meta http-equiv="content-type" content="text/html; charset=iso-8859-1">
<<<<<<< HEAD
  <title>EPICS Base R3.15.6 Release Notes</title>
</head>

<body lang="en">
<h1 align="center">EPICS Base Release 3.15.6</h1>

<p style="color:red">This version of EPICS Base has not been released yet.</p>
=======
  <title>EPICS Base R3.14.12.7 Release Notes</title>
</head>

<body lang="en">
<h1 align="center">EPICS Base Release 3.14.12.7</h1>

<h2 align="center">Changes between 3.14.12.6 and 3.14.12.7</h2>
>>>>>>> 49e0e23f


<h2 align="center">Changes made on the 3.15 branch since 3.15.5</h2>
<!-- Insert new items immediately below here ... -->

<<<<<<< HEAD

<h2 align="center">Changes from the 3.14 branch since 3.15.5</h2>
<!-- Insert inherited items immediately below here ... -->


<h2 align="center">Changes between 3.15.4 and 3.15.5</h2>

<h3>dbStatic Library Speedup and Cleanup</h3>

<p>Loading of database files has been optimized to avoid overproportionally
long loading times for large databases. As a part of this, the alphabetical
ordering of records instances (within a record type) has been dropped. In the
unexpected case that applications were relying on the alphabetic order, setting
<tt>dbRecordsAbcSorted = 1</tt> before loading the databases will retain the
old behavior.</p>

<p>The routine <tt>dbRenameRecord()</tt> has been removed, as it was intended
to be used by database configuration tools linked against a host side version
of the dbStatic library that is not being built anymore.</p>
=======
<h3>Checking Periodic Scan Rates</h3>

<p>Code has been added to the IOC startup to better protect it against bad
periodic scan rates, including against locales where <q><tt>.</tt></q> is not
accepted as a decimal separator character. If the scan period in a menuScan
choice string cannot be parsed, the associated periodic scan thread will no
longer be started by the IOC and a warning message will be displayed at iocInit
time. The <tt>scanppl</tt> command will also flag the faulty menuScan value.</p>


<h2 align="center">Changes between 3.14.12.5 and 3.14.12.6</h2>
>>>>>>> 49e0e23f

<h3>Launchpad Bug-fixes</h3>

<p>In addition to the more detailed change descriptions below, the following
Launchpad bugs have also been fixed in this release:</p>

<ul>
  <li><a href="https://bugs.launchpad.net/epics-base/+bug/1440186">
    #1440186</a> Crash due to a too small buffer being provided in
    dbContextReadNotifyCache</li>
  <li><a href="https://bugs.launchpad.net/epics-base/+bug/1479316">
    #1479316</a> Some data races found using Helgrind</li>
  <li><a href="https://bugs.launchpad.net/epics-base/+bug/1495833">
    #1495833</a> biRecord prompt groups are nonsensical</li>
  <li><a href="https://bugs.launchpad.net/epics-base/+bug/1606848">
    #1606848</a> WSAIoctl SIO_GET_INTERFACE_LIST failed in Windows</li>
</ul>

<h3>Whole-Program Optimization for MS Visual Studio Targets</h3>

<p>When using the Microsoft compilers a new build system variable is provided
that controls whether whole program optimization is used or not. For static
builds using Visual Studio 2010 this optimization must be disabled. This is
controlled in the files configure/os/CONFIG_SITE.Common.windows-x64-static and
configure/os/CONFIG_SITE.Common.win32-x86-static by setting the variable
<tt>OPT_WHOLE_PROGRAM&nbsp;=&nbsp;NO</tt> to override the default value
<tt>YES</tt> that would otherwise be used.</p>

<p>Note that enabling this optimization slows down the build process. It is not
possible to selectively disable this optimization, when building a particular
module say; Microsoft's linker will restart itself automatically with the
<tt>-LTCG</tt> flag set and display a warning if it is asked to link any object
files that were compiled with the <tt>-GL</tt> flag.</p>

<h3>Add dynamic (variable length) array support to PCAS</h3>

<p>Dynamic array sizing support was added to the IOC server (RSRV) in the
Base-3.14.12 release, but has not until now been supported in the <q>Portable
Channel Access Server</q> (PCAS). Channel Access server applications using the
PCAS may not need to be modified at all; if they already push monitors with
different gdd array lengths, those variable sizes will be forwarded to any CA
clients who have requested variable length updates. The example CAS server
application has been modified to demonstrate this feature.</p>

<p>In implementing the above, the gdd method <tt>gdd::put(const gdd *)</tt> now
copies the full-sized array from the source gdd if the destination gdd is of
type array, has no allocated memory and a boundary size of 0.</p>

<h3>Additional epicsTime conversion</h3>

<p>The EPICS timestamp library (epicsTime) inside libCom's OSI layer has
been extended by routines that convert from <tt>struct tm</tt> to the EPICS
internal <tt>epicsTime</tt> type, assuming UTC - i.e. without going through
the timezone mechanism. This solves issues with converting from the structured
type to the EPICS timestamp at driver level from multiple threads at a high
repetition rate, where the timezone mechanism was blocking on file access.</p>

<h3>MinGW Cross-builds from Linux</h3>

<p>The build configuration files that allow cross-building of the 32-bit
win32-x86-mingw cross-target have been adjusted to default to building shared
libraries (DLLs) as this is now supported by recent MinGW compilers. The 64-bit
windows-x64-mingw cross-target was already being built that way by default. The
configuration options to tell the minGW cross-compiler to link programs with
static versions of the compiler support libraries have now been moved into the
CONFIG_SITE.linux-x86.<i>target</i> files.</p>

<h3>General Time updates</h3>

<p>The <tt>iocInit</tt> code now performs a sanity check of the current time
returned by the generalTime subsystem and will print a warning if the wall-clock
time returned has not been initialized yet. This is just a warning message; when
a time provider does synchonize the IOC will subsequently pick up and use the
correct time. This check code also primes the registered event system provider
if there is one so the <tt>epicsTimeGetEventInt()</tt> routine will work on IOCs
that ask for event time within an interrupt service routine.</p>

<p>The osiClockTime provider's synchronization thread (which is only used on
some embedded targets) will now poll the other time providers at 1Hz until the
first time it manages to get a successful timestamp, after which it will poll
for updates every 60 seconds as before.</p>

<p>The routine <tt>generalTimeGetExceptPriority()</tt> was designed for use by
backup (lower priority) time providers like the osiClockTime provider which do
not have their own absolute time reference and rely on other providers for an
absolute time source. This routine no longer implements the ratchet mechanism
that prevented the time it returned from going backwards. If the backup clock's
tick-timer runs fast the synchronization of the backup time provider would never
allow it to be corrected backwards when the ratchet was in place. The regular
<tt>epicsTimeGetCurrent()</tt> API still uses the ratchet mechanism, so this
change will not cause the IOC to see time going backwards.</p>

<h3>Microsoft Visual Studio builds</h3>

<p>The build configuration files for builds using the Microsoft compilers have
been updated, although there should be no noticable difference at most sites.
One extra compiler warning is now being suppressed for C++ code, <tt>C4344:
behavior change: use of explicit template arguments results in ...</tt> which is
gratuitous and was appearing frequently in builds of the EPICS V4 modules.</p>

<p>Cross-builds of the windows-x64 target from a win32-x86 host have been
removed as they don't actually work within the context of a single <tt>make</tt>
run. Significant changes to the build configuration files would be necessary for
these kinds of cross-builds to work properly, which could be done if someone
needs them (email Andrew Johnson before working on this, and see
<a href="http://stackoverflow.com/questions/5807647/how-do-you-compile-32-bit-and-64-bit-applications-at-the-same-time-in-visual-stu">
this stack-overflow answer</a> for a starting point).</p>

<h3>Bazaar keywords such as 'Revision-Id' removed</h3>

<p>In preparation for moving to git in place of the Bazaar revision control
system we have removed all the keywords from the Base source code.</p>

<h3>Linux systemd service file for CA Repeater</h3>

<p>Building this version of Base on a Linux system creates a systemd service
file suitable for starting the Channel Access Repeater under systemd. The file
will be installed into the target bin directory, from where it can be copied
into the appropriate systemd location and modified as necessary. Installation
instructions are included as comments in the file.</p>


<h2 align="center">Changes made between 3.15.3 and 3.15.4</h2>

<h3>New string input device support "getenv"</h3>

<p>A new "getenv" device support for both the stringin and lsi (long string
input) record types can be used to read the value of an environment variable
from the IOC at runtime. See base/db/softIocExit.db for sample usage.</p>

<h3>Build rules and DELAY_INSTALL_LIBS</h3>

<p>A new order-only prerequisite build rule has been added to ensure that
library files (and DLL stubs on Windows) get installed before linking any
executables, which resolves parallel build problems on high-powered CPUs. There
are some (rare) cases though where a Makefile has to build an executable and run
it to be able to compile code for a library built by the same Makefile. With
this new build rule GNUmake will complain about a circular dependency and the
build will probably fail in those cases. To avoid this problem the failing
Makefile should set <tt>DELAY_INSTALL_LIBS = YES</tt> before including the
<tt>$(TOP)/configure/RULES</tt> file, disabling the new build rule.</p>

<h3>IOC environment variables and build parameters</h3>

<p>The IOC now sets a number of environment variables at startup that provide
the version of EPICS Base it was built against (EPICS_VERSION_...) and its build
architecture (ARCH). In some cases this allows a single iocBoot/ioc directory to
be used to run the same IOC on several different architectures without any
changes.</p>

<p>There are also 3 new environment parameters (EPICS_BUILD_...) available that
C/C++ code can use to find out the target architecture, OS class and compiler
class it was built with. These may be useful when writing interfaces to other
languages.</p>

<h3>New implementation of promptgroup/gui_group field property</h3>

<p>The mechanism behind the "promptgroup()" field property inside a record type
definition has been changed. Instead of using a fixed set of choices,
the static database access library now collects the used gui group names
while parsing DBD information. Group names should start with a two-digit number
plus space-dash-space to allow proper sorting of groups.</p>

<p>The include file <tt>guigroup.h</tt> that defined the fixed set of choices
has been deprecated. Instead, use the conversion functions between index number
and group string that have been added to dbStaticLib.</p>

<p>When a DBD file containing record-type descriptions is expanded, any
old-style <tt>GUI_xxx</tt> group names will be replaced by a new-style
string for use by the IOC. This permits an older record type to be used with
the 3.15.4 release, although eventually record types should be converted by
hand with better group names used.</p>

<h3>CA server configuration changes</h3>

<p>RSRV now honors EPICS_CAS_INTF_ADDR_LIST and binds only to the provided list
of network interfaces. Name searches (UDP and TCP) on other network interfaces
are ignored. For example on a computer with interfaces 10.5.1.1/24, 10.5.2.1/24,
and 10.5.3.1/24, setting "EPICS_CAS_INTF_ADDR_LIST='10.5.1.1 10.5.2.1'" will
accept traffic on the .1.1 and .2.1, but ignore from .3.1</p>

<p>RSRV now honors EPICS_CAS_IGNORE_ADDR_LIST and ignores UDP messages received
from addresses in this list.</p>

<p>Previously, CA servers (RSRV and PCAS) would build the beacon address list
using EPICS_CA_ADDR_LIST if EPICS_CAS_BEACON_ADDR_LIST was no set. This is no
longer done. Sites depending on this should set both envronment variables to the
same value.</p>

<h3>IPv4 multicast for name search and beacons</h3>

<p>libca, RSRV, and PCAS may now use IPv4 multicasting for UDP traffic (name
search and beacons). This is disabled by default. To enable multicast address(s)
must be listed in EPICS_CA_ADDR_LIST for clients and EPICS_CAS_INTF_ADDR_LIST
for servers (IOCs should set both). For example:
"EPICS_CAS_INTF_ADDR_LIST='224.0.2.9' EPICS_CA_ADDR_LIST=224.0.2.9".</p>

<p>Please note that no IPv4 multicast address is officially assigned for Channel
Access by IANA. The example 224.0.2.9 is taken from the AD-HOC Block I range.<p>

<h3>Moved <tt>mlockall()</tt> into its own epicsThread routine</h3>

<p>Since EPICS Base 3.15.0.2 on Posix OSs the initialization of the epicsThread
subsystem has called <tt>mlockall()</tt> when the OS supports it and thread
priority scheduling is enabled. Doing so has caused problems in third-party
applications that call the CA client library, so the functionality has been
moved to a separate routine <tt>epicsThreadRealtimeLock()</tt> which will be
called by the IOC at iocInit (unless disabled by setting the global variable
<tt>dbThreadRealtimeLock</tt> to zero).</p>

<h3>Added dbQuietMacroWarnings control</h3>

<p>When loading database files, macros get expanded even on comment lines. If a
comment contains an undefined macro, the load still continues but an error
message gets printed. For this release the error message has been changed to a
warning, but even this warning can be made less verbose by setting this new
variable to a non-zero value before loading the file, like this:</p>

<blockquote><pre>
var dbQuietMacroWarnings 1      <i>iocsh</i>
dbQuietMacroWarnings=1          <i>VxWorks</i>
</pre></blockquote>

<p>This was <a href="https://bugs.launchpad.net/bugs/541119">Launchpad bug
541119</a>.</p>


<h2 align="center">Changes from the 3.14 branch between 3.15.3 and 3.15.4</h2>

<h3>NTP Time Provider adjusts to OS tick rate changes</h3>

<p>Dirk Zimoch provided code that allows the NTP Time provider (used on VxWorks
and RTEMS only) to adapt to changes in the OS clock tick rate after the provider
has been initialized. Note that changing the tick rate after iocInit() is not
advisable, and that other software might still misbehave if initialized before
an OS tick rate change. This change was back-ported from the 3.15 branch.</p>

<h3>Making IOC ca_get operations atomic</h3>

<p>When a CA client gets data from an IOC record using a compound data type such
as <tt>DBR_TIME_DOUBLE</tt> the value field is fetched from the database in a
separate call than the other metadata, without keeping the record locked. This
allows some other thread such as a periodic scan thread a chance to interrupt
the get operation and process the record in between. CA monitors have always
been atomic as long as the value data isn't a string or an array, but this race
condition in the CA get path has now been fixed so the record will stay locked
between the two fetch operations.</p>

<p>This fixes <a href="https://bugs.launchpad.net/epics-base/+bug/1581212">
Launchpad bug #1581212</a>, thanks to Till Strauman and Dehong Zhang.</p>

<h3>New CONFIG_SITE variable for running self-tests</h3>

<p>The 'make runtests' and 'make tapfiles' build targets normally only run the
self-tests for the main <tt>EPICS_HOST_ARCH</tt> architecture. If the host is
able to execute self-test programs for other target architectures that are being
built by the host, such as when building a <tt>-debug</tt> version of the host
architecture for example, the names of those other architectures can be added to
the new <tt>CROSS_COMPILER_RUNTEST_ARCHS</tt> variable in either the
<tt>configure/CONFIG_SITE</tt> file or in an appropriate
<tt>configure/os/CONFIG_SITE.&lt;host&gt;.Common</tt> file to have the test
programs for those targets be run as well.</p>

<h3>Additional RELEASE file checks</h3>

<p>An additional check has been added at build-time for the contents of the
configure/RELEASE file(s), which will mostly only affect users of the Debian
EPICS packages published by NSLS-2. Support modules may share an install path,
but all such modules must be listed adjacent to each other in any RELEASE files
that point to them. For example the following will fail the new checks:</p>

<blockquote><pre>
AUTOSAVE = /usr/lib/epics
ASYN = /home/mdavidsaver/asyn
EPICS_BASE = /usr/lib/epics
</pre></blockquote>

<p>giving the compile-time error</p>

<blockquote><pre>
This application's RELEASE file(s) define
	EPICS_BASE = /usr/lib/epics
after but not adjacent to
	AUTOSAVE = /usr/lib/epics
Module definitions that share paths must be grouped together.
Either remove a definition, or move it to a line immediately
above or below the other(s).
Any non-module definitions belong in configure/CONFIG_SITE.
</pre></blockquote>


<p>In many cases such as the one above the order of the <tt>AUTOSAVE</tt> and
<tt>ASYN</tt> lines can be swapped to let the checks pass, but if the
<tt>AUTOSAVE</tt> module depended on <tt>ASYN</tt> and hence had to appear
before it in the list this error indicates that <tt>AUTOSAVE</tt> should also be
built in its own private area; a shared copy would likely be incompatible with
the version of <tt>ASYN</tt> built in the home directory.</p>

<h3>String field buffer overflows</h3>

<p>Two buffer overflow bugs that can crash the IOC have been fixed, caused by
initializing a string field with a value larger than the field size
(<a href="https://bugs.launchpad.net/bugs/1563191">Launchpad bug
#1563191</a>).</p>

<h3>Fixed stack corruption bug in epicsThread C++ API</h3>

<p>The C++ interface to the epicsThread API could corrupt the stack on thread
exit in some rare circumstances, usually at program exit. This bug has been
fixed (<a href="https://bugs.launchpad.net/bugs/1558206">Launchpad bug
#1558206</a>).</p>

<h3>RTEMS NTP Support Issue</h3>

<p>On RTEMS the NTP Time Provider could in some circumstances get out of sync
with the server because the osdNTPGet() code wasn't clearing its input socket
before sending out a new request. This
(<a href="https://bugs.launchpad.net/bugs/1549908">Launchpad bug 1549908</a>)
has now been fixed.</p>

<h3>CALC engine bitwise operator fixes</h3>

<p>The bitwise operators in the CALC engine have been modified to work properly
with values that have bit 31 (0x80000000) set. This modification involved
back-porting some earlier changes from the 3.15 branch, and fixes
<a href="https://code.launchpad.net/bugs/1514520">Launchpad bug
#1514520</a>.</p>

<h3>Fix <tt>ipAddrToAsciiAsync()</tt>: Don't try to join the daemon thread</h3>

<p>On process exit, don't try to stop the worker thread that makes DNS lookups
asynchronous. Previously this would wait for any lookups still in progress,
delaying the exit unnecessarily. This was most obvious with catools (eg.
cainfo).
<a href="https://bugs.launchpad.net/bugs/1527636">lp:1527636</a></p>

<h3>Fix <tt>epicsTime_localtime()</tt> on Windows</h3>

<p>Simpler versions of the epicsTime_gmtime() and epicsTime_localtime()
routines have been included in the Windows implementations, and a new test
program added. The original versions do not report DST status properly. Fixes
<a href="https://bugs.launchpad.net/bugs/1528284">Launchpad bug 1528284</a>.</p>


<h2 align="center">Changes made between 3.15.2 and 3.15.3</h2>

<h3>Make the NTP Time provider optional on VxWorks</h3>

<p>Recent versions of VxWorks (sometime after VxWorks 6) provide facilities for
automatically synchronizing the OS clock time with an NTP server. The EPICS time
system used to assume that it had to provide time synchronization on VxWorks,
but now it tests for the existance of either of the two OS synchronization
threads before starting the NTP time provider. It is still possible to force the
NTP provider to be started even if the OS synchronization is running by defining
the environment variable <tt>EPICS_TS_FORCE_NTPTIME</tt> in the startup script
before loading the IOC's .munch file. Forcing may be necessary if the VxWorks
image is not correctly configured with the IP address of a local NTP server.</p>

<h3>Assembling files from numbered snippets</h3>

<p>A tool has been added that assembles file snippets specified on the
command line into a single output file, with sorting and replacing/adding of
snippets done based on their file names. The build system integration requires
the output file to be specified setting COMMON_ASSEMBLIES (arch independent)
or ASSEMBLIES (created by arch), then defining the snippets for each assembly
setting *_SNIPPETS (explicitly) or *_PATTERN (searched relative to all source
directories).
</p>

<h3>Clean up after GNU readline()</h3>

<p>If EPICS Base is built with readline support, any IOC that calls epicsExit()
from a thread other than the main thread is likely to leave the user's terminal
in a weird state, requiring the user to run something like 'stty sane' to clean
it up. This release patches the readline support code to clean up automatically
by registering an epicsAtExit() routine.</p>

<h3>Removed the last vestiges of RSET::get_value()</h3>

<p>The IOC has not called the get_value() routine in the RSET for a very long
time, but there was still one implementation left in the event record support
code, and a structure definition for one of the original arguments to that
routine was defined in recGbl.h. Both of these have now been removed.</p>

<<<<<<< HEAD

<h2 align="center">Changes made between 3.15.1 and 3.15.2</h2>

<h3>Raised limit on link field length in database files</h3>

<p>The length of INP/OUT link fields in database files was limited to 79 chars
by an internal buffer size in the db file parser. This limitation will go away
completely in 3.16, and has been statically raised to 255 chars for the 3.15
series.</p>
=======
<h2 align="center">Changes between 3.14.12.4 and 3.14.12.5</h2>
>>>>>>> 49e0e23f

<h3>aoRecord raw conversion overflows</h3>

<p>The ao record type now checks converted raw values and limits them to the
32-bit integer range before writing them to the RVAL field. Previously value
overflows relied on Undefined Behaviour which could give different results on
different platforms. The ROFF fields of the ao and ai record types are now
DBF_ULONG to allow an ROFF setting of 0x80000000 to work properly.</p>

<h3>Changes to &lt;top&gt;/cfg/* files</h3>

<p>The order in which cfg/CONFIG* and cfg/RULES* files are included from support
applications listed in the configure/RELEASE* files has been changed. Previously
these files were included in the order in which the top areas are listed in the
RELEASE file, but it makes more sense to load them in reverse order since later
entries override earlier ones in Makefiles but the release file order is
supposed to allow earlier entries to take precedence over later ones. The same
change has been made to the inclusion of the &lt;top&gt;/configure/RULES_BUILD
files.</p>

<p>Two new file types can also be provided in a module's cfg directory. Files
named TOP_RULES* will be included by the top-level Makefile of other modules
that refer to this module; files name DIR_RULES* will be included by all
Makefiles that merely descend into lower-level directories. The cfg/RULES* files
are only included when make is building code inside the O.&lt;arch&gt;
directories.</p>

<p>The new cfg/DIR_RULES* file inclusion was designed to permit new recursive
make actions to be implemented by appending the name of the new action to the
ACTIONS variable. There must be a matching rule in one of the cfg/RULES* files
when doing this. Similar rules may also be defined in the cfg/TOP_RULES* and/or
cfg/DIR_RULES* files, but these should only state prerequisites and not directly
provide commands to be executed.</p>

<h3>Build rules for RTEMS GESYS modules</h3>

<p>RTEMS target builds can now be configured to make GESYS modules by changing
the <CODE>USE_GESYS=NO</code> setting in the file
configure/os/CONFIG_SITE.Common.RTEMS to <code>YES</code>.</p>

<h3>Added Make variables for command-line use</h3>

<p>The following variables are now used during the build process, reserved for
setting on the command-line only (Makefiles should continue to use the
<code>USR_</code> equivalents):</p>

<ul>
<li>CMD_INCLUDES</li>
<li>CMD_CPPFLAGS</li>
<li>CMD_CFLAGS</li>
<li>CMD_CXXFLAGS</li>
<li>CMD_LDFLAGS</li>
<li>CMD_DBFLAGS</li>
<li>CMD_DBDFLAGS</li>
<li>CMD_REGRDDFLAGS</li>
<li>CMD_ARFLAGS</li>
</ul>

<p>For example:</p>

<blockquote><pre>
make CMD_INCLUDES=/opt/local/include CMD_LDFLAGS=-L/opt/local/lib
</pre></blockquote>

<h3>Enhanced API for asTrapWrite listeners</h3>

<p>External software such as the CA Put Logging module that registers a listener
with the asTrapWrite subsystem was not previously given access to the actual
data being sent by the CA client. In most cases this was not a problem as the
listener can look at the field being modified both before and after the
operation, but if the put processes the record which immediately overwrites the
new value, the client's value cannot be observed.</p>

<p>This release adds three fields to the asTrapWriteMessage structure that is
passed to the listener routines. These new fields provide the CA data type, the
number of array elements, and a pointer to the source data buffer. This change
is completely backwards compatible with listener code written against the
original API. The new API can be detected at compile-time as follows:</p>

<blockquote><pre>
#include "asLib.h"

/* ... */

#ifdef asTrapWriteWithData
    /* Enhanced API */
#endif
</pre></blockquote>

<h3>Use of PATH_FILTER in Makefiles deprecated</h3>

<p>The PATH_FILTER variable was being called to convert forward shashes
<tt><b>/</b></tt> in file paths into pairs of backward slashes
<tt><b>\\</b></tt> on Windows architectures. This has never been strictly
necessary, and was added about 10 years ago to get around some short-comings in
Windows tools at the time. All uses of PATH_FILTER in Base have now been
removed; the definition is still present, but will result in a warning being
printed if it is ever used.</p>

<h3>Using msi for dependencies</h3>

<p>To reduce confusion the msi program has been modified to allow the generation
of dependency rules by adding support for a <tt>-D</tt> option, and changing the
commands in RULES.Db to use this option instead of the mkmf.pl script. The new
build rules will not work with old versions of the msi program, so the command
variable name used in the rules has been changed from MSI to MSI3_15. Sites that
use a modified version of msi must provide support for both the <tt>-D</tt> and
<tt>-o&nbsp;outfile</tt> options, and should then point the MSI3_15 variable in
their applications' CONFIG_SITE files to that updated executable.</p>


<h2 align="center">Changes made between 3.15.0.2 and 3.15.1</h2>

<h3>epicsStrnEscapedFromRaw() and epicsStrnRawFromEscaped()</h3>

<p>These routines have been rewritten; the previous implementations did not
always behave exactly as specified.</p>

<h3>Shared Library Versions</h3>

<p>On architectures that can support it, the shared library version number for
libraries provided with Base has had the third component of the EPICS version
number added to it, thus libCom.so.3.15.1 instead of libCom.so.3.15. Windows
can only support two components to its internal product version number, and the
Darwin bug that external shared libraries were being built using the EPICS
version number has been fixed.</p>

<h3>Hooking into dbLoadRecords</h3>

<p>A function pointer hook has been added to the dbLoadRecords() routine, to
allow external modules such as autosave to be notified when new records have
been loaded during IOC initialization. The hook is called dbLoadRecordsHook and
follows the model of the recGblAlarmHook pointer in that modules that wish to
use it must save the current value of the pointer before installing their own
function pointer, and must call the original function from their own
routine.</p>

<p>The hook is activiated from the dbLoadRecords() routine and gets called only
after a database instance file has been read in without error. Note that the
dbLoadTemplates() routine directly calls dbLoadRecords() so this hook also
provides information about instantiated database templates. It is still possible
to load record instances using dbLoadDatabase() though, and doing this will not
result in the hook routines being called.</p>

<p>Code to use this hook should look something like this:</p>

<blockquote><pre>
#include "dbAccessDefs.h"

static DB_LOAD_RECORDS_HOOK_ROUTINE previousHook;

static void myRoutine(const char* file, const char* subs) {
    if (previousHook)
        previousHook(file, subs);

    /* Do whatever ... */
}

void myInit(void) {
    static int done = 0;

    if (!done) {
        previousHook = dbLoadRecordsHook;
        dbLoadRecordsHook = myRoutine;
        done = 1;
    }
}
</pre></blockquote>

<p>As with many other parts of the static database access library there is no
mutex to protect the function pointer. Initialization is expected to take place
in the context of the IOC's main thread, from either a static C++ constructor or
an EPICS registrar routine.</p>


<h2 align="center">Changes made between 3.15.0.1 and 3.15.0.2</h2>

<h3>New iocshLoad command</h3>

<p>A new command <tt>iocshLoad</tt> has been added to iocsh which executes a
named iocsh script and can also set one or more shell macro variables at the
same time, the values of which will be forgotten immediately after the named
script finishes executing. The following example shows the syntax:</p>

<blockquote><pre>
iocshLoad "serial.cmd", "DEV=/dev/ttyS0,PORT=com1,TYPE=RS485"
iocshLoad "radmon.cmd", "PORT=com1,ADDR=0"
</pre></blockquote>

<h3>Support routines for 64-bit integers</h3>

<p>The libCom library now provides support for 64-bit integer types on all
supported architectures. The epicsTypes.h header file defines epicsInt64 and
epicsUInt64 type definitions for both C and C++ code. The epicsStdlib.h header
also declares the following for parsing strings into the relevent sized integer
variables: Functions epicsParseLLong(), epicsParseULLong() with related macros
epicsScanLLong() and epicsScanULLong(), and the functions epicsParseInt64()
and epicsParseUInt64(). Use the first two functions and the macros for long long
and unsigned long long integer types, and the last two functions for the
epicsInt64 and epicsUInt64 types. Note that the latter can map to the types long
and unsigned long on some 64-bit architectures such as linux-x86_64, not to the
two long long types.</p>

<p>This version does not provide the ability to define 64-bit record fields, the
use of the 64-bit types in the IOC database will come in a later release of
EPICS Base.</p>

<h3>Full support for loadable support modules</h3>

<p>Apparently later versions of Base 3.14 permitted support modules to be loaded
from a shared library at runtime without the IOC having been linked against that
shared library; the registerRecordDeviceDriver.pl program would accept a partial
DBD file containing just the entries needed for the library and generate the
appropriate registration code. In 3.15 however the registerRecordDeviceDriver.pl
program was replaced by one using the new DBD file parser, and in this a device
support entry would only be accepted after first loading the record type that it
depended on.</p>

<p>The parser has been modified to accept device entries without having seen the
record type first, although a warning is given when that happens. To remove the
warning the DBD file can provide a record type declaration instead (no fields
can be defined, so the braces must be empty), before the device() entry. The
result will generate the correct registration code for the device entry without
including anything for any merely declared record types. The generated code can
be linked into a shared library and loaded by an IOC at runtime using dlload.
</p>

<h3>Parallel callback threads</h3>

<p>The general purpose callback facility can run multiple parallel callback
threads per priority level. This makes better use of SMP architectures (e.g.
processors with multiple cores), as callback work - which includes second
stage processing of records with asynchronuous device support and I/O
scanned processing - can be distributed over the available CPUs.</p>

<p>Note that by using parallel callback threads the order of scan callback
requests in the queue is not retained. If a device support needs to be
informed when scanIoRequest processing has finished, it should use the new
scanIoSetComplete() feature to add a user function that will be called after
the scanIoRequest record processing has finished.</p>

<p>Parallel callback threads have to be explicitly configured, by default
the IOC keeps the old behavior of running one callback thread per priority.</p>

<h3>Merge MMIO API from devLib2</h3>

<p>Added calls to handle 8, 16, and 32 bit Memory Mapped I/O reads and writes.
The calls added include <tt><i>X</i>_iowrite<i>Y</i>()</tt> and
<tt><i>X</i>_ioread<i>Y</i>()</tt>
where <tt><i>X</i></tt> is <tt>nat</tt> (native), <tt>be</tt> or <tt>le</tt>,
and <tt><i>Y</i></tt> is <tt>16</tt> or <tt>32</tt>.
Also added are <tt>ioread8()</tt> and <tt>iowrite8()</tt>.</p>

<h3>Added optional dbServer API to database</h3>

<p>A server layer that sits on top of the IOC database may now register itself
as such by calling <tt>dbRegisterServer()</tt> and providing optional routines
that other components can use. The initial purpose of this API allows the Trace
Processing implementation in <tt>dbProcess()</tt> to identify a client that
causes a record to process when TPRO is set.</p>

<p>To support the client idenfication, the server provides a routine that
returns that identity string when called by one of its own processing
threads.</p>

<h3>Concatenated database definition files</h3>

<p>A series of database definition (dbd) files can now be concatenated during
the build process into a newly-created dbd file with result being installed into
$(INSTALL_LOCATION)/dbd without expanding it.</p>

<p>The following lines in an EPICS Makefile will create a file name.dbd in the
O.Common build directory containing the contents of file1.dbd followed by
file2.dbd then file3.dbd. The new file will then be installed into
$(INSTALL_LOCATION)/dbd without expanding any of its include statements.</p>

<blockquote><pre>
DBDCAT += name.dbd
name_DBD += file1.dbd file2.dbd file3.dbd
</pre></blockquote>

<p>The source files file1.dbd, file2.dbd and file3.dbd may be created by the
current Makefile, be located in the parent directory or any other directory in
the SRC_DIRS list, be specified by their full pathname, exist in the install dbd
directory, or be found in any dbd directory linked from the application's
RELEASE files.</p>

<h3>Posix: Drop SCHED_FIFO before exec() in child process</h3>

<p>If Base is compiled with <tt>USE_POSIX_THREAD_PRIORITY_SCHEDULING = YES</tt>
in configure/CONFIG_SITE or related files, the Posix implementation of the
libCom <tt>osiSpawnDetachedProcess()</tt> routine will switch the child process
to use the normal SCHED_OTHER (non real-time) scheduler before executing the
named executable program. If it needs to use the real-time scheduler the new
program can request that for itself.</p>

<h3>Posix: Lock all memory when running with FIFO scheduler</h3>

<p>On Posix systems, an IOC application's ability to meet timing deadlines is
often dependent on its ability to lock part or all of the process's virtual
address space into RAM, preventing that memory from being paged to the swap
area. This change will attempt to lock the process's virtual address space into
RAM if the process has the ability to run threads with different priorities. If
unsuccessful, it prints an message to stderr and continues.</p>

<p>On Linux, one can grant a process the ability to run threads with different
priorities by using the command <code>ulimit -r unlimited</code>. To use the
FIFO scheduler for an IOC, use a command like this:</p>

<blockquote><pre>chrt -f 1 softIoc -d test.db</pre></blockquote>

<p>On Linux, one can grant a process the ability to lock itself into memory
using the command <code>ulimit -l unlimited</code>. These limits can also be
configured on a per user/per group basis by changing /etc/security/limits.conf
or its equivalent.</p>

<p>A child process created via fork() normally inherits its parent's resource
limits, so a child of a real-time soft-IOC will get its parent's real-time
priority and memlock limits. The memory locks themselves however are not
inherited by child processes.</p>

<h3>Implement EPICS_CAS_INTF_ADDR_LIST in rsrv</h3>

<p>The IOC server can now bind to a single IP address (and optional port number)
read from the standard environment parameter EPICS_CAS_INTF_ADDR_LIST.
Additional addresses included in that parameter after the first will be ignored
and a warning message displayed at iocInit time.</p>

<h3>alarmString.h deprecated again</h3>

<p>The string arrays that provide string versions of the alarm status and
severity values have been moved into libCom and the header file that used to
instanciate them is no longer required, although a copy is still provided for
backwards compatibility reasons. Only the alarm.h header needs to be included
now to declare the epicsAlarmSeverityStrings and epicsAlarmConditionStrings
arrays.</p>

<h3>General purpose thread pool</h3>

<p>
A general purpose threaded work queue API epicsThreadPool is added.
Multiple pools can be created with controlable priority and number
of worker threads.  Lazy worker startup is supported.</p>

<h3>Database field setting updates</h3>

<p>A database (.db) file loaded by an IOC does not have to repeat the record
type of a record that has already been loaded. It may replace the first
parameter of the <tt>record(type, name)</tt> statement with an asterisk
character inside double-quotes, <tt>"*"</tt> instead. Thus the following is a
legal database file:</p>

<blockquote><pre>record(ao, "ao1") {}
record("*", "ao1") {
    field(VAL, 10)
}</pre></blockquote>

<p>Note that database configuration tools will not be expected to have to
understand this syntax, which is provided for scripted and hand-coded database
and template instantiation only. Setting the IOC's <tt>dbRecordsOnceOnly</tt>
flag also makes this syntax illegal, since its purpose is to prevent
multiply-defined records from being collapsed into a single instance.</p>

<h3>Added echo command to iocsh</h3>

<p>The single argument string may contain escaped characters, which will be
translated to their raw form before being printed (enclose the string in quotes
to avoid double-translation). A newline is always appended to the output, and
output stream redirection is supported.</p>

<h3>Added macro EPICS_UNUSED to compilerDependencies.h</h3>

<p>To prevent the compiler from warning about a known-unused variable, mark it
with the macro EPICS_UNUSED. On gcc and clang this will expand to
<tt>__attribute__((unused))</tt> to prevent the warning.</p>

<h3>User specified db substitution file suffix</h3>

<p>Per Dirk Zimoch's suggestion, a user specified db substitution file suffix is
now allowed by setting the variable SUBST_SUFFIX in a configuration directory
CONFIG_SITE file or in a Makefile before the include $(TOP)/configure/RULES
line. The default for SUBST_SUFFIX is <tt>.substitutions</tt></p>

<h3>NTP Time Provider adjusts to OS tick rate changes</h3>

<p>Dirk Zimoch provided code that allows the NTP Time provider (used on VxWorks
and RTEMS only) to adapt to changes in the OS clock tick rate after the provider
has been initialized. Note that changing the tick rate after iocInit() is not
advisable, and that other software might still misbehave if initialized before
an OS tick rate change.</p>

<h3>Added newEpicsMutex macro</h3>

<p>Internal C++ uses of <tt>new epicsMutex()</tt> have been replaced with a new
macro which calls a new constructor, passing it the file name and line number of
the mutex creation code. C code that creates mutexes has been using a similar
macro for a long time, but there was no equivalent constructor for the C++
wrapper class, so identifying a specific mutex was much harder to do.</p>

<h3>Post DBE_PROPERTY events automatically</h3>

<p>A new record field attribute "prop(YES)" has been added to identify fields
holding meta-data. External changes to these fields will cause a CA monitor
event to be sent to all record subscribers who have asked for DBE_PROPERTY
updates. Meta-data fields have been marked for all Base record types.</p>

<h3>errlogRemoveListener() routine changed</h3>

<p>Code that calls <tt>errlogRemoveListener(myfunc)</tt> must be modified to use
the new, safer routine <tt>errlogRemoveListeners(myfunc, &amp;pvt)</tt> instead.
The replacement routine takes a second argument which must be the same private
pointer that was passed to <tt>errlogAddListener()</tt> when adding that
listener. It also deletes all matching listeners (hence the new plural name) and
returns how many were actually deleted, whereas the previous routine only
removed the first listener that matched.</p>

<h3>Simplified generation of .dbd files</h3>

<p>The Perl script <tt>makeIncludeDbd.pl</tt> has been removed and the rules
that created an intermediate <tt><i>xxx</i>Include.dbd</tt> file from the
Makefile variable <tt>xxx_DBD</tt> have been modified to generate the target
<tt><i>xxx</i>.dbd</tt> file directly. This should simplify applications that
might have had to provide dependency rules for the intermediate files in 3.15.
Applications which provide their own <tt><i>xxx</i>Include.dbd</tt> source file
will continue to have it expanded as before.</p>

<h3>New Undefined Severity field UDFS</h3>

<p>A new field has been added to dbCommon which configures the alarm severity
associated with the record being undefined (when UDF=TRUE). The default value is
INVALID so old databases will not be affected, but now individual records can be
configured to have a lower severity or even no alarm when undefined. Be careful
when changing this on applications where the IVOA field of output records is
used, IVOA still requires an INVALID severity to trigger value replacement.</p>

<h3>New build target <q>tapfiles</q></h3>

<p>This new make target runs the same tests as the <q>runtests</q> target, but
instead of summarizing or displaying the output for each test script it creates
a <q>.tap</q> file inside the architecture build directory which contains the
detailed test output. The output file can be parsed by continuous integration
packages such as <a href="http://www.jenkins-ci.org/">Jenkins</a> to show the
test results.</p>

<h3>Array field double-buffering</h3>

<p>Array data can now be moved, without copying, into and out of the VAL field
of the waveform, aai, and aao record types by replacing the pointer in BPTR.
The basic rules which device support must follow are:</p>

<ol>
    <li>BPTR, and the memory it is currently pointing to, can only be accessed
      while the record is locked.</li>
    <li>NELM may not be changed; NORD should be updated whenever the number of
      valid data elements changes.</li>
    <li>When BPTR is replaced it must always point to a block of memory large
      enough to hold the maximum number of elements, as given by the NELM and
      FTVL fields.</li>
</ol>

<h3>Spin-locks API added</h3>

<p>The new header file epicsSpin.h adds a portable spin-locks API which is
intended for locking very short sections of code (typically one or two lines of
C or C++) to provide a critical section that protects against race conditions.
On Posix platforms this uses the pthread_spinlock_t type if it's available and
the build is not configured to use Posix thread priorities, but otherwise it
falls back to a pthread_mutex_t. On the UP VxWorks and RTEMS platforms the
implementations lock out CPU interrupts and disable task preemption while a
spin-lock is held. The default implementation (used when no other implementation
is provided) uses an epicsMutex. Spin-locks may not be taken recursively, and
the code inside the critical section should be short and deterministic.</p>

<h3>Improvements to aToIPAddr()</h3>

<p>The libCom routine aToIPAddr() and the vxWorks implementation of the
associated hostToIPAddr() function have been modified to be able to look up
hostnames that begin with one or more digits. The epicsSockResolveTest program
was added to check this functionality.</p>

<h3>mbboDirect and mbbiDirect records</h3>

<p>These record types have undergone some significant rework, and will behave
slightly differently than they did in their 3.14 versions. The externally
visible changes are as follows:</p>

<h5>mbbiDirect</h5>

<ul>
  <li>If the MASK field is set in a database file, it will not be over-written
    when the record is initialized. This allows non-contiguous masks to be set,
    although only the device support actually uses the MASK field.</li>
  <li>If process() finds the UDF field to be set, the record will raise a
    UDF/INVALID alarm.</li>
</ul>

<h5>mbboDirect</h5>

<ul>
  <li>If the MASK field is set in a database file, it will not be over-written
    when the record is initialized. This allows non-contiguous masks to be set,
    although only the device support actually uses the MASK field.</li>
  <li>After the device support's init_record() routine returns during record
    initialization, if OMSL is <q>supervisory</q> and UDF is clear the fields
    B0-BF will be set from the current VAL field.</li>
  <li>When a put to the OMSL field sets it to <q>supervisory</q>, the fields
    B0-BF will be set from the current VAL field. This did not used to happen,
    the individual bit fields were previously never modified by the record.
    Note that this change may require some databases to be modified, if they
    were designed to take advantage of the previous behavior.</li>
</ul>

<h3>Redirection of the errlog console stream</h3>

<p>A new routine has been added to the errlog facility which allows the console
error message stream to be redirected from stderr to some other already open
file stream:</p>

<blockquote><pre>int errlogSetConsole(FILE *stream);
</pre></blockquote>

<p>The stream argument must be a FILE* pointer as returned by fopen() that is
open for output. If NULL is passed in, the errlog thread's stderr output stream
will be used instead. Note that messages to the console can be disabled and
re-enabled using the eltc routine which is also an iocsh command, but there is
no iocsh command currently provided for calling errlogSetConsole.</p>

<h3>Add cleanup subroutine to aSub record</h3>

<p>An aSub routine may set the CADR field with a function pointer which will be
run before a new routine in the event that a change to the SNAM field changes
the record's process subroutine.</p>

<p>This can be used to free any resources the routine needs to allocate. It can
also be used to determine if this is the first time this routine has been called
by this record instance. The CADR field is set to NULL immediately after the
routine it points to is called.</p>

<p>Example:</p>

<blockquote><pre>void cleanup(aSubRecord* prec) {
    free(prec-&gt;dpvt);
    prec-&gt;dpvt = NULL;
}

long myAsubRoutine(aSubRecord* prec) {
    if (!prec-&gt;cadr) {
        /* check types of inputs and outputs */
        if (prec-&gt;ftva != menuFtypeDOUBLE)
            return 1; /* oops */

        dpvt = malloc(42);
        prec-&gt;cadr = &amp;cleanup;
    }

    /* normal processing */
}
epicsRegisterFunction(myAsubRoutine);
</pre></blockquote>

<h3>Sequence record enhancements</h3>

<p>The sequence record type now has 16 link groups numbered 0 through 9 and A
through F, instead of the previous 10 groups numbered 1 through 9 and A. The
changes to this record are directly equivalent to those described below for the
fanout record. The fields OFFS and SHFT have been added and operate on the SELN
value exactly the same way. The result is backwards compatible with the 3.14
version of the sequence record as long as none of the new fields are modified
and the application does not rely on the SOFT/INVALID alarm that was generated
when the selection number exceeded 10. The record also now posts monitors on the
SELN field at the end of the sequence if its value changed when read through the
SELL link.

<h3>Fanout record enhancements</h3>

<p>The fanout record type now has 16 output links LNK0-LNK9 and LNKA-LNKF, plus
two additional fields which make the result backwards compatible with 3.14
databases, but also allow the link selection to be shifted without having to
process the SELN value through a calc or calcout record first.</p>

<p>Previously there was no LNK0 field, so when SELM is <q>Mask</q> bit 0 of SELN
controls whether the LNK1 link field was activated; bit 1 controls LNK2 and so
on. When SELM is <q>Specified</q> and SELN is zero no output link would be
activated at all; LNK1 gets activated when SELN is 1 and so on. Only 6 links
were provided, LNK1 through LNK6. The updated record type maintains the original
behavior when the new fields are not configured, except that the SOFT/INVALID
alarm is not generated when SELN is 7 through 15.</p>

<p>The update involved adding a LNK0 field, as well as fields LNK7 through LNK9
and LNKA through LNKF. To add flexibility and maintain backwards compatibility,
two additional fields have been added:</p>

<dl>
<dt><b>OFFS</b></dt>

<dd>This field holds a signed offset which is added to SELN to select which link
to activate when SELM is <q>Specified</q>. If the resulting value is outside the
range 0 .. 15 the record will go into a SOFT/INVALID alarm state. The default
value of OFFS is zero, so if it is not explicitly set and SELN is 1 the LNK1
link will be activated.</dd>

<dt><b>SHFT</b></dt>

<dd>When SELM is <q>Mask</q> the signed field SHFT is used to shift the SELN
value by SHFT bits (positive means right-wards, values outside the range -15 ..
15 will result in a SOFT/INVALID alarm), before using the resulting bit-pattern
to control which links to activate. The default value is -1, so if SHFT is not
explicitly set bit 0 of SELN will be used to control whether LNK1 gets
activated.</dd>

</dl>

<p>The record also now posts monitors on the SELN field if it changes as a
result of record processing (i.e. when read through the SELL link).</p>

<h3>Deleted Java build rules</h3>

<p>Java has its own build systems now, so we've deleted the rules and associated
variables from Base, although they might get added to the Extensions build rules
for a while in case anyone still needs them.</p>

<h2 align="center">Changes made between 3.14.x and 3.15.0.1</h2>

<h3>Application clean rules</h3>

<p>The <tt>clean</tt> Makefile target has changed between a single-colon rule
and a double-colon rule more than once in the life of the EPICS build rules, and
it just changed back to a single-colon rule, but now we recommend that
applications that wish to provide a Makefile that is backwards compatible with
the 3.14 build rules use the construct shown below.  The 3.15 rules now support
a variable called <tt>CLEANS</tt> to which a Makefile can add a list of files to
be deleted when the user does a <tt>make clean</tt> like this:</p>

<blockquote><pre>CLEANS += &lt;list of files to be cleaned&gt;

ifndef BASE_3_15
clean::
	$(RM) $(CLEANS)
endif</pre></blockquote>

<p>The conditional rule provides compatibility for use with the 3.14 build
system.</p>

<h3>MSI included with Base</h3>

<p>An enhanced version of the Macro Substitution and Include program <q>msi</q>
has been included with Base. Both this new version of msi and the IOC's
<tt>dbLoadTemplates</tt> command now support setting global macros in
substitution files, and <tt>dbLoadTemplates</tt> can now take a list of global
macro settings as the second argument on its command line. The substitution file
syntax is documented in the Application Developers Guide.</p>

<h3>Cross-builds targeting win32-x86-mingw</h3>

<p>Some Linux distributions now package the MinGW cross-compiler which makes it
possible to cross-build the win32-x86-mingw target from a linux-x86 host. Build
configuration files for this combination are now included; adjust the settings
in configure/os/CONFIG_SITE.linux-x86.win32-x86-mingw and add win32-x86-mingw to
the CROSS_COMPILER_TARGET_ARCHS variable in configure/CONFIG_SITE or in
configure/os/CONFIG_SITE.linux-x86.Common.</p>

<h3>Architecture win32-x86-cygwin Removed</h3>

<p>The ability to compile non-cygwin binaries using the Cygwin build tools is no
longer supported by current versions of Cygwin, so this architecture has been
removed. Use the MinWG tools and the win32-x86-mingw architecture instead.</p>

<h3>RTEMS and VxWorks Test Harnesses</h3>

<p>The original libCom test harness has been renamed <tt>libComTestHarness</tt>,
and two additional test harnesses have been created <tt>dbTestHarness</tt> and
<tt>filterTestHarness</tt> which are all built for RTEMS and vxWorks targets.
The new ones include tests in src/ioc/db/test and src/std/filters/test.</p>

<p>Running the new tests requires additional .db and .dbd files to be loaded at
runtime, which can be found in the relevant source directory or its O.Common
subdirectory. If the target can access the Base source tree directly it may be
simplest to cd to the relevant source directory before running the test. If not,
the files needed are listed in the generated 'testspec' file found in the
associated build (O.<i>arch</i>) directory.</p>

<p>For RTEMS users the current directory is determined in a BSP specific way.
See rtems_init.c and setBootConfigFromNVRAM.c in src/libCom/RTEMS.</p>

<h3>New API to hook into thread creation</h3>

<p>A hook API has been added allowing user-supplied functions to be called
whenever a thread starts. The calls are made from the thread's context,
and can be used to control additional thread properties not handled inside
EPICS base, e.g. setting the scheduling policy or CPU affinity (on SMP
systems).</p>

<p>The API also supports a mapping operation, calling a user-supplied function
for every thread that is currently running.</p>

<h3>New scan rate units</h3>

<p>Scan rates defined in the menuScan.dbd file may now be specified in seconds,
minutes, hours or Hertz, and plural time units will also be accepted (seconds
are used if no unit is mentioned in the choice string). At <tt>iocInit</tt> each
scan rate is compared with the OS's clock tick and a warning printed if the
rate is too fast or likely to be more than 10% different to the requested rate.
For example the rates given below are all valid, although non-standard (the
default menuScan choices that come with Base have not been changed):</p>

<blockquote>
<pre>menu(menuScan) {
    choice(menuScanPassive,     "Passive")
    choice(menuScanEvent,       "Event")
    choice(menuScanI_O_Intr,    "I/O Intr")
    choice(menuScan1_hour,      "1 hour")
    choice(menuScan0_5_hours, "0.5 hours")
    choice(menuScan15_minutes, "15 minutes")
    choice(menuScan5_minutes,   "5 minutes")
    choice(menuScan1_minute,    "1 minute")
    choice(menuScan10_seconds, "10 seconds")
    choice(menuScan5_seconds,   "5 seconds")
    choice(menuScan2_seconds,   "2 seconds")
    choice(menuScan1_second,    "1 second")
    choice(menuScan2_Hertz,     "2 Hertz")
    choice(menuScan5_Hertz,     "5 Hertz")
    choice(menuScan10_Hertz,   "10 Hz")
}</pre></blockquote>

<h3>Alarm filtering added to input record types</h3>

<p>The record types ai, calc, longin and mbbi have a new alarm filter added to
them. This provides a low-pass filter that can be used to delay the reporting of
alarms caused by the input level passing the HIGH, HIHI, LOW or LOLO values. The
filter is controlled with a new AFTC field that sets the filter's time constant.
The default value for this field is zero, which keeps the record's original
alarm behaviour.</p>

<p>The record must be scanned often enough for the filtering action to work
effectively and the alarm severity can only change when the record is processed,
but that processing does not have to be regular; the filter uses the time since
the record last processed in its calculation. Setting AFTC to a positive number
of seconds will delay the record going into or out of a minor alarm severity or
from minor to major severity until the input signal has been in that range for
that number of seconds.</p>

<h3>Post events on Waveform record's NORD field</h3>

<p>When the record type or device support modify the NORD field of a waveform
record, the record support code now posts DBE_VALUE and DBE_LOG events for that
field, signalling the array length change to any client monitoring the NORD
field.</p>

<h3>Attributes of Non-VAL Fields</h3>

<p>Non-VAL fields now report meaningful information for precision, units,
graphic limits, control limits, and alarm limits instead of simply using
PREC, EGU, HOPR, LOPR, DRVL, DRVH, HIHI, HIGH, LOW, and LOLO. All delay
fields have a default precision of 2 digits, units "s" and control limits
of 0 to 100,000 seconds (these precision and limit values can be changed
for each record type as a whole at runtime by updating a registered global
variable). Input fields like A-L of the calc record read their metadata
from the corresponding INPn link if possible.</p>
<h4>epicsStdioRedirect.h merged into epicsStdio.h</h4>

<p>The definitions from the header file epicsStdioRedirect.h have been moved
into epicsStdio.h so all calls to printf(), puts() and putchar() in files that
include that OSI header will now be subject to stdout redirection.  In past
releases (3.14.7 and later) it was necessary to request the redirection support
by including the epicsStdioRedirect.h header file.  The header file is still
provided, but now it just includes epicsStdio.h.</p>

<h4>Named Soft Events</h4>

<p>Soft events can now be given meaningful names instead of just using the
numbers 1-255. The EVNT field is now a DBF_STRING. The <tt>post_event()</tt> API
is now deprecated but still works. It should be replaced by code that in advance
looks up the <tt>EVNTPVT</tt> event handle associated with the named event by
calling <tt>eventNameToHandle(char *)</tt>, and when that event occurs passes
that handle to the new <tt>postEvent(EVNTPVT)</tt> routine (which may be called
from interrupt level). A new iocsh command <tt>postEvent <i>name</i></tt> will
trigger a named event from the command-line or a startup script (on vxWorks the
expression <tt>postEvent(eventNameToHandle("<i>name</i>"))</tt> must be used
instead though).</p>

<h4>Parallel Builds</h4>

<p>
As EPICS sites get computers with more CPUs they report additional bugs in our
parallel build rules. Various issues have been fixed by separating out the build
rules that generate dependency (.d) files, ensuring that they are constructed at
the appropriate time in the build.</p>

<p>
These rule changes can cause additional warning messages to appear when building
support modules. Where an application provides its own Makefile rules it may now
have to add rules to construct an associated dependency file. In many cases
though the change needed is just to replace a dependency for a
<tt>target$(OBJ)</tt> with the <tt>target$(DEP)</tt> so this</p>

<pre>
    myLib$(OBJ): myLib_lex.c</pre>

<p>
becomes</p>

<pre>
    myLib$(DEP): myLib_lex.c</pre>

<p>
To debug build issues assocated with dependency files, use the command <tt>make
--debug=m</tt> which tells GNUmake to display information about what it is doing
during the first pass when it updates its makefiles.</p>

<h3>
Removed tsDefs.h</h3>

<p>
The deprecated tsDefs API was provided for 3.13 compatibility only, and has now
been removed.  Convert any remaining code that used it to call the epicsTime API
instead.</p>

<h3>
Changes to epicsVersion.h</h3>

<p>
The two macros <tt>EPICS_UPDATE_LEVEL</tt> and <tt>EPICS_CVS_SNAPSHOT</tt> have
been deleted from the epicsVersion.h file; they were deprecated in R3.14 and can
be replaced with <tt>EPICS_PATCH_LEVEL</tt> and <tt>EPICS_DEV_SNAPSHOT</tt>
respectively.</p>

<p>
A new pair of macros has been added to make version number comparisons easier.
Code that will not work with a version of Base before 3.15.0 can now be
written like this to prevent it from compiling:</p>

<pre style="margin: 0 2em;">
#if defined(VERSION_INT) &amp;&amp; EPICS_VERSION_INT &lt; VERSION_INT(3,15,0,0)
#  error EPICS Base R3.15.0 or later is required
#endif
</pre>

<h3>
Added support for iocLogPrefix</h3>

<p>
Added a <code>iocLogPrefix</code> command to <code>iocsh</code>. This adds a
prefix to all messages from this IOC (or other log client) as they get sent to the
iocLogServer. This lets sites use the "fac=&lt;<i>facility</i>&gt;" syntax for
displaying the facility, process name etc. in log viewers like the
<code>cmlogviewer</code>.</p>

<h3>
Reworked the epicsEvent C &amp; C++ APIs</h3>

<ul>
  <li>Renamed the enum epicsEventWaitStatus to epicsEventStatus</li>
  <li>Defined epicsEventWaitStatus as a macro for epicsEventStatus</li>
  <li>Renamed epicsEventWaitOk to epicsEventOk</li>
  <li>Renamed epicsEventWaitError to epicsEventError</li>
  <li>Defined epicsEventWaitOK and epicsEventWaitError as macros</li>
  <li>Added epicsEventTrigger(id) which triggers an event and returns OK or an
    error status if the underlying OS primitives report an error</li>
  <li>Added epicsEventMustTrigger(id) which halts on error</li>
  <li>Defined epicsEventSignal(id) as a macro for epicsEventMustTrigger(id)</li>
  <li>Added a new C++ method epicsEvent::trigger() which throws an
    epicsEvent::invalidSemaphore in the event of an error</li>
  <li>epicsEvent::signal() makes an inline call to epicsEvent::trigger()</li>
  <li>epicsEventWait() and epicsEventWaitWithTimeout() now return an error
    status if the underlying OS primitives report an error</li>
  <li>All the epicsEventMust...() routines are now implemented in the common
    libCom/osi/epicsEvent.cpp source file, and call cantProceed() instead of
    mis-using assert()</li>
  <li>Implemented epicsEventShow() on Posix</li>
  <li>Win32: Removed all epicsShareAPI decorations</li>
</ul>

<h3>
Enabled histogram record type</h3>

<p>
The histogram record was not included in the base.dbd file in any 3.14 release,
but has now been added along with its associated soft device support. The build
system now generates the list of all the record.dbd files in base automatically
in src/std/rec/Makefile.</p>

<h3>
Reorganization of src/</h3>

<p>Reorganization of subdirectories of src/ to better represent the relation
between different parts as described in the following table.</p>

<p>This change also allows the number of libraries built to be reduced to:
libCap5.so,  libca.so,   libdbCore.so,    libdbStaticHost.so,
libCom.so,   libcas.so,  libdbRecStd.so, and  libgdd.so</p>

<table border="1"><tbody>
<tr>
 <th>Component</th>
 <th>Dependency</th>
 <th>Library name</th>
 <th>Description</th>
</tr>
<tr>
 <td>src/tools</td>
 <td></td>
 <td></td>
 <td>Build system scripts</td>
</tr>
<tr>
 <td>src/libCom</td>
 <td>src/tools</td>
 <td>Com</td>
 <td>Utility routines and OS-independant API</td>
</tr>
<tr>
 <td>src/template</td>
 <td>src/tools</td>
 <td></td>
 <td>User application templates (e.g. makeBaseApp)</td>
</tr>
<tr>
 <td>src/ca/client</td>
 <td>src/libCom</td>
 <td>ca</td>
 <td>Channel Access client</td>
</tr>
<tr>
 <td>src/ca/legacy/gdd</td>
 <td>src/ca/client</td>
 <td>gdd</td>
 <td>Generic data layer for PCAS</td>
</tr>
<tr>
 <td>src/ca/legacy/pcas</td>
 <td>src/ca/legacy/gdd</td>
 <td>cas</td>
 <td>Portable Channel Access Server</td>
</tr>
<tr>
 <td>src/ioc</td>
 <td>src/ca</td>
 <td>dbCore</td>
 <td>Core database processing functions</td>
</tr>
<tr>
 <td>src/std</td>
 <td>src/ioc</td>
 <td>dbRecStd</td>
 <td>Standard records, soft device support and the softIoc </td>
</tr>
</tbody></table>

<p>
In order to better reflect these relations the following
directories and files were moved as described:</p>

<table border="1"><tbody>
<tr>
  <th colspan="2">Relocations</th>
</tr>
<tr>
  <th>Previous</th><th>New</th>
</tr>
<tr>
  <th colspan="2">libCom</th>
</tr>
<tr>
  <td>src/RTEMS</td>
  <td>src/libCom/RTEMS</td>
</tr>
<tr>
  <td>src/toolsComm/flex</td>
  <td>src/libCom/flex</td>
</tr>
<tr>
  <td>src/toolsComm/antelope</td>
  <td>src/libCom/yacc</td>
</tr>
<tr>
  <td align="right">src/dbStatic/alarm.h<br>.../alarmString.h</td>
  <td>src/libCom/misc/</td>
</tr>
<tr>
  <th colspan="2">IOC Core Components</th>
</tr>
<tr>
  <td>src/bpt</td>
  <td>src/ioc/bpt</td>
</tr>
<tr>
  <td>src/db</td>
  <td>src/ioc/db</td>
</tr>
<tr>
  <td>src/dbStatic</td>
  <td>src/ioc/dbStatic</td>
</tr>
<tr>
  <td>src/dbtools</td>
  <td>src/ioc/dbtemplate</td>
</tr>
<tr>
  <td>src/misc</td>
  <td>src/ioc/misc</td>
</tr>
<tr>
  <td>src/registry</td>
  <td>src/ioc/registry</td>
</tr>
<tr>
  <td>src/rsrv</td>
  <td>src/ioc/rsrv <a href="#rsrv">1</a></td>
</tr>
<tr>
  <th colspan="2">Standard Record Definitions</th>
</tr>
<tr>
  <td>src/dev/softDev</td>
  <td>src/std/dev</td>
</tr>
<tr>
  <td>src/rec</td>
  <td>src/std/rec</td>
</tr>
<tr>
  <td>src/softIoc</td>
  <td>src/std/softIoc</td>
</tr>
<tr>
  <th colspan="2">Channel Access</th>
</tr>
<tr>
  <td>src/ca</td>
  <td>src/ca/client</td>
</tr>
<tr>
  <td>src/catools</td>
  <td>src/ca/client/tools</td>
</tr>
<tr>
  <td>src/cap5</td>
  <td>src/ca/client/perl</td>
</tr>
<tr>
  <td>src/gdd</td>
  <td>src/ca/legacy/gdd</td>
</tr>
<tr>
  <td>src/cas</td>
  <td>src/ca/legacy/pcas</td>
</tr>
<tr>
  <td>src/excas</td>
  <td>src/ca/legacy/pcas/ex</td>
</tr>
<tr>
  <th colspan="2">User Templates</th>
</tr>
<tr>
  <td>src/makeBaseApp</td>
  <td>src/template/base</td>
</tr>
<tr>
  <td>src/makeBaseExt</td>
  <td>src/template/ext</td>
</tr>
<tr>
  <th colspan="2">Dispersed</th>
</tr>
<tr>
  <td rowspan="3">src/util <a href="#util">2</a></td>
  <td>src/ca/client</td>
</tr>
<tr>
  <td>src/ca/client/test</td>
</tr>
<tr>
  <td>src/libCom/log</td>
</tr>
<tr>
  <td rowspan="2">src/as <a href="#as">3</a></td>
  <td>src/libCom/as</td>
</tr>
<tr>
  <td>src/ioc/as</td>
</tr>
</tbody></table>

<p><a name="rsrv">1</a>
RSRV is built as part of dbCore due to its tight (bidirectional) coupling
with the other database code.</p>

<p><a name="util">2</a>
The contents for src/util/ moved to three locations.  The caRepeater init script
was moved to src/ca/client/.  ca_test is now in src/ca/client/test/.
The iocLogServer was moved into the same directory (src/libCom/log) as
the log client code.</p>

<p><a name="as">3</a>
The Access Security code has been divided, with the parts not related to the 
database (lexer/parser and trap registration) becoming part of libCom.
The remaining components are included in the dbCore library</p>

<h3>
Moved src/RTEMS/base directory</h3>

<p>
These files are now found under src/RTEMS.</p>

<h3>
Removed 3.13 compatibility</h3>

<p>
Removed the 3.13 &lt;top&gt;/config directory and build compatibility rules and
variables, and various conversion documents.</p>

</body>
</html><|MERGE_RESOLUTION|>--- conflicted
+++ resolved
@@ -3,7 +3,6 @@
 <html>
 <head>
   <meta http-equiv="content-type" content="text/html; charset=iso-8859-1">
-<<<<<<< HEAD
   <title>EPICS Base R3.15.6 Release Notes</title>
 </head>
 
@@ -11,27 +10,28 @@
 <h1 align="center">EPICS Base Release 3.15.6</h1>
 
 <p style="color:red">This version of EPICS Base has not been released yet.</p>
-=======
-  <title>EPICS Base R3.14.12.7 Release Notes</title>
-</head>
-
-<body lang="en">
-<h1 align="center">EPICS Base Release 3.14.12.7</h1>
-
-<h2 align="center">Changes between 3.14.12.6 and 3.14.12.7</h2>
->>>>>>> 49e0e23f
 
 
 <h2 align="center">Changes made on the 3.15 branch since 3.15.5</h2>
+
 <!-- Insert new items immediately below here ... -->
 
-<<<<<<< HEAD
 
 <h2 align="center">Changes from the 3.14 branch since 3.15.5</h2>
+
 <!-- Insert inherited items immediately below here ... -->
 
-
-<h2 align="center">Changes between 3.15.4 and 3.15.5</h2>
+<h3>Checking Periodic Scan Rates</h3>
+
+<p>Code has been added to the IOC startup to better protect it against bad
+periodic scan rates, including against locales where <q><tt>.</tt></q> is not
+accepted as a decimal separator character. If the scan period in a menuScan
+choice string cannot be parsed, the associated periodic scan thread will no
+longer be started by the IOC and a warning message will be displayed at iocInit
+time. The <tt>scanppl</tt> command will also flag the faulty menuScan value.</p>
+
+
+<h2 align="center">Changes made between 3.15.4 and 3.15.5</h2>
 
 <h3>dbStatic Library Speedup and Cleanup</h3>
 
@@ -45,19 +45,6 @@
 <p>The routine <tt>dbRenameRecord()</tt> has been removed, as it was intended
 to be used by database configuration tools linked against a host side version
 of the dbStatic library that is not being built anymore.</p>
-=======
-<h3>Checking Periodic Scan Rates</h3>
-
-<p>Code has been added to the IOC startup to better protect it against bad
-periodic scan rates, including against locales where <q><tt>.</tt></q> is not
-accepted as a decimal separator character. If the scan period in a menuScan
-choice string cannot be parsed, the associated periodic scan thread will no
-longer be started by the IOC and a warning message will be displayed at iocInit
-time. The <tt>scanppl</tt> command will also flag the faulty menuScan value.</p>
-
-
-<h2 align="center">Changes between 3.14.12.5 and 3.14.12.6</h2>
->>>>>>> 49e0e23f
 
 <h3>Launchpad Bug-fixes</h3>
 
@@ -442,7 +429,6 @@
 code, and a structure definition for one of the original arguments to that
 routine was defined in recGbl.h. Both of these have now been removed.</p>
 
-<<<<<<< HEAD
 
 <h2 align="center">Changes made between 3.15.1 and 3.15.2</h2>
 
@@ -452,9 +438,6 @@
 by an internal buffer size in the db file parser. This limitation will go away
 completely in 3.16, and has been statically raised to 255 chars for the 3.15
 series.</p>
-=======
-<h2 align="center">Changes between 3.14.12.4 and 3.14.12.5</h2>
->>>>>>> 49e0e23f
 
 <h3>aoRecord raw conversion overflows</h3>
 

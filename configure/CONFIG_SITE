#*************************************************************************
# Copyright (c) 2012 UChicago Argonne LLC, as Operator of Argonne
#     National Laboratory.
# Copyright (c) 2002 The Regents of the University of California, as
#     Operator of Los Alamos National Laboratory.
# EPICS BASE is distributed subject to a Software License Agreement found
# in the file LICENSE that is included with this distribution.
#*************************************************************************
#
#  $Revision-Id$
#
#  CONFIG_SITE  - Global site configuration file
#

#  The host architecture performing the build, in the form
#       <operating system>-<architecture>[-<toolset>]
#
#  Currently Supporting:
#	cygwin-x86             (cygwin compiler used for host builds)
#	cygwin-x86_64          (cygwin compiler used for host builds)
#	darwin-ppc             (PowerPC based Apple running OSX)
#	darwin-ppcx86          (Universal binaries for both CPUs)
#	darwin-x86             (Intel based Apple running OSX)
#	freebsd-x86            (GNU compiler used for host builds)
#	freebsd-x86_64         (GNU compiler used for host builds)
#	linux-arm              (GNU compiler used for host builds)
#	linux-ppc              (GNU compiler used for host builds)
#	linux-ppc64            (GNU compiler used for host builds)
#	linux-x86              (GNU compiler used for host builds)
#	linux-x86_64           (GNU compiler used for host builds)
#	solaris-sparc          (Sun compiler used for host builds)
#	solaris-sparc-gnu      (GNU compiler used for host builds)
#	solaris-sparc64        (Sun compiler used for host builds)
#	solaris-sparc64-gnu    (GNU compiler used for host builds)
#	solaris-x86            (Sun compiler used for host builds)
#	solaris-x86-gnu        (GNU compiler used for host builds)
#	solaris-x86_64         (Sun compiler used for host builds)
#	solaris-x86_64-gnu     (GNU compiler used for host builds)
#	win32-x86              (MS Visual C++ compiler used for host builds)
#	win32-x86-mingw        (MinGW compiler used for host builds)
#	win32-x86-static       (MS Visual C++ compiler used for host builds)
#	windows-x64            (MS Visual C++ compiler used for host builds)
#	windows-x64-mingw      (MinGW compiler used for host builds)
#	windows-x64-static     (MS Visual C++ compiler used for host builds)

#  Debugging builds:
<<<<<<< HEAD
=======
#	linux-arm-debug        (GNU compiler used for host builds)
>>>>>>> 2378d465
#	linux-x86-debug        (GNU compiler with -g option for host builds)
#	linux-x86_64-debug     (GNU compiler with -g option for host builds)
#	solaris-sparc-debug    (sun compiler no optimization,-g for debugging info)
#	win32-x86-debug        (MS Visual C++ compiler with debug option for host builds)
#	windows-x64-debug      (MS Visual C++ compiler with debug option for host builds)


#  EPICS_HOST_ARCH is a required environment variable
#  Do not set EPICS_HOST_ARCH in this file. 
#  Use base/startup files to set EPICS_HOST_ARCH or 
#  provide EPICS_HOST_ARCH on the GNU make command line.

#  The cross-compiler architectures to build EPICS for
#
#  Currently Supporting:

#       ios-arm                 (darwin-x86 host)
#       ios-386                 (darwin-x86 host)
#       linux-386               (linux-x86 host)
#       linux-486               (linux-x86 host)
#       linux-586               (linux-x86 host)
#       linux-686               (linux-x86 host)
#       linux-arm               (linux-x86 or -x86_64 host)
#       linux-arm_eb            (linux-x86 host)
#       linux-arm_el            (linux-x86 host)
#       linux-athlon            (linux-x86 host)
#       linux-cris              (Axis GNU crosscompiler on linux-x86 host)
#       linux-cris_v10          (Axis GNU crosscompiler on linux-x86 host)
#       linux-cris_v32          (Axis GNU crosscompiler on linux-x86 host)
#       linux-microblaze
#       linux-xscale_be
#       vxWorks-486
#       vxWorks-68040
#       vxWorks-68040lc
#       vxWorks-68060
#       vxWorks-pentium
#       vxWorks-ppc32           (32-bit PowerPC CPUs with full FPU)
#       vxWorks-ppc32sf         (32-bit PowerPC CPUs without FPU)
#       vxWorks-ppc603
#       vxWorks-ppc603_long
#       vxWorks-ppc604
#       vxWorks-ppc604_long
#       vxWorks-ppc604_altivec
#       vxWorks-mpc8540
#       vxWorks-mpc8548
#       RTEMS-at91rm9200ek
#       RTEMS-beatnik
#       RTEMS-gen68360
#       RTEMS-mcp750
#       RTEMS-mvme167
#       RTEMS-mvme2100
#       RTEMS-mvme2700
#       RTEMS-mvme3100
#       RTEMS-mvme5500
#       RTEMS-pc386
#       RTEMS-psim
#       RTEMS-uC5282
#       win32-x86-mingw         (linux-x86 or -x86_64 host)
#

# Which target architectures to cross-compile for.
#  Definitions in configure/os/CONFIG_SITE.<host>.Common
#  may override this setting.
CROSS_COMPILER_TARGET_ARCHS=
#CROSS_COMPILER_TARGET_ARCHS=vxWorks-ppc32

# If only some of your host architectures can compile the
#  above CROSS_COMPILER_TARGET_ARCHS specify those host
#  architectures here.  If the combination is complicated,
#  set CROSS_COMPILER_TARGET_ARCHS in the appropriate
#  configure/os/CONFIG_SITE.<host>.Common files instead.
CROSS_COMPILER_HOST_ARCHS=

# Build shared libraries (DLLs on Windows).
#  Must be either YES or NO.  Definitions in the target-specific
#  os/CONFIG.Common.<target> and os/CONFIG_SITE.Common.<target> files may
#  override this setting.  On Windows only these combinations are valid:
#    SHARED_LIBRARIES = YES and STATIC_BUILD = NO
#    SHARED_LIBRARIES = NO  and STATIC_BUILD = YES
SHARED_LIBRARIES=YES

# Build client objects statically.
#  Must be either YES or NO.
STATIC_BUILD=NO

# Host build optimization.
#  Must be either YES or NO.
HOST_OPT=YES

# Cross build optimization.
#  Must be either YES or NO.
CROSS_OPT=YES

# Generate verbose compiler warnings for host builds.
#  Must be either YES or NO.
HOST_WARN=YES

# Generate verbose compiler warnings for cross-compiled builds.
#  Must be either YES or NO.
CROSS_WARN=YES

# Installation directory, if you want Base to be installed into a
#  different location then uncomment and set this.
#INSTALL_LOCATION=<fullpathname>

# Use POSIX thread priority scheduling (if available).
#  Must be either YES or NO
USE_POSIX_THREAD_PRIORITY_SCHEDULING = YES

# Site version number, if set will append '-' and this string to the
#  EPICS version number string that is reported by many tools.
EPICS_SITE_VERSION =

# For GNU compiler, use pipes rather than temporary files for
#  communication between the various stages of compilation.
#  Must be either YES or NO
GCC_PIPE = NO

# Set RPATH when linking executables and libraries.
#  Must be either YES or NO.  If you set this to NO you must also provide a
#  way for Base executables to find their shared libraries when they are
#  run at build-time, e.g. set the LD_LIBRARY_PATH environment variable.
LINKER_USE_RPATH = YES
<|MERGE_RESOLUTION|>--- conflicted
+++ resolved
@@ -44,10 +44,7 @@
 #	windows-x64-static     (MS Visual C++ compiler used for host builds)
 
 #  Debugging builds:
-<<<<<<< HEAD
-=======
 #	linux-arm-debug        (GNU compiler used for host builds)
->>>>>>> 2378d465
 #	linux-x86-debug        (GNU compiler with -g option for host builds)
 #	linux-x86_64-debug     (GNU compiler with -g option for host builds)
 #	solaris-sparc-debug    (sun compiler no optimization,-g for debugging info)

--- conflicted
+++ resolved
@@ -164,22 +164,14 @@
 build: $(OBJSNAME) $(LIBTARGETS) $(PRODTARGETS) $(TESTPRODTARGETS) \
 	$(TARGETS) $(TESTSCRIPTS) $(INSTALL_LIB_INSTALLS)
 
-<<<<<<< HEAD
-inc: $(COMMON_INC) $(INSTALL_INC) $(INSTALL_CONFIGS)
-=======
-inc : $(COMMON_INC) $(INSTALL_INC) $(INSTALL_CONFIGS) \
-	$(INSTALL_HTMLS)
->>>>>>> 0c4ab7b2
+inc: $(COMMON_INC) $(INSTALL_INC) $(INSTALL_CONFIGS) $(INSTALLS_CFG) \
+	$(INSTALL_HTMLS) $(INSTALLS_PERL_MODULES) $(INSTALL_SCRIPTS)
 
 buildInstall: \
-	$(INSTALL_SCRIPTS) $(INSTALL_PROD) $(INSTALL_MUNCHS) \
+	$(INSTALL_PROD) $(INSTALL_MUNCHS) \
 	$(INSTALL_TCLLIBS) $(INSTALL_TCLINDEX) \
-	$(INSTALL_HTMLS) $(INSTALL_DOCS) \
+	$(INSTALL_DOCS) \
 	$(INSTALL_OBJS) \
-<<<<<<< HEAD
-=======
-	$(INSTALL_DOCS) \
->>>>>>> 0c4ab7b2
 	$(INSTALL_TEMPLATE) \
 	$(INSTALL_BIN_INSTALLS)
 

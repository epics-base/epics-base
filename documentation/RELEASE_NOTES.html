<!DOCTYPE html PUBLIC "-//W3C//DTD HTML 4.01 Transitional//EN"
    "http://www.w3.org/TR/html4/loose.dtd">
<html>
<head>
  <meta http-equiv="content-type" content="text/html; charset=iso-8859-1">
  <title>EPICS Base R3.16.1 Release Notes</title>
</head>

<body lang="en">
<h1 align="center">EPICS Base Release 3.16.1</h1>

<p style="color:red">This version of EPICS Base has not been released yet.</p>


<h2 align="center">Changes made on the 3.16 branch since 3.16.0.1</h2>
<!-- Insert new items immediately below this template ...

<h3>Title...</h3>

<p>Description</p>

-->

<<<<<<< HEAD
<h3>Add EPICS_CA_MCAST_TTL</h3>

<p>Add option EPICS_CA_MCAST_TTL to set the Time To Live (TTL) of any IP multi-cast
CA search or beacon packets sent.</p>

<h3>EPICS_CA_MAX_ARRAY_BYTES is optional</h3>

<p>
A new configuration environment variable EPICS_CA_AUTO_ARRAY_BYTES is used by libca and RSRV
(CA clients and IOC CA server).
The default EPICS_CA_AUTO_ARRAY_BYTES=YES removes the limitation of EPICS_CA_MAX_ARRAY_BYTES
and always attempts to allocate sufficient for a request.
The value of EPICS_CA_MAX_ARRAY_BYTES is ignored.</>

<p>Explicitly setting EPICS_CA_AUTO_ARRAY_BYTES=NO continues to honor EPICS_CA_AUTO_ARRAY_BYTES
as in previous releases.</p>

<p>The PCAS server (used by cagateway) now always acts as if EPICS_CA_AUTO_ARRAY_BYTES=YES were
set.</p>

<h3>Channel Access "modernization"</h3>

<p>Drop support for CA clients advertising protocol versions less than 4.</p>

<p>This effects clients from Base older than 3.12.0-beta1.
Newer clients will continue to be able to connect to older servers.
Older clients will be ignored by newer servers.</p>

<p>This allows removal of UDP echo and similar protocol features which
are not compatible with secure protocol design practice.</p>
=======
<h3>Lookup-tables using the subArrray record</h3>

<p>The subArray record can now be used as a lookup-table from a constant array
specified in its INP field. For example:</p>

<pre>
record(subArray, "powers-of-2") {
  field(FTVL, "LONG")
  field(MALM, 12)
  field(INP, [1, 2, 4, 8, 16, 32, 64, 128, 256, 512, 1024, 2048])
  field(INDX, 0)
  field(NELM, 1)
}
</pre>

<p>The INDX field selects which power of 2 to set the VAL field to. In previous
releases the INP field would have to have been pointed to a separate waveform
record that was initialized with the array values somehow at initialization
time.</p>

<h3>Synchronized Timestamps with TSEL=-2</h3>

<p>Most Soft Channel input device support routines have supported fetching the
timestamp through the INP link along with the input data. However before now
there was no guarantee that the timestamp provided by a CA link came from the
same update as the data, since the two were read from the CA input buffer at
separate times without maintaining a lock on that buffer in between. This
shortcoming could be fixed as a result of the new link support code, which
allows code using a link to pass a subroutine to the link type which will be run
with the link locked. The subroutine may make multiple requests for metadata
from the link, but must not block.</p>


<h3>Extensible Link Types</h3>

<blockquote>

<p>A major new feature introduced with this release of EPICS Base is an
Extensible Link Type mechanism, also known as Link Support or JSON Link Types.
This addition permits new kinds of link I/O to be added to an IOC in a similar
manner to the other extension points already supported (e.g. record, device and
driver support).</p>

<p>A new link type must implement two related APIs, one for parsing the JSON
string which provides the link address and the other which implements the link
operations that get called at run-time to perform I/O. The link type is built
into the IOC by providing a new <tt>link</tt> entry in a DBD file.</p>


<h4>New Link Types Added</h4>

<p>This release contains two new JSON link types, <tt>const</tt> and
<tt>calc</tt>:</p>

<ul>

<li>The <tt>const</tt> link type is almost equivalent to the old CONSTANT link
type with the updates described below to accept arrays and strings, except that
there is no need to wrap a scalar string constant inside array brackets since a
constant string will never be confused with a PV name.</li>

<li>The <tt>calc</tt> link type allows CALC expressions to be used to combine
values from other JSON links to produce its value. Until additional JSON link
types are created though, the <tt>calc</tt> link type has little practical
utility as it can currently only fetch inputs from other <tt>calc</tt> links or
from <tt>const</tt> links.</li>

</ul>

<pre>
  field(INP, {calc:{expr:"A+B+1",
                    args:[5,         # A
                          {const:6}] # B
             }})
</pre>

<p>The new link types are documented in a
<a href="links.html">separate</a><!-- href for the EPICS website -->
<a href="../html/links.html">document</a><!-- href for install tree -->
.</p>


<h4>Device Support Addressing using <tt>JSON_LINK</tt></h3>

<p>The API to allow device support to use JSON addresses is currently
incomplete; developers are advised not to try creating device support that
specifies a <tt>JSON_LINK</tt> address type.</p>


<h4>Support Routine Modifications for Extensible Link Types</h4>

<p>For link fields in external record types and soft device support to be able
to use the new link types properly, various changes are required to utilize the
new Link Support API as defined in the dbLink.h header file and outlined below.
The existing built-in Database and Channel Access link types have been altered
to implement the link APIs, so will work properly after these conversions:</p>

<ul>

<li>Make all calls to <tt>recGblInitConstantLink()</tt> unconditional on the
link type, i.e. change this code:

<pre>
    if (prec->siml.type == CONSTANT) {
        recGblInitConstantLink(&amp;prec->siml, DBF_USHORT, &amp;prec->simm);
    }
</pre>

into this:

<pre>
    recGblInitConstantLink(&amp;prec->siml, DBF_USHORT, &amp;prec->simm);
</pre>

Note that <tt>recGblInitConstantLink()</tt> still returns TRUE if the field was
successfully initialized from the link (implying the link is constant).<br />
This change will work properly with all Base releases currently in use.</li>

<li>Code that needs to identify a constant link should be modified to use the
new routine <tt>dbLinkIsConstant()</tt> instead, which returns TRUE for constant
or undefined links, FALSE for links whose <tt>dbGetLink()</tt> routine may
return different values on different calls. For example this:

<pre>
    if (prec->dol.type != CONSTANT)
</pre>

should become this:

<pre>
    if (!dbLinkIsConstant(&amp;prec->dol))
</pre>

When the converted software is also required to build against older versions of
Base, this macro definition may be useful:

<pre>
#define dbLinkIsConstant(lnk) ((lnk)->type == CONSTANT)
</pre>
</li>

<li>Any code that calls dbCa routines directly, or that explicitly checks if a
link has been resolved as a CA link using code such as

<pre>
    if (prec->inp.type == CA_LINK)
</pre>

will still compile and run, but will only work properly with the old CA link
type. To operate with the new extensible link types such code must be modified
to use the new generic routines defined in dbLink.h and should never attempt to
examine or modify data inside the link. After conversion the above line would
probably become:

<pre>
    if (dbLinkIsVolatile(&amp;prec->inp))
</pre>

A volatile link is one like a Channel Access link which may disconnect and
reconnect without notice at runtime. Database links and constant links are not
volatile; unless their link address is changed they will always remain in the
same state they started in. For compatibility when building against older
versions of Base, this macro definition may be useful:

<pre>
#define dbLinkIsVolatile(lnk) ((lnk)->type == CA_LINK)
</pre>
</li>

<li>The current connection state of a volatile link can be found using the
routine <tt>dbIsLinkConnected()</tt> which will only return TRUE for a volatile
link that is currently connected. Code using the older dbCa API returning this
information used to look like this:

<pre>
    stat = dbCaIsLinkConnected(plink);
</pre>

which should become:
<pre>
    stat = dbIsLinkConnected(plink);
</pre>

Similar changes should be made for calls to the other dbCa routines.</li>


<li>A full example can be found by looking at the changes to the calcout record
type, which has been modified in this release to use the new dbLink generic
API.</li>

</ul>

</blockquote>


<h3>Constant Link Values</h3>

<p>Previously a constant link (i.e. a link that did not point to another PV,
either locally or over Channel Access) was only able to provide a single numeric
value to a record initialization; any string given in a link field that was not
recognized as a number was treated as a PV name. In this release, constant links
can be expressed using JSON array syntax and may provide array initialization of
values containing integers, doubles or strings. An array containing a single
string value can also be used to initialize scalar strings, so the stringin,
stringout, lsi (long string input), lso (long string output), printf, waveform,
subArray and aai (analog array input) record types and/or their soft device
supports have been modified to support this.</p>

<p>Some examples of constant array and string initialized records are:</p>

<pre>
  record(stringin, "const:string") {
    field(INP, ["Not-a-PV-name"])
  }
  record(waveform, "const:longs") {
    field(FTVL, LONG)
    field(NELM, 10)
    field(INP, [1, 2, 3, 4, 5, 6, 7, 8, 9, 10])
  }
  record(aai, "const:doubles") {
    field(FTVL, DOUBLE)
    field(NELM, 10)
    field(INP, [0, 1, 1.6e-19, 2.718, 3.141593])
  }
  record(aSub, "select") {
    field(FTA, STRING)
    field(NOA, 4)
    field(INPA, ["Zero", "One", "Two", "Three"])
    field(FTB, SHORT)
    field(NOB, 1)
    field(FTVA, STRING)
    field(NOVA, 1)
    field(SNAM, "select_asub")
  }
</pre>

<p>Reminder: Link initialization with constant values normally only occurs at
record initialization time. The calcout and printf record types are the only
exceptions in the Base record types to this rule, so it is generally not useful
to change a const link value after iocInit.</p>


<h3>Database Parsing of "Relaxed JSON" Values</h3>

<p>A database file can now provide a "relaxed JSON" value for a database field
value or an info tag. Only a few field types can currently accept such values,
but the capability is now available for use in other places in the future. When
writing to a JSON-capable field at run-time however, only strictly compliant
JSON may be used (the dbStaticLib parser rewrites relaxed JSON values into
strict JSON before passing them to the datase for interpretation, where the
strict rules must be followed).</p>

<p>"Relaxed JSON" was developed to maximize compatibility with the previous
database parser rules and reduce the number of double-quotes that would be
needed for strict JSON syntax. The parser does accept strict JSON too though,
which should be used when machine-generating database files. The differences
are:</p>

<ul>

<li>Strings containing only the characters <tt><b>a-z A-Z 0-9 _ - + .</b></tt>
do not have to be enclosed in double-quote characters.</li>

<li>The above rule applies to map keys as well as to regular string values.</li>

<li>The JSON keywords <tt>null</tt>, <tt>true</tt> and <tt>false</tt> (all
lower-case) will be recognized as keywords, so they must be quoted to use any of
these single words as a string.</li>

<li>Comments may be used, introduced as usual by the <tt><b>#</b></tt>
character and extending to the end of the line.</li>

</ul>

<p>A JSON field or info value is only enclosed in quotes when the value being
provided is a single string, and even here the quotes can be omitted in some
cases as described above. The following shows both correct and incorrect
excerpts from a database file:</p>

<pre>
    record(ai, math:pi) {
        field(INP, {const: 3.14159265358979})   # Correct
        field(SIOL, "{const: 3.142857}")        # Wrong

        info(autosave, {            # White-space and comments are allowed
            fields:[DESC, SIMM],
            pass0:[VAL]
        })                          # Correct
    }
</pre>

<p>Note that the record, field and info-tag names do <em>not</em> accept JSON
values, so they follows the older bareword rules for quoting where the colon
<tt><b>:</b></tt> and several additional characters are legal in a bareword
string. Only the value (after the comma) is parsed as JSON. The autosave module
has not been modified to accept JSON syntax, the above is only an example of
how JSON might be used.</p>

>>>>>>> 8ae79303

<h3>Echoless comments in iocsh</h3>

<p>The way comments are parsed by the iocsh interpreter has changed. The
interpreter can be selectively disabled from echoing comments coming from
a script by starting those lines with '#-' rather than just '#'.</p>


<h3>Typed record support methods</h3>

<p>The table of record support functions (rset methods for short) no longer
has entries of type <tt>RECSUPFUN</tt> (which says: any number and type of
arguments). Instead, rset methods are now typed by default. The
<tt>RECSUPFUN</tt> typedef has been deprecated and casts to it as well as
using the untyped <tt>struct rset</tt> will create compilation warnings.</p>

<p>Existing code (e.g. external record supports) will generate such
warnings when compiled against this version of Base, but it will work
without changes.</p>

<p>For a conversion period, the new typed rset definitions are activated
by defining <tt>USE_TYPED_RSET</tt>, preferably by setting
<tt>USR_CPPFLAGS += -DUSE_TYPED_RSET</tt> inside a Makefile.
After activating the new typed rset in this way and making the following
changes, the result should still compile and work properly against older
versions of Base.</p>

<p>The first parameter of <tt>init_record</tt> and <tt>process</tt> has been
changed to <tt>struct dbCommon *</tt>. Record types that use
<tt>void*</tt> here should be changed to use <tt>struct dbCommon*</tt>, and
cast the argument to their own <tt>xxxRecord *</tt>.</p>

<p>When compiled against this release, compiler warnings about incompatible
types for the method pointers should be taken seriously. When compiled
against older versions of base, such warnings are unavoidable.</p>

<p>Record types written in C++ need to take more drastic measures because of
the stricter type checking in C++. To remain compatible with older versions
of base you need something like:</p>

<blockquote><pre>
#include "epicsVersion.h"
#ifdef VERSION_INT
#if EPICS_VERSION_INT < VERSION_INT(3,16,0,2)
#define RECSUPFUN_CAST (RECSUPFUN)
#else
#define RECSUPFUN_CAST
#endif
#else
#define RECSUPFUN_CAST (RECSUPFUN)
#endif
</pre></blockquote>

<p>and then replace <tt>(RECSUPFUN)</tt> with <tt>RECSUPFUN_CAST</tt>
when initializing the rset.
Further changes might be needed, e.g. to adapt <tt>const</tt>-ness of
method parameters.</p>

<hr>

<h2 align="center">Changes made between 3.15.3 and 3.16.0.1</h2>

<h3>Build support for CapFast and dbst removed</h3>

<p>The build rules associated with the CapFast-related tools <tt>sch2edif</tt>
and <tt>e2db</tt> and the <q>database optimization</q> tool <tt>dbst</tt> have
been removed, along with the <tt>DB_OPT</tt> build configuration variable.</p>

<h3>compressRecord buffering order</h3>

<p>The compressRecord has a new field <tt>BALG</tt> which can select between
FIFO (append) and LIFO (prepend) ordering for insertion of new elements. FIFO
ordering is the default, matching the behviour of previous versions.</p>

<h3>Valgrind Instrumentation</h3>

<p>Valgrind is a software debugging suite provided by many Linux distributions.
The header valgrind/valgrind.h is now included in, and installed by, Base.
When included by a C or C++ source file this header defines some macros which
expand to provide hints to the Valgrind runtime.
These have no effect on normal operation of the software, but when run using the
valgrind tool they can help to find memory leaks and buffer overflows.
Suitable hints have been added to several free-lists within libCom, including
freeListLib, allowing valgrind to provide more accurate information about the
source of potential leaks.</p>

<p>valgrind.h automatically disables itself when the build target is not
supported by the valgrind tool.
It can also explicitly be disabled by defining the macro <em>NVALGRIND</em>.
See <em>src/libCom/Makefile</em> for a commented-out example.</p>

<p>As a matter of policy valgrind.h will never be included by any header file
installed by Base, so its use will remain purely an implementation
detail hidden from application software.
Support modules which choose to use valgrind.h are advised to do
likewise.</p>

<h3>Database Multi-locking</h3>

<p>The IOC record locking code has been re-written with an expanded API; global
locks are no longer required by the IOC database implementation.</p>

<p>The new API functions center around dbScanLockMany(), which behaves like
dbScanLock() applied to an arbitrary group of records. dbLockerAlloc() is used
to prepare a list or record pointers, then dbScanLockMany() is called. When it
returns, all of the records listed may be accessed (in any order) until
dbScanUnlockMany() is called.</p>

<p>The Application Developer's Guide has been updated to describe the API and
implementation is more detail.</p>

<p>Previously a global mutex 'lockSetModifyLock' was locked and unlocked during
dbScanLock(), acting as a sequencing point for otherwise unrelated calls. The
new dbLock.c implementation does not include any global mutex in dbScanLock() or
dbScanLockMany(). Locking/unlocking of unrelated lock sets is now completely
concurrent.</p>

<h3>Generate Version Header</h3>

<p>A Perl script and Makefile rules have been added to allow modules to generate
a C header file with a macro defined with an automatically updated identifier.
This is a VCS revision ID (Darcs, Git, Mercurial, Subversion, and Bazaar are
supported) or the date/time of the build if no VCS system is in use.</p>

<p>The makeBaseApp example template has been updated with a new device support
which makes this identifier visible via a lsi (long string input) record.</p>

<h3>epicsTime API return status</h3>

<p>The epicsTime routines that used to return epicsTimeERROR now return a
specific S_time_ status value, allowing the caller to discover the reason for
any failure. The identifier <tt>epicsTimeERROR</tt> is no longer defined, so any
references to it in source code will no longer compile. The identifier
epicsTimeOK still exists and has the value 0 as before, so most code that uses
these APIs can be changed in a way that is backwards-compatible with the
previous return status.</p>

<p>Time providers that have to return a status value and still need to be built
with earlier versions of Base can define the necessary status symbols like
this:</p>

<blockquote><pre>
#include "epicsTime.h"

#ifndef M_time
/* S_time_... status values were not provided before Base 3.16 */
#define S_time_unsynchronized epicsTimeERROR
#define S_time_...whatever... epicsTimeERROR
#endif
</pre></blockquote>

<h3>Refactoring of epicsReadline</h3>

<p>The epicsReadline code has been reorganized to allow the commandline history
editor to be disabled at runtime. The EPICS_COMMANDLINE_LIBRARY build setting
still selects the preferred editor, but the new <tt>IOCSH_HISTEDIT_DISABLE</tt>
environment variable can be set at runtime to disable history editing and make
the IOC or other program use the basic editor instead. This is useful when
starting and controlling an IOC from another program through its stdin and
stdout streams since history editors often insert invisible escape codes into
the stdout stream, making it hard to parse.</p>

<h3>Callback subsystem API</h3>

<p>Added a new macro <tt>callbackGetPriority(prio, callback)</tt> to the
callback.h header and removed the need for dbScan.c to reach into the internals
of its CALLBACK objects.</p>


<h2 align="center">Changes from the 3.15 branch since 3.15.5</h2>

<!-- Insert inherited items immediately below here ... -->

<h2 align="center">Changes from the 3.14 branch since 3.15.5</h2>

<!-- Insert inherited items immediately below here ... -->

<h3>Fix DNS related crash on exit</h3>

<p>The attempt to fix DNS related delays for short lived CLI programs (eg. caget)
in lp:1527636 introduced a bug which cased these short lived clients to crash on exit.
This bug should now be fixed.</p>

<h3>Server bind issue on Windows</h3>

<p>When a National Instruments network variables CA server is already running on
a Windows system and an IOC or PCAS server is started, the IOC's attempt to
bind a TCP socket to the CA server port number fails, but Windows returns a
different error status value than the IOC is expecting in that circumstance
(because the National Instruments code requests exclusive use of that port,
unlike the EPICS code) so the IOC fails to start properly. The relevent EPICS
bind() checks have now been updated so the IOC will request that a dynamic port
number be allocated for this TCP socket instead when this happens.</p>

<h3>Checking Periodic Scan Rates</h3>

<p>Code has been added to the IOC startup to better protect it against bad
periodic scan rates, including against locales where <q><tt>.</tt></q> is not
accepted as a decimal separator character. If the scan period in a menuScan
choice string cannot be parsed, the associated periodic scan thread will no
longer be started by the IOC and a warning message will be displayed at iocInit
time. The <tt>scanppl</tt> command will also flag the faulty menuScan value.</p>


<h2 align="center">Changes made between 3.15.4 and 3.15.5</h2>

<h3>dbStatic Library Speedup and Cleanup</h3>

<p>Loading of database files has been optimized to avoid overproportionally
long loading times for large databases. As a part of this, the alphabetical
ordering of records instances (within a record type) has been dropped. In the
unexpected case that applications were relying on the alphabetic order, setting
<tt>dbRecordsAbcSorted = 1</tt> before loading the databases will retain the
old behavior.</p>

<p>The routine <tt>dbRenameRecord()</tt> has been removed, as it was intended
to be used by database configuration tools linked against a host side version
of the dbStatic library that is not being built anymore.</p>

<h3>Launchpad Bug-fixes</h3>

<p>In addition to the more detailed change descriptions below, the following
Launchpad bugs have also been fixed in this release:</p>

<ul>
  <li><a href="https://bugs.launchpad.net/epics-base/+bug/1440186">
    #1440186</a> Crash due to a too small buffer being provided in
    dbContextReadNotifyCache</li>
  <li><a href="https://bugs.launchpad.net/epics-base/+bug/1479316">
    #1479316</a> Some data races found using Helgrind</li>
  <li><a href="https://bugs.launchpad.net/epics-base/+bug/1495833">
    #1495833</a> biRecord prompt groups are nonsensical</li>
  <li><a href="https://bugs.launchpad.net/epics-base/+bug/1606848">
    #1606848</a> WSAIoctl SIO_GET_INTERFACE_LIST failed in Windows</li>
</ul>

<h3>Whole-Program Optimization for MS Visual Studio Targets</h3>

<p>When using the Microsoft compilers a new build system variable is provided
that controls whether whole program optimization is used or not. For static
builds using Visual Studio 2010 this optimization must be disabled. This is
controlled in the files configure/os/CONFIG_SITE.Common.windows-x64-static and
configure/os/CONFIG_SITE.Common.win32-x86-static by setting the variable
<tt>OPT_WHOLE_PROGRAM&nbsp;=&nbsp;NO</tt> to override the default value
<tt>YES</tt> that would otherwise be used.</p>

<p>Note that enabling this optimization slows down the build process. It is not
possible to selectively disable this optimization, when building a particular
module say; Microsoft's linker will restart itself automatically with the
<tt>-LTCG</tt> flag set and display a warning if it is asked to link any object
files that were compiled with the <tt>-GL</tt> flag.</p>

<h3>Add dynamic (variable length) array support to PCAS</h3>

<p>Dynamic array sizing support was added to the IOC server (RSRV) in the
Base-3.14.12 release, but has not until now been supported in the <q>Portable
Channel Access Server</q> (PCAS). Channel Access server applications using the
PCAS may not need to be modified at all; if they already push monitors with
different gdd array lengths, those variable sizes will be forwarded to any CA
clients who have requested variable length updates. The example CAS server
application has been modified to demonstrate this feature.</p>

<p>In implementing the above, the gdd method <tt>gdd::put(const gdd *)</tt> now
copies the full-sized array from the source gdd if the destination gdd is of
type array, has no allocated memory and a boundary size of 0.</p>

<h3>Additional epicsTime conversion</h3>

<p>The EPICS timestamp library (epicsTime) inside libCom's OSI layer has
been extended by routines that convert from <tt>struct tm</tt> to the EPICS
internal <tt>epicsTime</tt> type, assuming UTC - i.e. without going through
the timezone mechanism. This solves issues with converting from the structured
type to the EPICS timestamp at driver level from multiple threads at a high
repetition rate, where the timezone mechanism was blocking on file access.</p>

<h3>MinGW Cross-builds from Linux</h3>

<p>The build configuration files that allow cross-building of the 32-bit
win32-x86-mingw cross-target have been adjusted to default to building shared
libraries (DLLs) as this is now supported by recent MinGW compilers. The 64-bit
windows-x64-mingw cross-target was already being built that way by default. The
configuration options to tell the minGW cross-compiler to link programs with
static versions of the compiler support libraries have now been moved into the
CONFIG_SITE.linux-x86.<i>target</i> files.</p>

<h3>General Time updates</h3>

<p>The <tt>iocInit</tt> code now performs a sanity check of the current time
returned by the generalTime subsystem and will print a warning if the wall-clock
time returned has not been initialized yet. This is just a warning message; when
a time provider does synchonize the IOC will subsequently pick up and use the
correct time. This check code also primes the registered event system provider
if there is one so the <tt>epicsTimeGetEventInt()</tt> routine will work on IOCs
that ask for event time within an interrupt service routine.</p>

<p>The osiClockTime provider's synchronization thread (which is only used on
some embedded targets) will now poll the other time providers at 1Hz until the
first time it manages to get a successful timestamp, after which it will poll
for updates every 60 seconds as before.</p>

<p>The routine <tt>generalTimeGetExceptPriority()</tt> was designed for use by
backup (lower priority) time providers like the osiClockTime provider which do
not have their own absolute time reference and rely on other providers for an
absolute time source. This routine no longer implements the ratchet mechanism
that prevented the time it returned from going backwards. If the backup clock's
tick-timer runs fast the synchronization of the backup time provider would never
allow it to be corrected backwards when the ratchet was in place. The regular
<tt>epicsTimeGetCurrent()</tt> API still uses the ratchet mechanism, so this
change will not cause the IOC to see time going backwards.</p>

<h3>Microsoft Visual Studio builds</h3>

<p>The build configuration files for builds using the Microsoft compilers have
been updated, although there should be no noticable difference at most sites.
One extra compiler warning is now being suppressed for C++ code, <tt>C4344:
behavior change: use of explicit template arguments results in ...</tt> which is
gratuitous and was appearing frequently in builds of the EPICS V4 modules.</p>

<p>Cross-builds of the windows-x64 target from a win32-x86 host have been
removed as they don't actually work within the context of a single <tt>make</tt>
run. Significant changes to the build configuration files would be necessary for
these kinds of cross-builds to work properly, which could be done if someone
needs them (email Andrew Johnson before working on this, and see
<a href="http://stackoverflow.com/questions/5807647/how-do-you-compile-32-bit-and-64-bit-applications-at-the-same-time-in-visual-stu">
this stack-overflow answer</a> for a starting point).</p>

<h3>Bazaar keywords such as 'Revision-Id' removed</h3>

<p>In preparation for moving to git in place of the Bazaar revision control
system we have removed all the keywords from the Base source code.</p>

<h3>Linux systemd service file for CA Repeater</h3>

<p>Building this version of Base on a Linux system creates a systemd service
file suitable for starting the Channel Access Repeater under systemd. The file
will be installed into the target bin directory, from where it can be copied
into the appropriate systemd location and modified as necessary. Installation
instructions are included as comments in the file.</p>


<h2 align="center">Changes made between 3.15.3 and 3.15.4</h2>

<h3>New string input device support "getenv"</h3>

<p>A new "getenv" device support for both the stringin and lsi (long string
input) record types can be used to read the value of an environment variable
from the IOC at runtime. See base/db/softIocExit.db for sample usage.</p>

<h3>Build rules and DELAY_INSTALL_LIBS</h3>

<p>A new order-only prerequisite build rule has been added to ensure that
library files (and DLL stubs on Windows) get installed before linking any
executables, which resolves parallel build problems on high-powered CPUs. There
are some (rare) cases though where a Makefile has to build an executable and run
it to be able to compile code for a library built by the same Makefile. With
this new build rule GNUmake will complain about a circular dependency and the
build will probably fail in those cases. To avoid this problem the failing
Makefile should set <tt>DELAY_INSTALL_LIBS = YES</tt> before including the
<tt>$(TOP)/configure/RULES</tt> file, disabling the new build rule.</p>

<h3>IOC environment variables and build parameters</h3>

<p>The IOC now sets a number of environment variables at startup that provide
the version of EPICS Base it was built against (EPICS_VERSION_...) and its build
architecture (ARCH). In some cases this allows a single iocBoot/ioc directory to
be used to run the same IOC on several different architectures without any
changes.</p>

<p>There are also 3 new environment parameters (EPICS_BUILD_...) available that
C/C++ code can use to find out the target architecture, OS class and compiler
class it was built with. These may be useful when writing interfaces to other
languages.</p>

<h3>New implementation of promptgroup/gui_group field property</h3>

<p>The mechanism behind the "promptgroup()" field property inside a record type
definition has been changed. Instead of using a fixed set of choices,
the static database access library now collects the used gui group names
while parsing DBD information. Group names should start with a two-digit number
plus space-dash-space to allow proper sorting of groups.</p>

<p>The include file <tt>guigroup.h</tt> that defined the fixed set of choices
has been deprecated. Instead, use the conversion functions between index number
and group string that have been added to dbStaticLib.</p>

<p>When a DBD file containing record-type descriptions is expanded, any
old-style <tt>GUI_xxx</tt> group names will be replaced by a new-style
string for use by the IOC. This permits an older record type to be used with
the 3.15.4 release, although eventually record types should be converted by
hand with better group names used.</p>

<h3>CA server configuration changes</h3>

<p>RSRV now honors EPICS_CAS_INTF_ADDR_LIST and binds only to the provided list
of network interfaces. Name searches (UDP and TCP) on other network interfaces
are ignored. For example on a computer with interfaces 10.5.1.1/24, 10.5.2.1/24,
and 10.5.3.1/24, setting "EPICS_CAS_INTF_ADDR_LIST='10.5.1.1 10.5.2.1'" will
accept traffic on the .1.1 and .2.1, but ignore from .3.1</p>

<p>RSRV now honors EPICS_CAS_IGNORE_ADDR_LIST and ignores UDP messages received
from addresses in this list.</p>

<p>Previously, CA servers (RSRV and PCAS) would build the beacon address list
using EPICS_CA_ADDR_LIST if EPICS_CAS_BEACON_ADDR_LIST was no set. This is no
longer done. Sites depending on this should set both envronment variables to the
same value.</p>

<h3>IPv4 multicast for name search and beacons</h3>

<p>libca, RSRV, and PCAS may now use IPv4 multicasting for UDP traffic (name
search and beacons). This is disabled by default. To enable multicast address(s)
must be listed in EPICS_CA_ADDR_LIST for clients and EPICS_CAS_INTF_ADDR_LIST
for servers (IOCs should set both). For example:
"EPICS_CAS_INTF_ADDR_LIST='224.0.2.9' EPICS_CA_ADDR_LIST=224.0.2.9".</p>

<p>Please note that no IPv4 multicast address is officially assigned for Channel
Access by IANA. The example 224.0.2.9 is taken from the AD-HOC Block I range.<p>

<h3>Moved <tt>mlockall()</tt> into its own epicsThread routine</h3>

<p>Since EPICS Base 3.15.0.2 on Posix OSs the initialization of the epicsThread
subsystem has called <tt>mlockall()</tt> when the OS supports it and thread
priority scheduling is enabled. Doing so has caused problems in third-party
applications that call the CA client library, so the functionality has been
moved to a separate routine <tt>epicsThreadRealtimeLock()</tt> which will be
called by the IOC at iocInit (unless disabled by setting the global variable
<tt>dbThreadRealtimeLock</tt> to zero).</p>

<h3>Added dbQuietMacroWarnings control</h3>

<p>When loading database files, macros get expanded even on comment lines. If a
comment contains an undefined macro, the load still continues but an error
message gets printed. For this release the error message has been changed to a
warning, but even this warning can be made less verbose by setting this new
variable to a non-zero value before loading the file, like this:</p>

<blockquote><pre>
var dbQuietMacroWarnings 1      <i>iocsh</i>
dbQuietMacroWarnings=1          <i>VxWorks</i>
</pre></blockquote>

<p>This was <a href="https://bugs.launchpad.net/bugs/541119">Launchpad bug
541119</a>.</p>


<h2 align="center">Changes from the 3.14 branch between 3.15.3 and 3.15.4</h2>

<h3>NTP Time Provider adjusts to OS tick rate changes</h3>

<p>Dirk Zimoch provided code that allows the NTP Time provider (used on VxWorks
and RTEMS only) to adapt to changes in the OS clock tick rate after the provider
has been initialized. Note that changing the tick rate after iocInit() is not
advisable, and that other software might still misbehave if initialized before
an OS tick rate change. This change was back-ported from the 3.15 branch.</p>

<h3>Making IOC ca_get operations atomic</h3>

<p>When a CA client gets data from an IOC record using a compound data type such
as <tt>DBR_TIME_DOUBLE</tt> the value field is fetched from the database in a
separate call than the other metadata, without keeping the record locked. This
allows some other thread such as a periodic scan thread a chance to interrupt
the get operation and process the record in between. CA monitors have always
been atomic as long as the value data isn't a string or an array, but this race
condition in the CA get path has now been fixed so the record will stay locked
between the two fetch operations.</p>

<p>This fixes <a href="https://bugs.launchpad.net/epics-base/+bug/1581212">
Launchpad bug #1581212</a>, thanks to Till Strauman and Dehong Zhang.</p>

<h3>New CONFIG_SITE variable for running self-tests</h3>

<p>The 'make runtests' and 'make tapfiles' build targets normally only run the
self-tests for the main <tt>EPICS_HOST_ARCH</tt> architecture. If the host is
able to execute self-test programs for other target architectures that are being
built by the host, such as when building a <tt>-debug</tt> version of the host
architecture for example, the names of those other architectures can be added to
the new <tt>CROSS_COMPILER_RUNTEST_ARCHS</tt> variable in either the
<tt>configure/CONFIG_SITE</tt> file or in an appropriate
<tt>configure/os/CONFIG_SITE.&lt;host&gt;.Common</tt> file to have the test
programs for those targets be run as well.</p>

<h3>Additional RELEASE file checks</h3>

<p>An additional check has been added at build-time for the contents of the
configure/RELEASE file(s), which will mostly only affect users of the Debian
EPICS packages published by NSLS-2. Support modules may share an install path,
but all such modules must be listed adjacent to each other in any RELEASE files
that point to them. For example the following will fail the new checks:</p>

<blockquote><pre>
AUTOSAVE = /usr/lib/epics
ASYN = /home/mdavidsaver/asyn
EPICS_BASE = /usr/lib/epics
</pre></blockquote>

<p>giving the compile-time error</p>

<blockquote><pre>
This application's RELEASE file(s) define
	EPICS_BASE = /usr/lib/epics
after but not adjacent to
	AUTOSAVE = /usr/lib/epics
Module definitions that share paths must be grouped together.
Either remove a definition, or move it to a line immediately
above or below the other(s).
Any non-module definitions belong in configure/CONFIG_SITE.
</pre></blockquote>


<p>In many cases such as the one above the order of the <tt>AUTOSAVE</tt> and
<tt>ASYN</tt> lines can be swapped to let the checks pass, but if the
<tt>AUTOSAVE</tt> module depended on <tt>ASYN</tt> and hence had to appear
before it in the list this error indicates that <tt>AUTOSAVE</tt> should also be
built in its own private area; a shared copy would likely be incompatible with
the version of <tt>ASYN</tt> built in the home directory.</p>

<h3>String field buffer overflows</h3>

<p>Two buffer overflow bugs that can crash the IOC have been fixed, caused by
initializing a string field with a value larger than the field size
(<a href="https://bugs.launchpad.net/bugs/1563191">Launchpad bug
#1563191</a>).</p>

<h3>Fixed stack corruption bug in epicsThread C++ API</h3>

<p>The C++ interface to the epicsThread API could corrupt the stack on thread
exit in some rare circumstances, usually at program exit. This bug has been
fixed (<a href="https://bugs.launchpad.net/bugs/1558206">Launchpad bug
#1558206</a>).</p>

<h3>RTEMS NTP Support Issue</h3>

<p>On RTEMS the NTP Time Provider could in some circumstances get out of sync
with the server because the osdNTPGet() code wasn't clearing its input socket
before sending out a new request. This
(<a href="https://bugs.launchpad.net/bugs/1549908">Launchpad bug 1549908</a>)
has now been fixed.</p>

<h3>CALC engine bitwise operator fixes</h3>

<p>The bitwise operators in the CALC engine have been modified to work properly
with values that have bit 31 (0x80000000) set. This modification involved
back-porting some earlier changes from the 3.15 branch, and fixes
<a href="https://code.launchpad.net/bugs/1514520">Launchpad bug
#1514520</a>.</p>

<h3>Fix <tt>ipAddrToAsciiAsync()</tt>: Don't try to join the daemon thread</h3>

<p>On process exit, don't try to stop the worker thread that makes DNS lookups
asynchronous. Previously this would wait for any lookups still in progress,
delaying the exit unnecessarily. This was most obvious with catools (eg.
cainfo).
<a href="https://bugs.launchpad.net/bugs/1527636">lp:1527636</a></p>

<h3>Fix <tt>epicsTime_localtime()</tt> on Windows</h3>

<p>Simpler versions of the epicsTime_gmtime() and epicsTime_localtime()
routines have been included in the Windows implementations, and a new test
program added. The original versions do not report DST status properly. Fixes
<a href="https://bugs.launchpad.net/bugs/1528284">Launchpad bug 1528284</a>.</p>


</body>
</html><|MERGE_RESOLUTION|>--- conflicted
+++ resolved
@@ -21,7 +21,6 @@
 
 -->
 
-<<<<<<< HEAD
 <h3>Add EPICS_CA_MCAST_TTL</h3>
 
 <p>Add option EPICS_CA_MCAST_TTL to set the Time To Live (TTL) of any IP multi-cast
@@ -52,7 +51,7 @@
 
 <p>This allows removal of UDP echo and similar protocol features which
 are not compatible with secure protocol design practice.</p>
-=======
+
 <h3>Lookup-tables using the subArrray record</h3>
 
 <p>The subArray record can now be used as a lookup-table from a constant array
@@ -351,8 +350,6 @@
 has not been modified to accept JSON syntax, the above is only an example of
 how JSON might be used.</p>
 
->>>>>>> 8ae79303
-
 <h3>Echoless comments in iocsh</h3>
 
 <p>The way comments are parsed by the iocsh interpreter has changed. The

/*************************************************************************\
* Copyright (c) 2008 UChicago Argonne LLC, as Operator of Argonne
*     National Laboratory.
* Copyright (c) 2002 The Regents of the University of California, as
*     Operator of Los Alamos National Laboratory.
* EPICS BASE is distributed subject to a Software License Agreement found
* in file LICENSE that is included with this distribution. 
\*************************************************************************/
<<<<<<< HEAD
/* dbCa.c
 *
=======

/*
>>>>>>> 14716684
 *    Original Authors: Bob Dalesio and Marty Kraimer
 *    Date:             26MAR96
 */
#define EPICS_DBCA_PRIVATE_API
#include <stddef.h>
#include <stdlib.h>
#include <stdio.h>
#include <string.h>
#include <errno.h>

#include "alarm.h"
#include "cantProceed.h"
#include "dbDefs.h"
#include "epicsAssert.h"
#include "epicsEvent.h"
#include "epicsExit.h"
#include "epicsMutex.h"
#include "epicsPrint.h"
#include "epicsString.h"
#include "epicsThread.h"
#include "epicsAtomic.h"
#include "epicsTime.h"
#include "errlog.h"
#include "errMdef.h"
#include "taskwd.h"

#include "cadef.h"

/* We can't include dbStaticLib.h here */
#define dbCalloc(nobj,size) callocMustSucceed(nobj,size,"dbCalloc")

#define epicsExportSharedSymbols
#include "db_access_routines.h"
#include "dbCa.h"
#include "dbCaPvt.h"
#include "dbCommon.h"
#include "db_convert.h"
#include "dbLink.h"
#include "dbLock.h"
#include "dbScan.h"
#include "link.h"
#include "recSup.h"

/* defined in dbContext.cpp
 * Setup local CA access
 */
extern void dbServiceIOInit();
extern int dbServiceIsolate;

static ELLLIST workList = ELLLIST_INIT;    /* Work list for dbCaTask */
static epicsMutexId workListLock; /*Mutual exclusions semaphores for workList*/
static epicsEventId workListEvent; /*wakeup event for dbCaTask*/
static int removesOutstanding = 0;
#define removesOutstandingWarning 10000

static volatile enum dbCaCtl_t {
    ctlInit, ctlRun, ctlPause, ctlExit
} dbCaCtl;
static epicsEventId startStopEvent;

struct ca_client_context * dbCaClientContext;

/* Forward declarations */
static void dbCaTask(void *);

static lset dbCa_lset;

#define printLinks(pcaLink) \
    errlogPrintf("%s has DB CA link to %s\n",\
        pcaLink->plink->precord->name, pcaLink->pvname)

static int dbca_chan_count;

/* caLink locking
 *
 * Lock ordering:
 *  dbScanLock -> caLink.lock -> workListLock
 *
 * workListLock:
 *   Guards access to workList.
 *
 * dbScanLock:
 *   All dbCa* functions operating on a single link may only be called when
 *   the record containing the DBLINK is locked.  Including:
 *    dbCaGet*()
 *    isConnected()
 *    dbCaPutLink()
 *    scanForward()
 *    dbCaAddLinkCallback()
 *    dbCaRemoveLink()
 *
 *   Guard the pointer plink.value.pv_link.pvt, but not the struct caLink
 *   which is pointed to.
 *
 * caLink.lock:
 *   Guards the caLink structure (but not the struct DBLINK)
 *
 * The dbCaTask only locks caLink, and must not lock the record (a violation of lock order).
 *
 * During link modification or IOC shutdown the pca->plink pointer (guarded by caLink.lock)
 * is used as a flag to indicate that a link is no longer active.
 *
 * References to the struct caLink are owned by the dbCaTask, and any scanOnceCallback()
 * which is in progress.
 *
 * The libca and scanOnceCallback callbacks take no action if pca->plink==NULL.
 *
 *   dbCaPutLinkCallback causes an additional complication because
 *   when dbCaRemoveLink is called the callback may not have occured.
 *   If putComplete sees plink==0 it will not call the user's code.
 *   If pca->putCallback is non-zero, dbCaTask will call the
 *   user's callback AFTER it has called ca_clear_channel.
 *   Thus the user's callback will get called exactly once.
 */

static void addAction(caLink *pca, short link_action)
{
    int callAdd;

    epicsMutexMustLock(workListLock);
    callAdd = (pca->link_action == 0);
    if (pca->link_action & CA_CLEAR_CHANNEL) {
        errlogPrintf("dbCa::addAction %d with CA_CLEAR_CHANNEL set\n",
            link_action);
        printLinks(pca);
        link_action = 0;
    }
    if (link_action & CA_CLEAR_CHANNEL) {
        if (++removesOutstanding >= removesOutstandingWarning) {
            errlogPrintf("dbCa::addAction pausing, %d channels to clear\n",
                removesOutstanding);
            printLinks(pca);
        }
        while (removesOutstanding >= removesOutstandingWarning) {
            epicsMutexUnlock(workListLock);
            epicsThreadSleep(1.0);
            epicsMutexMustLock(workListLock);
        }
    }
    pca->link_action |= link_action;
    if (callAdd)
        ellAdd(&workList, &pca->node);
    epicsMutexUnlock(workListLock);
    if (callAdd)
        epicsEventSignal(workListEvent);
}

static void caLinkInc(caLink *pca)
{
    assert(epicsAtomicGetIntT(&pca->refcount)>0);
    epicsAtomicIncrIntT(&pca->refcount);
}

static void caLinkDec(caLink *pca)
{
    int cnt;
    dbCaCallback callback;
    void *userPvt = 0;

    cnt = epicsAtomicDecrIntT(&pca->refcount);
    assert(cnt>=0);
    if(cnt>0)
        return;

    if (pca->chid) {
        ca_clear_channel(pca->chid);
        --dbca_chan_count;
    }
    callback = pca->putCallback;
    if (callback) {
        userPvt = pca->putUserPvt;
        pca->putCallback = 0;
        pca->putType = 0;
    }
    free(pca->pgetNative);
    free(pca->pputNative);
    free(pca->pgetString);
    free(pca->pputString);
    free(pca->pvname);
    epicsMutexDestroy(pca->lock);
    free(pca);
    if (callback) callback(userPvt);
}

/* Block until worker thread has processed all previously queued actions.
 * Does not prevent additional actions from being queued.
 */
void dbCaSync(void)
{
    epicsEventId wake;
    caLink templink;

    /* we only partially initialize templink.
     * It has no link field and no subscription
     * so the worker must handle it early
     */
    memset(&templink, 0, sizeof(templink));
    templink.refcount = 1;

    wake = epicsEventMustCreate(epicsEventEmpty);
    templink.lock = epicsMutexMustCreate();

    templink.userPvt = wake;

    addAction(&templink, CA_SYNC);

    epicsEventMustWait(wake);
    /* Worker holds workListLock when calling epicsEventMustTrigger()
     * we cycle through workListLock to ensure worker call to
     * epicsEventMustTrigger() returns before we destroy the event.
     */
    epicsMutexMustLock(workListLock);
    epicsMutexUnlock(workListLock);

    assert(templink.refcount==1);

    epicsMutexDestroy(templink.lock);
    epicsEventDestroy(wake);
}

void dbCaCallbackProcess(void *userPvt)
{
    struct link *plink = (struct link *)userPvt;
    dbCommon *pdbCommon = plink->precord;

    dbScanLock(pdbCommon);
    pdbCommon->rset->process(pdbCommon);
    dbScanUnlock(pdbCommon);
}

void dbCaShutdown(void)
{
    enum dbCaCtl_t cur = dbCaCtl;
    assert(cur == ctlRun || cur == ctlPause);
    dbCaCtl = ctlExit;
    epicsEventSignal(workListEvent);
    epicsEventMustWait(startStopEvent);
}

static void dbCaLinkInitImpl(int isolate)
{
    dbServiceIsolate = isolate;
    dbServiceIOInit();

    if (!workListLock)
        workListLock = epicsMutexMustCreate();
    if (!workListEvent)
        workListEvent = epicsEventMustCreate(epicsEventEmpty);

    if(!startStopEvent)
        startStopEvent = epicsEventMustCreate(epicsEventEmpty);
    dbCaCtl = ctlPause;

    epicsThreadCreate("dbCaLink", epicsThreadPriorityMedium,
        epicsThreadGetStackSize(epicsThreadStackBig),
        dbCaTask, NULL);
    epicsEventMustWait(startStopEvent);
}

void dbCaLinkInitIsolated(void)
{
    dbCaLinkInitImpl(1);
}

void dbCaLinkInit(void)
{
    dbCaLinkInitImpl(0);
}

void dbCaRun(void)
{
    if (dbCaCtl == ctlPause) {
        dbCaCtl = ctlRun;
        epicsEventSignal(workListEvent);
    }
}

void dbCaPause(void)
{
    if (dbCaCtl == ctlRun) {
        dbCaCtl = ctlPause;
        epicsEventSignal(workListEvent);
    }
}

void dbCaAddLinkCallback(struct link *plink,
    dbCaCallback connect, dbCaCallback monitor, void *userPvt)
{
    caLink *pca;

    assert(!plink->value.pv_link.pvt);

    pca = (caLink *)dbCalloc(1, sizeof(caLink));
    pca->refcount = 1;
    pca->lock = epicsMutexMustCreate();
    pca->plink = plink;
    pca->pvname = epicsStrDup(plink->value.pv_link.pvname);
    pca->connect = connect;
    pca->monitor = monitor;
    pca->userPvt = userPvt;

    epicsMutexMustLock(pca->lock);
    plink->lset = &dbCa_lset;
    plink->type = CA_LINK;
    plink->value.pv_link.pvt = pca;
    addAction(pca, CA_CONNECT);
    epicsMutexUnlock(pca->lock);
}

long dbCaAddLink(struct dbLocker *locker, struct link *plink, short dbfType)
{
    dbCaAddLinkCallback(plink, 0, 0, NULL);
    return 0;
}

void dbCaRemoveLink(struct dbLocker *locker, struct link *plink)
{
    caLink *pca = (caLink *)plink->value.pv_link.pvt;

    if (!pca) return;
    epicsMutexMustLock(pca->lock);
    pca->plink = 0;
    plink->value.pv_link.pvt = 0;
    plink->value.pv_link.pvlMask = 0;
    plink->type = PV_LINK;
    plink->lset = NULL;
    /* Unlock before addAction or dbCaTask might free first */
    epicsMutexUnlock(pca->lock);
    addAction(pca, CA_CLEAR_CHANNEL);
}

long dbCaGetLink(struct link *plink,short dbrType, void *pdest,
    epicsEnum16 *pstat, epicsEnum16 *psevr, long *nelements)
{
    caLink *pca = (caLink *)plink->value.pv_link.pvt;
    long   status = 0;
    short  link_action = 0;
    int    newType;

    assert(pca);
    epicsMutexMustLock(pca->lock);
    assert(pca->plink);
    if (!pca->isConnected || !pca->hasReadAccess) {
        pca->sevr = INVALID_ALARM;
        pca->stat = LINK_ALARM;
        status = -1;
        goto done;
    }
    if (pca->dbrType == DBR_ENUM && dbDBRnewToDBRold[dbrType] == DBR_STRING){
        long (*fConvert)(const void *from, void *to, struct dbAddr *paddr);

        /* Subscribe as DBR_STRING */
        if (!pca->pgetString) {
            plink->value.pv_link.pvlMask |= pvlOptInpString;
            link_action |= CA_MONITOR_STRING;
        }
        if (!pca->gotInString) {
            pca->sevr = INVALID_ALARM;
            pca->stat = LINK_ALARM;
            status = -1;
            goto done;
        }
        if (nelements) *nelements = 1;
        fConvert = dbFastGetConvertRoutine[dbDBRoldToDBFnew[DBR_STRING]][dbrType];
        status = fConvert(pca->pgetString, pdest, 0);
        goto done;
    }
    if (!pca->pgetNative) {
        plink->value.pv_link.pvlMask |= pvlOptInpNative;
        link_action |= CA_MONITOR_NATIVE;
    }
    if (!pca->gotInNative){
        pca->sevr = INVALID_ALARM;
        pca->stat = LINK_ALARM;
        status = -1;
        goto done;
    }
    newType = dbDBRoldToDBFnew[pca->dbrType];
    if (!nelements || *nelements == 1) {
        long (*fConvert)(const void *from, void *to, struct dbAddr *paddr);

        fConvert = dbFastGetConvertRoutine[newType][dbrType];
        assert(pca->pgetNative);
        status = fConvert(pca->pgetNative, pdest, 0);
    } else {
        unsigned long ntoget = *nelements;
        struct dbAddr dbAddr;
        long (*aConvert)(struct dbAddr *paddr, void *to, long nreq, long nto, long off);

        aConvert = dbGetConvertRoutine[newType][dbrType];
        assert(pca->pgetNative);

        if (ntoget > pca->usedelements)
            ntoget = pca->usedelements;
        *nelements = ntoget;

        memset((void *)&dbAddr, 0, sizeof(dbAddr));
        dbAddr.pfield = pca->pgetNative;
        /*Following will only be used for pca->dbrType == DBR_STRING*/
        dbAddr.field_size = MAX_STRING_SIZE;
        /*Ignore error return*/
        aConvert(&dbAddr, pdest, ntoget, ntoget, 0);
    }
done:
    if (pstat) *pstat = pca->stat;
    if (psevr) *psevr = pca->sevr;
    if (link_action) addAction(pca, link_action);
    epicsMutexUnlock(pca->lock);
    return status;
}

long dbCaPutLinkCallback(struct link *plink,short dbrType,
    const void *pbuffer,long nRequest,dbCaCallback callback,void *userPvt)
{
    caLink *pca = (caLink *)plink->value.pv_link.pvt;
    long   status = 0;
    short  link_action = 0;

    assert(pca);
    /* put the new value in */
    epicsMutexMustLock(pca->lock);
    assert(pca->plink);
    if (!pca->isConnected || !pca->hasWriteAccess) {
        epicsMutexUnlock(pca->lock);
        return -1;
    }
    if (pca->dbrType == DBR_ENUM && dbDBRnewToDBRold[dbrType] == DBR_STRING) {
        long (*fConvert)(const void *from, void *to, struct dbAddr *paddr);

        /* Send as DBR_STRING */
        if (!pca->pputString) {
            pca->pputString = dbCalloc(1, MAX_STRING_SIZE);
/* Disabled by ANJ, needs a link flag to allow user to control this.
 * Setting these makes the reconnect callback re-do the last CA put.
            plink->value.pv_link.pvlMask |= pvlOptOutString;
 */
        }
        fConvert = dbFastPutConvertRoutine[dbrType][dbDBRoldToDBFnew[DBR_STRING]];
        status = fConvert(pbuffer, pca->pputString, 0);
        link_action |= CA_WRITE_STRING;
        pca->gotOutString = TRUE;
        if (pca->newOutString) pca->nNoWrite++;
        pca->newOutString = TRUE;
    } else {
        int newType = dbDBRoldToDBFnew[pca->dbrType];
        if (!pca->pputNative) {
            pca->pputNative = dbCalloc(pca->nelements,
                dbr_value_size[ca_field_type(pca->chid)]);
            pca->putnelements = 0;
/* Fixed and disabled by ANJ, see comment above.
            plink->value.pv_link.pvlMask |= pvlOptOutNative;
 */
        }
        if (nRequest == 1 && pca->nelements==1){
            long (*fConvert)(const void *from, void *to, struct dbAddr *paddr);

            fConvert = dbFastPutConvertRoutine[dbrType][newType];
            status = fConvert(pbuffer, pca->pputNative, 0);
            pca->putnelements = 1;
        } else {
            struct dbAddr dbAddr;
            long (*aConvert)(struct dbAddr *paddr, const void *from, long nreq, long nfrom, long off);

            aConvert = dbPutConvertRoutine[dbrType][newType];
            memset((void *)&dbAddr, 0, sizeof(dbAddr));
            dbAddr.pfield = pca->pputNative;
            /*Following only used for DBF_STRING*/
            dbAddr.field_size = MAX_STRING_SIZE;
            if(nRequest>pca->nelements)
                nRequest = pca->nelements;
            status = aConvert(&dbAddr, pbuffer, nRequest, pca->nelements, 0);
            pca->putnelements = nRequest;
        }
        link_action |= CA_WRITE_NATIVE;
        pca->gotOutNative = TRUE;
        if (pca->newOutNative) pca->nNoWrite++;
        pca->newOutNative = TRUE;
    }
    if (callback) {
        pca->putType = CA_PUT_CALLBACK;
        pca->putCallback = callback;
        pca->putUserPvt = userPvt;
    } else {
        pca->putType = CA_PUT;
        pca->putCallback = 0;
    }
    addAction(pca, link_action);
    epicsMutexUnlock(pca->lock);
    return status;
}

long dbCaPutLink(struct link *plink, short dbrType,
    const void *pbuffer, long nRequest)
{
    return dbCaPutLinkCallback(plink, dbrType, pbuffer, nRequest, 0, NULL);
}

static int isConnected(const struct link *plink)
{
    caLink *pca;

    if (!plink || plink->type != CA_LINK) return FALSE;
    pca = (caLink *)plink->value.pv_link.pvt;
    if (!pca || !pca->chid) return FALSE;
    return pca->isConnected;
}

static void scanForward(struct link *plink) {
    short fwdLinkValue = 1;

    if (plink->value.pv_link.pvlMask & pvlOptFWD)
        dbCaPutLink(plink, DBR_SHORT, &fwdLinkValue, 1);
}

#define pcaGetCheck \
    assert(plink); \
    if (plink->type != CA_LINK) return -1; \
    pca = (caLink *)plink->value.pv_link.pvt; \
    assert(pca); \
    epicsMutexMustLock(pca->lock); \
    assert(pca->plink); \
    if (!pca->isConnected) { \
        epicsMutexUnlock(pca->lock); \
        return -1; \
    }

static long getElements(const struct link *plink, long *nelements)
{
    caLink *pca;

    pcaGetCheck
    *nelements = pca->nelements;
    epicsMutexUnlock(pca->lock);
    return 0;
}

static long getAlarm(const struct link *plink,
    epicsEnum16 *pstat, epicsEnum16 *psevr)
{
    caLink *pca;

    pcaGetCheck
    if (pstat) *pstat = pca->stat;
    if (psevr) *psevr = pca->sevr;
    epicsMutexUnlock(pca->lock);
    return 0;
}

static long getTimeStamp(const struct link *plink,
    epicsTimeStamp *pstamp)
{
    caLink *pca;

    pcaGetCheck
    memcpy(pstamp, &pca->timeStamp, sizeof(epicsTimeStamp));
    epicsMutexUnlock(pca->lock);
    return 0;
}

static int getDBFtype(const struct link *plink)
{
    caLink *pca;
    int  type;

    pcaGetCheck
    type = dbDBRoldToDBFnew[pca->dbrType];
    epicsMutexUnlock(pca->lock);
    return type;
}

long dbCaGetAttributes(const struct link *plink,
    dbCaCallback callback,void *userPvt)
{
    caLink *pca;
    int gotAttributes;

    assert(plink);
    if (plink->type != CA_LINK) return -1;
    pca = (caLink *)plink->value.pv_link.pvt;
    assert(pca);
    epicsMutexMustLock(pca->lock);
    assert(pca->plink);
    pca->getAttributes = callback;
    pca->getAttributesPvt = userPvt;
    gotAttributes = pca->gotAttributes;
    epicsMutexUnlock(pca->lock);
    if (gotAttributes && callback) callback(userPvt);
    return 0;
}

static long getControlLimits(const struct link *plink,
    double *low, double *high)
{
    caLink *pca;
    int gotAttributes;

    pcaGetCheck
    gotAttributes = pca->gotAttributes;
    if (gotAttributes) {
        *low  = pca->controlLimits[0];
        *high = pca->controlLimits[1];
    }
    epicsMutexUnlock(pca->lock); 
    return gotAttributes ? 0 : -1;
}

static long getGraphicLimits(const struct link *plink,
    double *low, double *high)
{
    caLink *pca;
    int gotAttributes;

    pcaGetCheck
    gotAttributes = pca->gotAttributes;
    if (gotAttributes) {
        *low  = pca->displayLimits[0];
        *high = pca->displayLimits[1];
    }
    epicsMutexUnlock(pca->lock); 
    return gotAttributes ? 0 : -1;
}

static long getAlarmLimits(const struct link *plink,
    double *lolo, double *low, double *high, double *hihi)
{
    caLink *pca;
    int gotAttributes;

    pcaGetCheck
    gotAttributes = pca->gotAttributes;
    if (gotAttributes) {
        *lolo = pca->alarmLimits[0];
        *low  = pca->alarmLimits[1];
        *high = pca->alarmLimits[2];
        *hihi = pca->alarmLimits[3];
    }
    epicsMutexUnlock(pca->lock);
    return gotAttributes ? 0 : -1;
}

static long getPrecision(const struct link *plink, short *precision)
{
    caLink *pca;
    int gotAttributes;

    pcaGetCheck
    gotAttributes = pca->gotAttributes;
    if (gotAttributes) *precision = pca->precision;
    epicsMutexUnlock(pca->lock); 
    return gotAttributes ? 0 : -1;
}

static long getUnits(const struct link *plink,
    char *units, int unitsSize)
{
    caLink *pca;
    int gotAttributes;

    pcaGetCheck
    gotAttributes = pca->gotAttributes;
    if (unitsSize > sizeof(pca->units)) unitsSize = sizeof(pca->units);
    if (gotAttributes) strncpy(units, pca->units, unitsSize);
    units[unitsSize-1] = 0;
    epicsMutexUnlock(pca->lock);
    return gotAttributes ? 0 : -1;
}

static void scanComplete(void *raw, dbCommon *prec)
{
    caLink *pca = raw;
    epicsMutexMustLock(pca->lock);
    if(!pca->plink) {
        /* IOC shutdown or link re-targeted.  Do nothing. */
    } else if(pca->scanningOnce==0) {
        errlogPrintf("dbCa.c complete callback w/ scanningOnce==0\n");
    } else if(--pca->scanningOnce){
        /* another scan is queued */
        if(scanOnceCallback(prec, scanComplete, raw)) {
            errlogPrintf("dbCa.c failed to re-queue scanOnce\n");
        } else
            caLinkInc(pca);
    }
    epicsMutexUnlock(pca->lock);
    caLinkDec(pca);
}

/* must be called with pca->lock held */
static void scanLinkOnce(dbCommon *prec, caLink *pca) {
    if(pca->scanningOnce==0) {
        if(scanOnceCallback(prec, scanComplete, pca)) {
            errlogPrintf("dbCa.c failed to queue scanOnce\n");
        } else
            caLinkInc(pca);
    }
    if(pca->scanningOnce<5)
        pca->scanningOnce++;
    /* else too many scans queued */
}

static lset dbCa_lset = {
    dbCaRemoveLink,
    isConnected,
    getDBFtype, getElements,
    dbCaGetLink,
    getControlLimits, getGraphicLimits, getAlarmLimits,
    getPrecision, getUnits,
    getAlarm, getTimeStamp,
    dbCaPutLink,
    scanForward
};

static void connectionCallback(struct connection_handler_args arg)
{
    caLink *pca;
    short link_action = 0;
    struct link *plink;

    pca = ca_puser(arg.chid);
    assert(pca);
    epicsMutexMustLock(pca->lock);
    plink = pca->plink;
    if (!plink) goto done;
    pca->isConnected = (ca_state(arg.chid) == cs_conn);
    if (!pca->isConnected) {
        struct pv_link *ppv_link = &plink->value.pv_link;
        dbCommon *precord = plink->precord;

        pca->nDisconnect++;
        if (precord &&
            ((ppv_link->pvlMask & pvlOptCP) ||
             ((ppv_link->pvlMask & pvlOptCPP) && precord->scan == 0)))
            scanLinkOnce(precord, pca);
        goto done;
    }
    pca->hasReadAccess = ca_read_access(arg.chid);
    pca->hasWriteAccess = ca_write_access(arg.chid);

    if (pca->gotFirstConnection) {
        if (pca->nelements != ca_element_count(arg.chid) ||
            pca->dbrType != ca_field_type(arg.chid)) {
            /* BUG: We have no way to clear any old subscription with the
             *      originally chosen data type/size.  That will continue
             *      to send us data and will result in an assert() fail.
             */
            /* Let next dbCaGetLink and/or dbCaPutLink determine options */
            plink->value.pv_link.pvlMask &=
                ~(pvlOptInpNative | pvlOptInpString |
                  pvlOptOutNative | pvlOptOutString);

            pca->gotInNative  = 0;
            pca->gotOutNative = 0;
            pca->gotInString  = 0;
            pca->gotOutString = 0;
            free(pca->pgetNative); pca->pgetNative = 0;
            free(pca->pgetString); pca->pgetString = 0;
            free(pca->pputNative); pca->pputNative = 0;
            free(pca->pputString); pca->pputString = 0;
        }
    }
    pca->gotFirstConnection = TRUE;
    pca->nelements = ca_element_count(arg.chid);
    pca->usedelements = 0;
    pca->dbrType = ca_field_type(arg.chid);
    if ((plink->value.pv_link.pvlMask & pvlOptInpNative) && !pca->pgetNative) {
        link_action |= CA_MONITOR_NATIVE;
    }
    if ((plink->value.pv_link.pvlMask & pvlOptInpString) && !pca->pgetString) {
        link_action |= CA_MONITOR_STRING;
    }
    if ((plink->value.pv_link.pvlMask & pvlOptOutNative) && pca->gotOutNative) {
        link_action |= CA_WRITE_NATIVE;
    }
    if ((plink->value.pv_link.pvlMask & pvlOptOutString) && pca->gotOutString) {
        link_action |= CA_WRITE_STRING;
    }
    pca->gotAttributes = 0;
    if (pca->dbrType != DBR_STRING) {
        link_action |= CA_GET_ATTRIBUTES;
    }
done:
    if (link_action) addAction(pca, link_action);
    epicsMutexUnlock(pca->lock);
}

static void eventCallback(struct event_handler_args arg)
{
    caLink *pca = (caLink *)arg.usr;
    struct link *plink;
    size_t size;
    dbCommon *precord = 0;
    struct dbr_time_double *pdbr_time_double;
    dbCaCallback monitor = 0;
    void *userPvt = 0;

    assert(pca);
    epicsMutexMustLock(pca->lock);
    plink = pca->plink;
    if (!plink) goto done;
    monitor = pca->monitor;
    userPvt = pca->userPvt;
    precord = plink->precord;
    if (arg.status != ECA_NORMAL) {
        if (precord) {
            if (arg.status != ECA_NORDACCESS &&
                arg.status != ECA_GETFAIL)
                errlogPrintf("dbCa: eventCallback record %s error %s\n",
                    precord->name, ca_message(arg.status));
        } else {
            errlogPrintf("dbCa: eventCallback error %s\n",
                ca_message(arg.status));
        }
        goto done;
    }
    assert(arg.dbr);
    assert(arg.count<=pca->nelements);
    size = arg.count * dbr_value_size[arg.type];
    if (arg.type == DBR_TIME_STRING &&
        ca_field_type(pca->chid) == DBR_ENUM) {
        assert(pca->pgetString);
        memcpy(pca->pgetString, dbr_value_ptr(arg.dbr, arg.type), size);
        pca->gotInString = TRUE;
    } else switch (arg.type){
    case DBR_TIME_STRING: 
    case DBR_TIME_SHORT: 
    case DBR_TIME_FLOAT:
    case DBR_TIME_ENUM:
    case DBR_TIME_CHAR:
    case DBR_TIME_LONG:
    case DBR_TIME_DOUBLE:
        assert(pca->pgetNative);
        memcpy(pca->pgetNative, dbr_value_ptr(arg.dbr, arg.type), size);
        pca->usedelements = arg.count;
        pca->gotInNative = TRUE;
        break;
    default:
        errlogPrintf("dbCa: eventCallback Logic Error. dbr=%ld dbf=%d\n",
                     arg.type, ca_field_type(pca->chid));
        break;
    }
    pdbr_time_double = (struct dbr_time_double *)arg.dbr;
    pca->sevr = pdbr_time_double->severity;
    pca->stat = pdbr_time_double->status;
    memcpy(&pca->timeStamp, &pdbr_time_double->stamp, sizeof(epicsTimeStamp));
    if (precord) {
        struct pv_link *ppv_link = &plink->value.pv_link;

        if ((ppv_link->pvlMask & pvlOptCP) ||
            ((ppv_link->pvlMask & pvlOptCPP) && precord->scan == 0))
        scanLinkOnce(precord, pca);
    }
done:
    epicsMutexUnlock(pca->lock);
    if (monitor) monitor(userPvt);
}

static void exceptionCallback(struct exception_handler_args args)
{
    const char *context = (args.ctx ? args.ctx : "unknown");

    errlogPrintf("DB CA Link Exception: \"%s\", context \"%s\"\n",
        ca_message(args.stat), context);
    if (args.chid) {
        errlogPrintf(
            "DB CA Link Exception: channel \"%s\"\n",
            ca_name(args.chid));
        if (ca_state(args.chid) == cs_conn) {
            errlogPrintf(
                "DB CA Link Exception:  native  T=%s, request T=%s,"
                " native N=%ld, request N=%ld, "
                " access rights {%s%s}\n",
                dbr_type_to_text(ca_field_type(args.chid)),
                dbr_type_to_text(args.type),
                ca_element_count(args.chid),
                args.count,
                ca_read_access(args.chid) ? "R" : "",
                ca_write_access(args.chid) ? "W" : "");
        }
    }
}

static void putComplete(struct event_handler_args arg)
{
    caLink *pca = (caLink *)arg.usr;
    struct link *plink;
    dbCaCallback callback = 0;
    void *userPvt = 0;

    epicsMutexMustLock(pca->lock);
    plink = pca->plink;
    if (!plink) goto done;
    callback = pca->putCallback;
    userPvt = pca->putUserPvt;
    pca->putCallback = 0;
    pca->putType = 0;
    pca->putUserPvt = 0;
done:
    epicsMutexUnlock(pca->lock);
    if (callback) callback(userPvt);
}

static void accessRightsCallback(struct access_rights_handler_args arg)
{
    caLink *pca = (caLink *)ca_puser(arg.chid);
    struct link	*plink;
    struct pv_link *ppv_link;
    dbCommon *precord;

    assert(pca);
    if (ca_state(pca->chid) != cs_conn)
        return; /* connectionCallback will handle */
    epicsMutexMustLock(pca->lock);
    plink = pca->plink;
    if (!plink) goto done;
    pca->hasReadAccess = ca_read_access(arg.chid);
    pca->hasWriteAccess = ca_write_access(arg.chid);
    if (pca->hasReadAccess && pca->hasWriteAccess) goto done;
    ppv_link = &plink->value.pv_link;
    precord = plink->precord;
    if (precord &&
        ((ppv_link->pvlMask & pvlOptCP) ||
         ((ppv_link->pvlMask & pvlOptCPP) && precord->scan == 0)))
        scanLinkOnce(precord, pca);
done:
    epicsMutexUnlock(pca->lock);
}

static void getAttribEventCallback(struct event_handler_args arg)
{
    caLink *pca = (caLink *)arg.usr;
    struct link *plink;
    struct dbr_ctrl_double *pdbr;
    dbCaCallback connect = 0;
    void *userPvt = 0;
    dbCaCallback getAttributes = 0;
    void *getAttributesPvt;

    assert(pca);
    epicsMutexMustLock(pca->lock);
    plink = pca->plink;
    if (!plink) {
        epicsMutexUnlock(pca->lock);
        return;
    }
    connect = pca->connect;
    userPvt = pca->userPvt;
    getAttributes = pca->getAttributes;
    getAttributesPvt = pca->getAttributesPvt;
    if (arg.status != ECA_NORMAL) {
        dbCommon *precord = plink->precord;
        if (precord) {
            errlogPrintf("dbCa: getAttribEventCallback record %s error %s\n",
                precord->name, ca_message(arg.status));
        } else {
            errlogPrintf("dbCa: getAttribEventCallback error %s\n",
                ca_message(arg.status));
        }
        epicsMutexUnlock(pca->lock);
        return;
    }
    assert(arg.dbr);
    pdbr = (struct dbr_ctrl_double *)arg.dbr;
    pca->gotAttributes = TRUE;
    pca->controlLimits[0] = pdbr->lower_ctrl_limit;
    pca->controlLimits[1] = pdbr->upper_ctrl_limit;
    pca->displayLimits[0] = pdbr->lower_disp_limit;
    pca->displayLimits[1] = pdbr->upper_disp_limit;
    pca->alarmLimits[0] = pdbr->lower_alarm_limit;
    pca->alarmLimits[1] = pdbr->lower_warning_limit;
    pca->alarmLimits[2] = pdbr->upper_warning_limit;
    pca->alarmLimits[3] = pdbr->upper_alarm_limit;
    pca->precision = pdbr->precision;
    memcpy(pca->units, pdbr->units, MAX_UNITS_SIZE);
    epicsMutexUnlock(pca->lock);
    if (getAttributes) getAttributes(getAttributesPvt);
    if (connect) connect(userPvt);
}

static void dbCaTask(void *arg)
{
    taskwdInsert(0, NULL, NULL);
    SEVCHK(ca_context_create(ca_enable_preemptive_callback),
        "dbCaTask calling ca_context_create");
    dbCaClientContext = ca_current_context ();
    SEVCHK(ca_add_exception_event(exceptionCallback,NULL),
        "ca_add_exception_event");
    epicsEventSignal(startStopEvent);

    /* channel access event loop */
    while (TRUE){
        do {
            epicsEventMustWait(workListEvent);
        } while (dbCaCtl == ctlPause);
        while (TRUE) { /* process all requests in workList*/
            caLink *pca;
            short  link_action;
            int    status;

            epicsMutexMustLock(workListLock);
            if (!(pca = (caLink *)ellGet(&workList))){  /* Take off list head */
                epicsMutexUnlock(workListLock);
                if (dbCaCtl == ctlExit) goto shutdown;
                break; /* workList is empty */
            }
            link_action = pca->link_action;
            if (link_action&CA_SYNC)
                epicsEventMustTrigger((epicsEventId)pca->userPvt); /* dbCaSync() requires workListLock to be held here */
            pca->link_action = 0;
            if (link_action & CA_CLEAR_CHANNEL) --removesOutstanding;
            epicsMutexUnlock(workListLock);         /* Give back immediately */
            if (link_action&CA_SYNC)
                continue;
            if (link_action & CA_CLEAR_CHANNEL) {   /* This must be first */
                caLinkDec(pca);
                /* No alarm is raised. Since link is changing so what? */
                continue; /* No other link_action makes sense */
            }
            if (link_action & CA_CONNECT) {
                status = ca_create_channel(
                      pca->pvname,connectionCallback,(void *)pca,
                      CA_PRIORITY_DB_LINKS, &(pca->chid));
                if (status != ECA_NORMAL) {
                    errlogPrintf("dbCaTask ca_create_channel %s\n",
                        ca_message(status));
                    printLinks(pca);
                    continue;
                }
                dbca_chan_count++;
                status = ca_replace_access_rights_event(pca->chid,
                    accessRightsCallback);
                if (status != ECA_NORMAL) {
                    errlogPrintf("dbCaTask replace_access_rights_event %s\n",
                        ca_message(status));
                    printLinks(pca);
                }
                continue; /*Other options must wait until connect*/
            }
            if (ca_state(pca->chid) != cs_conn) continue;
            if (link_action & CA_WRITE_NATIVE) {
                assert(pca->pputNative);
                if (pca->putType == CA_PUT) {
                    status = ca_array_put(
                        pca->dbrType, pca->putnelements,
                        pca->chid, pca->pputNative);
                } else if (pca->putType==CA_PUT_CALLBACK) {
                    status = ca_array_put_callback(
                        pca->dbrType, pca->putnelements,
                        pca->chid, pca->pputNative,
                        putComplete, pca);
                } else {
                    status = ECA_PUTFAIL;
                }
                if (status != ECA_NORMAL) {
                    errlogPrintf("dbCaTask ca_array_put %s\n",
                        ca_message(status));
                    printLinks(pca);
                }
                epicsMutexMustLock(pca->lock);
                if (status == ECA_NORMAL) pca->newOutNative = FALSE;
                epicsMutexUnlock(pca->lock);
            }
            if (link_action & CA_WRITE_STRING) {
                assert(pca->pputString);
                if (pca->putType == CA_PUT) {
                    status = ca_array_put(
                        DBR_STRING, 1,
                        pca->chid, pca->pputString);
                } else if (pca->putType==CA_PUT_CALLBACK) {
                    status = ca_array_put_callback(
                        DBR_STRING, 1,
                        pca->chid, pca->pputString,
                        putComplete, pca);
                } else {
                    status = ECA_PUTFAIL;
                }
                if (status != ECA_NORMAL) {
                    errlogPrintf("dbCaTask ca_array_put %s\n",
                        ca_message(status));
                    printLinks(pca);
                }
                epicsMutexMustLock(pca->lock);
                if (status == ECA_NORMAL) pca->newOutString = FALSE;
                epicsMutexUnlock(pca->lock);
            }
            /*CA_GET_ATTRIBUTES before CA_MONITOR so that attributes available
             * before the first monitor callback                              */
            if (link_action & CA_GET_ATTRIBUTES) {
                status = ca_get_callback(DBR_CTRL_DOUBLE,
                    pca->chid, getAttribEventCallback, pca);
                if (status != ECA_NORMAL) {
                    errlogPrintf("dbCaTask ca_get_callback %s\n",
                        ca_message(status));
                    printLinks(pca);
                }
            }
            if (link_action & CA_MONITOR_NATIVE) {

                epicsMutexMustLock(pca->lock);
                pca->elementSize = dbr_value_size[ca_field_type(pca->chid)];
                pca->pgetNative = dbCalloc(pca->nelements, pca->elementSize);
                epicsMutexUnlock(pca->lock);

                status = ca_add_array_event(
                    dbf_type_to_DBR_TIME(ca_field_type(pca->chid)),
                    0, /* dynamic size */
                    pca->chid, eventCallback, pca, 0.0, 0.0, 0.0, 0);
                if (status != ECA_NORMAL) {
                    errlogPrintf("dbCaTask ca_add_array_event %s\n",
                        ca_message(status));
                    printLinks(pca);
                }
            }
            if (link_action & CA_MONITOR_STRING) {
                epicsMutexMustLock(pca->lock);
                pca->pgetString = dbCalloc(1, MAX_STRING_SIZE);
                epicsMutexUnlock(pca->lock);
                status = ca_add_array_event(DBR_TIME_STRING, 1,
                    pca->chid, eventCallback, pca, 0.0, 0.0, 0.0, 0);
                if (status != ECA_NORMAL) {
                    errlogPrintf("dbCaTask ca_add_array_event %s\n",
                        ca_message(status));
                    printLinks(pca);
                }
            }
        }
        SEVCHK(ca_flush_io(), "dbCaTask");
    }
shutdown:
    taskwdRemove(0);
    if (dbca_chan_count == 0)
        ca_context_destroy();
    else
        fprintf(stderr, "dbCa: chan_count = %d at shutdown\n", dbca_chan_count);
    epicsEventSignal(startStopEvent);
}<|MERGE_RESOLUTION|>--- conflicted
+++ resolved
@@ -6,13 +6,8 @@
 * EPICS BASE is distributed subject to a Software License Agreement found
 * in file LICENSE that is included with this distribution. 
 \*************************************************************************/
-<<<<<<< HEAD
-/* dbCa.c
- *
-=======
 
 /*
->>>>>>> 14716684
  *    Original Authors: Bob Dalesio and Marty Kraimer
  *    Date:             26MAR96
  */

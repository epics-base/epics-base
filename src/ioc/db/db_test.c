--- conflicted
+++ resolved
@@ -1,10 +1,9 @@
 /*************************************************************************\
-* Copyright (c) 2002 The University of Chicago, as Operator of Argonne
+* Copyright (c) 2012 UChicago Argonne LLC, as Operator of Argonne
 *     National Laboratory.
 * Copyright (c) 2002 The Regents of the University of California, as
 *     Operator of Los Alamos National Laboratory.
-* EPICS BASE Versions 3.13.7
-* and higher are distributed subject to a Software License Agreement found
+* EPICS BASE is distributed subject to a Software License Agreement found
 * in file LICENSE that is included with this distribution.
 \*************************************************************************/
 
@@ -180,62 +179,39 @@
 
 typedef struct tpnInfo {
     epicsEventId callbackDone;
-<<<<<<< HEAD
-    putNotify *ppn;
-    struct dbChannel *chan;
+    processNotify *ppn;
+    char buffer[80];
 } tpnInfo;
-=======
-    processNotify    *ppn;
-    char          *psavevalue;
-}tpnInfo;
->>>>>>> 51578959
 
 
 static int putCallback(processNotify *ppn,notifyPutType type) {
     tpnInfo *ptpnInfo = (tpnInfo *)ppn->usrPvt;
 
-    return db_put_process(ppn,type,DBR_STRING,ptpnInfo->psavevalue,1);
+    return db_put_process(ppn, type, DBR_STRING, ptpnInfo->buffer, 1);
 }
 
 static void doneCallback(processNotify *ppn)
 {
-<<<<<<< HEAD
     tpnInfo *ptpnInfo = (tpnInfo *) ppn->usrPvt;
-    putNotifyStatus status = ppn->status;
+    notifyStatus status = ppn->status;
     const char *pname = dbChannelRecord(ppn->chan)->name;
 
     if (status == 0)
-        printf("tpnCallback: success record=%s\n", pname);
+        printf("tpnCallback '%s': Success\n", pname);
     else
-        printf("%s tpnCallback status = %d\n", pname, status);
-=======
-    notifyStatus status = ppn->status;
-    tpnInfo         *ptpnInfo = (tpnInfo *)ppn->usrPvt;
-    char *pname = ppn->paddr->precord->name;
-
-    if(status==0)
-        printf("tpnCallback: success record=%s\n",pname);
-    else
-        printf("%s tpnCallback processNotify.status %d\n",pname,(int)status);
->>>>>>> 51578959
+        printf("tpnCallback '%s': Notify status %d\n", pname, (int)status);
     epicsEventSignal(ptpnInfo->callbackDone);
 }
 
 static void tpnThread(void *pvt)
 {
-<<<<<<< HEAD
     tpnInfo *ptpnInfo = (tpnInfo *) pvt;
-    putNotify *ppn = (putNotify *) ptpnInfo->ppn;
-=======
-    tpnInfo   *ptpnInfo = (tpnInfo *)pvt;
-    processNotify *ppn = (processNotify *)ptpnInfo->ppn;
->>>>>>> 51578959
+    processNotify *ppn = (processNotify *) ptpnInfo->ppn;
 
     dbProcessNotify(ppn);
     epicsEventWait(ptpnInfo->callbackDone);
     dbNotifyCancel(ppn);
     epicsEventDestroy(ptpnInfo->callbackDone);
-    free(ppn->pbuffer);
     dbChannelDelete(ppn->chan);
     free(ppn);
     free(ptpnInfo);
@@ -243,11 +219,9 @@
 
 int epicsShareAPI tpn(char *pname, char *pvalue)
 {
-<<<<<<< HEAD
     struct dbChannel *chan;
     tpnInfo *ptpnInfo;
-    putNotify *ppn;
-    char *pbuffer;
+    processNotify *ppn = NULL;
 
     chan = dbChannel_create(pname);
     if (!chan) {
@@ -255,74 +229,28 @@
         return 1;
     }
 
-    pbuffer = epicsStrDup(pvalue);
-    ppn = calloc(1, sizeof(putNotify));
+    ppn = calloc(1, sizeof(processNotify));
     if (!ppn) {
         printf("calloc failed\n");
         return -1;
     }
+    ppn->requestType = putProcessRequest;
     ppn->chan = chan;
-    ppn->pbuffer = pbuffer;
-    ppn->nRequest = 1;
-    if (dbPutNotifyMapType(ppn, DBR_STRING)) {
-        printf("dbPutNotifyMapType failed\n");
-        printf("calloc failed\n");
-        return -1;
-    }
-    ppn->userCallback = tpnCallback;
+    ppn->putCallback = putCallback;
+    ppn->doneCallback = doneCallback;
+
     ptpnInfo = calloc(1, sizeof(tpnInfo));
     if (!ptpnInfo) {
         printf("calloc failed\n");
         return -1;
-=======
-    long	   status;
-    tpnInfo       *ptpnInfo;
-    struct dbAddr *pdbaddr=NULL;
-    processNotify	   *ppn=NULL;
-    char	   *psavevalue;
-    int		   len;
-
-    if (pname==0 || pvalue==0
-      || ((*pname < ' ') || (*pname > 'z'))
-      || ((*pvalue < ' ') || (*pvalue > 'z'))){
-    	printf("\nusage \"pv name\",\"value\"\n");
-    	return(1);
-    }
-    len = strlen(pvalue);
-    /*allocate space for value immediately following DBADDR*/
-    pdbaddr = calloc(1,sizeof(struct dbAddr) + len+1);
-    if(!pdbaddr) {
-	printf("calloc failed\n");
-	return(-1);
-    }
-    psavevalue = (char *)(pdbaddr + 1);
-    strcpy(psavevalue,pvalue);
-    status = db_name_to_addr(pname,pdbaddr);
-    if(status) {
-	printf("db_name_to_addr failed\n");
-	free((void *)pdbaddr);
-	return(-1);
-    }
-    ppn = calloc(1,sizeof(processNotify));
-    if(!ppn) {
-	printf("calloc failed\n");
-	return(-1);
-    }
-    ppn->requestType = putProcessRequest;
-    ppn->paddr = pdbaddr;
-    ppn->putCallback = putCallback;
-    ppn->doneCallback = doneCallback;
-    ptpnInfo = calloc(1,sizeof(tpnInfo));
-    if(!ptpnInfo) {
-	printf("calloc failed\n");
-	return(-1);
->>>>>>> 51578959
     }
     ptpnInfo->ppn = ppn;
     ptpnInfo->callbackDone = epicsEventCreate(epicsEventEmpty);
-    ptpnInfo->psavevalue = psavevalue;
+    strncpy(ptpnInfo->buffer, pvalue, 80);
+    ptpnInfo->buffer[79] = 0;
+
     ppn->usrPvt = ptpnInfo;
     epicsThreadCreate("tpn", epicsThreadPriorityHigh,
-    epicsThreadGetStackSize(epicsThreadStackMedium), tpnThread, ptpnInfo);
+        epicsThreadGetStackSize(epicsThreadStackMedium), tpnThread, ptpnInfo);
     return 0;
-}+}

--- conflicted
+++ resolved
@@ -5,7 +5,6 @@
 
 # Where to find RTEMS, and what version is it
 #
-<<<<<<< HEAD
 # RTEMS_BASE must point to the specific installation of RTEMS to
 #    build the target code with.
 # RTEMS_VERSION is used in the path to the toolsets inside that
@@ -17,19 +16,14 @@
 RTEMS_BASE = /home/travis/.rtems
 
 # FHI:
-#RTEMS_VERSION = 5
-#RTEMS_BASE = /home/h1/DBG/rtems
+RTEMS_VERSION = 5
+RTEMS_BASE = /opt/RTEMS/qoriq/rtems/$(RTEMS_VERSION)
 
 # APS:
 #RTEMS_VERSION = 4.10.2
 #RTEMS_BASE = /usr/local/vw/rtems/rtems-4.10.2
 #RTEMS_VERSION = 5
 #RTEMS_BASE = /usr/local/vw/rtems/rtems-5.1
-=======
-# FHI:
-RTEMS_VERSION = 5
-RTEMS_BASE = /opt/RTEMS/qoriq/rtems/$(RTEMS_VERSION)
->>>>>>> 3961c326
 
 # Cross-compile toolchain in $(RTEMS_TOOLS)/bin
 #

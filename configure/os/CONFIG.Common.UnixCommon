--- conflicted
+++ resolved
@@ -40,7 +40,6 @@
 # SHRLIB_LIBS deprecated
 LIB_LIBS += $(SHRLIB_LIBS)
 
-<<<<<<< HEAD
 SHRLIB_DEPLIBS = $(foreach lib, $(LIB_LIBS) $(USR_LIBS), \
   $(firstword $(wildcard \
       $(addsuffix /$(DLLSTUB_PREFIX)$(lib)$(DLLSTUB_SUFFIX), \
@@ -58,22 +57,7 @@
 
 SHRLIB_DEPLIB_DIRS = $(foreach word, \
     $(sort $(dir $($*_DEPLIBS) $(SHRLIB_DEPLIBS))), \
-    $(shell $(PERL) $(TOOLS)/fullPathName.pl $(word)))
-=======
-SHRLIB_DEPLIBS=$(foreach lib, $(LIB_LIBS) $(USR_LIBS), \
-	$(firstword $(wildcard $(addsuffix /$(LIB_PREFIX)$(lib).*, \
-    $($(lib)_DIR) $(SHRLIB_SEARCH_DIRS))) \
-	$(addsuffix /$(LIB_PREFIX)$(lib)$(LIB_SUFFIX), \
-    $(firstword $($(lib)_DIR) $(INSTALL_LIB)))))
-
-SHRLIB_LDLIBS = $(addprefix -l, $($*_LDLIBS) $(LIB_LIBS) $(USR_LIBS))\
- $(STATIC_LDLIBS) \
- $(addprefix -l, $($*_SYS_LIBS) $(LIB_SYS_LIBS) $(USR_SYS_LIBS)) \
- $(LDLIBS)
-
-SHRLIB_DEPLIB_DIRS = $(foreach word,$(sort $(dir $($*_DEPLIBS) $(SHRLIB_DEPLIBS))), \
-   $(shell $(FULLPATHNAME) $(word)))
->>>>>>> f2891d72
+    $(shell $(FULLPATHNAME) $(word)))
 
 SHRLIBDIR_LDFLAGS += $(SHRLIB_DEPLIB_DIRS:%=-L%)
 
@@ -99,14 +83,9 @@
 PROD_LDLIBS += $($(firstword $(LDLIBS_STATIC_$(STATIC_BUILD)) \
                $(LDLIBS_SHARED_$(SHARED_LIBRARIES))))
 
-<<<<<<< HEAD
 PROD_DEPLIB_DIRS = $(foreach word, \
     $(sort $(dir $($*_DEPLIBS) $(PROD_DEPLIBS))), \
-    $(shell $(PERL) $(TOOLS)/fullPathName.pl $(word)))
-=======
-PROD_DEPLIB_DIRS = $(foreach word,$(sort $(dir $($*_DEPLIBS) $(PROD_DEPLIBS))), \
-  $(shell $(FULLPATHNAME) $(word)))
->>>>>>> f2891d72
+    $(shell $(FULLPATHNAME) $(word)))
 
 PRODDIR_LDFLAGS += $(PROD_DEPLIB_DIRS:%=-L%)
 

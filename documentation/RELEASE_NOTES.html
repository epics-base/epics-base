--- conflicted
+++ resolved
@@ -16,7 +16,6 @@
 
 <!-- Insert new items immediately below here ... -->
 
-<<<<<<< HEAD
 <h3>Support for CONFIG_SITE.local in Base</h3>
 
 <p>This feature is mostly meant for use by developers; configuration
@@ -29,7 +28,7 @@
 <h2 align="center">Changes from the 3.14 branch since 3.15.5</h2>
 
 <!-- Insert inherited items immediately below here ... -->
-=======
+
 <h3>Extend maximum Posix epicsEventWaitWithTimeout() delay</h3>
 
 <p>The Posix implementation of epicsEventWaitWithTimeout() was limiting the
@@ -40,7 +39,6 @@
 have been retired before the year 2028, but some additional tests have been
 added to the epicsTimeTest program to detect and fail if this assumption is
 violated.</p>
->>>>>>> a1dc1684
 
 <h3>New test-related make targets</h3>
 

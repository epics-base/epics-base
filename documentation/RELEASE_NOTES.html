--- conflicted
+++ resolved
@@ -14,7 +14,29 @@
 <h2 align="center">Changes between 3.15.3 and 3.15.4</h2>
 <!-- Insert new items immediately below here ... -->
 
-<<<<<<< HEAD
+<h3>CALC engine bitwise operator fixes</h3>
+
+<p>The bitwise operators in the CALC engine have been modified to work properly
+with values that have bit 31 (0x80000000) set. This modification involved
+back-porting some earlier changes from the 3.15 branch, and fixes
+<a href="https://code.launchpad.net/bugs/1514520">Launchpad bug
+#1514520</a>.</p>
+
+<h3>Fix <tt>ipAddrToAsciiAsync()</tt>: don't try to join the daemon thread</h3>
+
+<p>On process exit, don't try to stop the worker thread that makes DNS lookups
+asynchronous. Previously this would wait for any lookups still in progress,
+delaying the exit unnecessarily. This was most obvious with catools (eg.
+cainfo).
+<a href="https://bugs.launchpad.net/epics-base/+bug/1527636">lp:1527636</a></p>
+
+<h3>Fix epicsTime_localtime() on Windows</h3>
+
+<p>Simpler versions of the epicsTime_gmtime() and epicsTime_localtime()
+routines have been included in the Windows implementations, and a new test
+program added. The original versions do not report DST status properly. Fixes
+<a href="https://bugs.launchpad.net/bugs/1528284">Launchpad bug 1528284</a>.</p>
+
 <h3>Moved <tt>mlockall()</tt> into its own epicsThread routine</h3>
 
 <p>Since EPICS Base 3.15.0.2 on Posix OSs the initialization of the epicsThread
@@ -66,30 +88,6 @@
 setting *_SNIPPETS (explicitly) or *_PATTERN (searched relative to all source
 directories).
 </p>
-=======
-<h3>CALC engine bitwise operator fixes</h3>
-
-<p>The bitwise operators in the CALC engine have been modified to work properly
-with values that have bit 31 (0x80000000) set. This modification involved
-back-porting some earlier changes from the 3.15 branch, and fixes
-<a href="https://code.launchpad.net/bugs/1514520">Launchpad bug
-#1514520</a>.</p>
-
-<h3>ipAddrToAsciiAsync.: don't try to join the daemon thread</h3>
-
-<p>On process exit, no longer try to stop the worker thread used by
-to make DNS lookups asynchronous.
-Previously this would wait for any cancelled, but still in progress, lookups.
-This was most obvious with catools (eg. cainfo).
-<a href="https://bugs.launchpad.net/epics-base/+bug/1527636">lp:1527636</a></p>
-
-<h3>Fix epicsTime_localtime() on Windows</h3>
-
-<p>Simpler versions of the epicsTime_gmtime() and epicsTime_localtime()
-routines have been included in the Windows implementations, and a new test
-program added. The original versions do not report DST status properly. Fixes
-<a href="https://bugs.launchpad.net/bugs/1528284">Launchpad bug 1528284</a>.</p>
->>>>>>> d943f696
 
 <h3>Clean up after GNU readline()</h3>
 

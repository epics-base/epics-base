<!DOCTYPE html PUBLIC "-//W3C//DTD HTML 4.01 Transitional//EN"
    "http://www.w3.org/TR/html4/loose.dtd">
<html>
<head>
  <meta http-equiv="content-type" content="text/html; charset=iso-8859-1">
  <title>EPICS Base R3.15.0.1 Release Notes</title>
</head>

<body lang="en">
<h1 align="center">EPICS Base Release 3.15.0.2</h1>

<p>
EPICS Base 3.15.0.x releases are not intended for use in production systems.</p>

<h2 align="center">Changes between 3.15.0.1 and 3.15.0.2</h2>
<!-- Insert new items immediately below here ... -->

<<<<<<< HEAD
<h3>Merge MMIO API from devLib2</h3>

<p>Added calls to handle 8, 16, and 32 bit Memory Mapped I/O reads and writes.
The calls added include <tt><i>X</i>_iowrite<i>Y</i>()</tt> and
<tt><i>X</i>_ioread<i>Y</i>()</tt>
where <tt><i>X</i></tt> is <tt>nat</tt> (native), <tt>be</tt> or <tt>le</tt>,
and <tt><i>Y</i></tt> is <tt>16</tt> or <tt>32</tt>.
Also added are <tt>ioread8()</tt> and <tt>iowrite8()</tt>.</p>

<h3>Added optional dbServer API to database</h3>

<p>A server layer that sits on top of the IOC database may now register itself
as such by calling <tt>dbRegisterServer()</tt> and providing optional routines
that other components can use. The initial purpose of this API allows the Trace
Processing implementation in <tt>dbProcess()</tt> to identify a client that
causes a record to process when TPRO is set.</p>

<p>To support the client idenfication, the server provides a routine that
returns that identity string when called by one of its own processing
threads.</p>

<h3>Concatenated database definition files</h3>

<p>A series of database definition (dbd) files can now be concatenated during
the build process into a newly-created dbd file with result being installed into
$(INSTALL_LOCATION)/dbd without expanding it.</p>

<p>The following lines in an EPICS Makefile will create a file name.dbd in the
O.Common build directory containing the contents of file1.dbd followed by
file2.dbd then file3.dbd. The new file will then be installed into
$(INSTALL_LOCATION)/dbd without expanding any of its include statements.</p>

<blockquote><pre>
DBDCAT += name.dbd
name_DBD += file1.dbd file2.dbd file3.dbd
</pre></blockquote>

<p>The source files file1.dbd, file2.dbd and file3.dbd may be created by the
current Makefile, be located in the parent directory or any other directory in
the SRC_DIRS list, be specified by their full pathname, exist in the install dbd
directory, or be found in any dbd directory linked from the application's
RELEASE files.</p>

<h3>Posix: Drop SCHED_FIFO before exec() in child process</h3>

<p>If Base is compiled with <tt>USE_POSIX_THREAD_PRIORITY_SCHEDULING = YES</tt>
in configure/CONFIG_SITE or related files, the Posix implementation of the
libCom <tt>osiSpawnDetachedProcess()</tt> routine will switch the child process
to use the normal SCHED_OTHER (non real-time) scheduler before executing the
named executable program. If it needs to use the real-time scheduler the new
program can request that for itself.</p>

<h3>Posix: Lock all memory when running with FIFO scheduler</h3>

<p>On Posix systems, an IOC application's ability to meet timing deadlines is
often dependent on its ability to lock part or all of the process's virtual
address space into RAM, preventing that memory from being paged to the swap
area. This change will attempt to lock the process's virtual address space into
RAM if the process has the ability to run threads with different priorities. If
unsuccessful, it prints an message to stderr and continues.</p>

<p>On Linux, one can grant a process the ability to run threads with different
priorities by using the command <code>ulimit -r unlimited</code>. To use the
FIFO scheduler for an IOC, use a command like this:</p>

<blockquote><pre>chrt -f 1 softIoc -d test.db</pre></blockquote>

<p>On Linux, one can grant a process the ability to lock itself into memory
using the command <code>ulimit -l unlimited</code>. These limits can also be
configured on a per user/per group basis by changing /etc/security/limits.conf
or its equivalent.</p>

<p>A child process created via fork() normally inherits its parent's resource
limits, so a child of a real-time soft-IOC will get its parent's real-time
priority and memlock limits. The memory locks themselves however are not
inherited by child processes.</p>
=======
<h3>Parallel callback threads</h3>

<p>The general purpose callback facility can run multiple parallel callback
threads per priority level. This makes better use of SMP architectures (e.g.
processors with multiple cores), as callback work - which includes second
stage processing of records with asynchronuous device support and I/O
scanned processing - can be distributed over the available CPUs.</p>

<p>Note that by using parallel callback threads the order of scan callback
requests in the queue is not retained. If a device support needs to be
informed when scanIoRequest processing has finished, it should use the new
scanIoSetComplete() feature to add a user function that will be called after
the scanIoRequest record processing has finished.</p>

<p>Parallel callback threads have to be explicitly configured, by default
the IOC keeps the old behavior of running one callback thread per priority.</p>
>>>>>>> c0a4ebeb

<h3>Implement EPICS_CAS_INTF_ADDR_LIST in rsrv</h3>

<p>The IOC server can now bind to a single IP address (and optional port number)
read from the standard environment parameter EPICS_CAS_INTF_ADDR_LIST.
Additional addresses included in that parameter after the first will be ignored
and a warning message displayed at iocInit time.</p>

<h3>alarmString.h deprecated again</h3>

<p>The string arrays that provide string versions of the alarm status and
severity values have been moved into libCom and the header file that used to
instanciate them is no longer required, although a copy is still provided for
backwards compatibility reasons. Only the alarm.h header needs to be included
now to declare the epicsAlarmSeverityStrings and epicsAlarmConditionStrings
arrays.</p>

<h3>General purpose thread pool</h3>

<p>
A general purpose threaded work queue API epicsThreadPool is added.
Multiple pools can be created with controlable priority and number
of worker threads.  Lazy worker startup is supported.</p>

<h3>Database field setting updates</h3>

<p>A database (.db) file loaded by an IOC does not have to repeat the record
type of a record that has already been loaded. It may replace the first
parameter of the <tt>record(type, name)</tt> statement with an asterisk
character inside double-quotes, <tt>"*"</tt> instead. Thus the following is a
legal database file:</p>

<blockquote><pre>record(ao, "ao1") {}
record("*", "ao1") {
    field(VAL, 10)
}</pre></blockquote>

<p>Note that database configuration tools will not be expected to have to
understand this syntax, which is provided for scripted and hand-coded database
and template instantiation only. Setting the IOC's <tt>dbRecordsOnceOnly</tt>
flag also makes this syntax illegal, since its purpose is to prevent
multiply-defined records from being collapsed into a single instance.</p>

<h3>Added echo command to iocsh</h3>

<p>The single argument string may contain escaped characters, which will be
translated to their raw form before being printed (enclose the string in quotes
to avoid double-translation). A newline is always appended to the output, and
output stream redirection is supported.</p>

<h3>Added macro EPICS_UNUSED to compilerDependencies.h</h3>

<p>To prevent the compiler from warning about a known-unused variable, mark it
with the macro EPICS_UNUSED. On gcc and clang this will expand to
<tt>__attribute__((unused))</tt> to prevent the warning.</p>

<h3>User specified db substitution file suffix</h3>

<p>Per Dirk Zimoch's suggestion, a user specified db substitution file suffix is
now allowed by setting the variable SUBST_SUFFIX in a configuration directory
CONFIG_SITE file or in a Makefile before the include $(TOP)/configure/RULES
line. The default for SUBST_SUFFIX is <tt>.substitutions</tt></p>

<h3>NTP Time Provider adjusts to OS tick rate changes</h3>

<p>Dirk Zimoch provided code that allows the NTP Time provider (used on VxWorks
and RTEMS only) to adapt to changes in the OS clock tick rate after the provider
has been initialized. Note that changing the tick rate after iocInit() is not
advisable, and that other software might still misbehave if initialized before
an OS tick rate change.</p>

<h3>Added newEpicsMutex macro</h3>

<p>Internal C++ uses of <tt>new epicsMutex()</tt> have been replaced with a new
macro which calls a new constructor, passing it the file name and line number of
the mutex creation code. C code that creates mutexes has been using a similar
macro for a long time, but there was no equivalent constructor for the C++
wrapper class, so identifying a specific mutex was much harder to do.</p>

<h3>Post DBE_PROPERTY events automatically</h3>

<p>A new record field attribute "prop(YES)" has been added to identify fields
holding meta-data. External changes to these fields will cause a CA monitor
event to be sent to all record subscribers who have asked for DBE_PROPERTY
updates. Meta-data fields have been marked for all Base record types.</p>

<h3>errlogRemoveListener() routine changed</h3>

<p>Code that calls <tt>errlogRemoveListener(myfunc)</tt> must be modified to use
the new, safer routine <tt>errlogRemoveListeners(myfunc, &amp;pvt)</tt> instead.
The replacement routine takes a second argument which must be the same private
pointer that was passed to <tt>errlogAddListener()</tt> when adding that
listener. It also deletes all matching listeners (hence the new plural name) and
returns how many were actually deleted, whereas the previous routine only
removed the first listener that matched.</p>

<h3>Simplified generation of .dbd files</h3>

<p>The Perl script <tt>makeIncludeDbd.pl</tt> has been removed and the rules
that created an intermediate <tt><i>xxx</i>Include.dbd</tt> file from the
Makefile variable <tt>xxx_DBD</tt> have been modified to generate the target
<tt><i>xxx</i>.dbd</tt> file directly. This should simplify applications that
might have had to provide dependency rules for the intermediate files in 3.15.
Applications which provide their own <tt><i>xxx</i>Include.dbd</tt> source file
will continue to have it expanded as before.</p>

<h3>New Undefined Severity field UDFS</h3>

<p>A new field has been added to dbCommon which configures the alarm severity
associated with the record being undefined (when UDF=TRUE). The default value is
INVALID so old databases will not be affected, but now individual records can be
configured to have a lower severity or even no alarm when undefined. Be careful
when changing this on applications where the IVOA field of output records is
used, IVOA still requires an INVALID severity to trigger value replacement.</p>

<h3>New build target <q>tapfiles</q></h3>

<p>This new make target runs the same tests as the <q>runtests</q> target, but
instead of summarizing or displaying the output for each test script it creates
a <q>.tap</q> file inside the architecture build directory which contains the
detailed test output. The output file can be parsed by continuous integration
packages such as <a href="http://www.jenkins-ci.org/">Jenkins</a> to show the
test results.</p>

<h3>Array field double-buffering</h3>

<p>Array data can now be moved, without copying, into and out of the VAL field
of the waveform, aai, and aao record types by replacing the pointer in BPTR.
The basic rules which device support must follow are:</p>

<ol>
    <li>BPTR, and the memory it is currently pointing to, can only be accessed
      while the record is locked.</li>
    <li>NELM may not be changed; NORD should be updated whenever the number of
      valid data elements changes.</li>
    <li>When BPTR is replaced it must always point to a block of memory large
      enough to hold the maximum number of elements, as given by the NELM and
      FTVL fields.</li>
</ol>

<h3>Spin-locks API added</h3>

<p>The new header file epicsSpin.h adds a portable spin-locks API which is
intended for locking very short sections of code (typically one or two lines of
C or C++) to provide a critical section that protects against race conditions.
On Posix platforms this uses the pthread_spinlock_t type if it's available and
the build is not configured to use Posix thread priorities, but otherwise it
falls back to a pthread_mutex_t. On the UP VxWorks and RTEMS platforms the
implementations lock out CPU interrupts and disable task preemption while a
spin-lock is held. The default implementation (used when no other implementation
is provided) uses an epicsMutex. Spin-locks may not be taken recursively, and
the code inside the critical section should be short and deterministic.</p>

<h3>Improvements to aToIPAddr()</h3>

<p>The libCom routine aToIPAddr() and the vxWorks implementation of the
associated hostToIPAddr() function have been modified to be able to look up
hostnames that begin with one or more digits. The epicsSockResolveTest program
was added to check this functionality.</p>

<h3>mbboDirect and mbbiDirect records</h3>

<p>These record types have undergone some significant rework, and will behave
slightly differently than they did in their 3.14 versions. The externally
visible changes are as follows:</p>

<h5>mbbiDirect</h5>

<ul>
  <li>If the MASK field is set in a database file, it will not be over-written
    when the record is initialized. This allows non-contiguous masks to be set,
    although only the device support actually uses the MASK field.</li>
  <li>If process() finds the UDF field to be set, the record will raise a
    UDF/INVALID alarm.</li>
</ul>

<h5>mbboDirect</h5>

<ul>
  <li>If the MASK field is set in a database file, it will not be over-written
    when the record is initialized. This allows non-contiguous masks to be set,
    although only the device support actually uses the MASK field.</li>
  <li>After the device support's init_record() routine returns during record
    initialization, if OMSL is <q>supervisory</q> and UDF is clear the fields
    B0-BF will be set from the current VAL field.</li>
  <li>When a put to the OMSL field sets it to <q>supervisory</q>, the fields
    B0-BF will be set from the current VAL field. This did not used to happen,
    the individual bit fields were previously never modified by the record.
    Note that this change may require some databases to be modified, if they
    were designed to take advantage of the previous behavior.</li>
</ul>

<h3>Redirection of the errlog console stream</h3>

<p>A new routine has been added to the errlog facility which allows the console
error message stream to be redirected from stderr to some other already open
file stream:</p>

<blockquote><pre>int errlogSetConsole(FILE *stream);
</pre></blockquote>

<p>The stream argument must be a FILE* pointer as returned by fopen() that is
open for output. If NULL is passed in, the errlog thread's stderr output stream
will be used instead. Note that messages to the console can be disabled and
re-enabled using the eltc routine which is also an iocsh command, but there is
no iocsh command currently provided for calling errlogSetConsole.</p>

<h3>Add cleanup subroutine to aSub record</h3>

<p>An aSub routine may set the CADR field with a function pointer which will be
run before a new routine in the event that a change to the SNAM field changes
the record's process subroutine.</p>

<p>This can be used to free any resources the routine needs to allocate. It can
also be used to determine if this is the first time this routine has been called
by this record instance. The CADR field is set to NULL immediately after the
routine it points to is called.</p>

<p>Example:</p>

<blockquote><pre>void cleanup(aSubRecord* prec) {
    free(prec-&gt;dpvt);
    prec-&gt;dpvt = NULL;
}

long myAsubRoutine(aSubRecord* prec) {
    if (!prec-&gt;cadr) {
        /* check types of inputs and outputs */
        if (prec-&gt;ftva != menuFtypeDOUBLE)
            return 1; /* oops */

        dpvt = malloc(42);
        prec-&gt;cadr = &amp;cleanup;
    }

    /* normal processing */
}
epicsRegisterFunction(myAsubRoutine);
</pre></blockquote>

<h3>Sequence record enhancements</h3>

<p>The sequence record type now has 16 link groups numbered 0 through 9 and A
through F, instead of the previous 10 groups numbered 1 through 9 and A. The
changes to this record are directly equivalent to those described below for the
fanout record. The fields OFFS and SHFT have been added and operate on the SELN
value exactly the same way. The result is backwards compatible with the 3.14
version of the sequence record as long as none of the new fields are modified
and the application does not rely on the SOFT/INVALID alarm that was generated
when the selection number exceeded 10. The record also now posts monitors on the
SELN field at the end of the sequence if its value changed when read through the
SELL link.

<h3>Fanout record enhancements</h3>

<p>The fanout record type now has 16 output links LNK0-LNK9 and LNKA-LNKF, plus
two additional fields which make the result backwards compatible with 3.14
databases, but also allow the link selection to be shifted without having to
process the SELN value through a calc or calcout record first.</p>

<p>Previously there was no LNK0 field, so when SELM is <q>Mask</q> bit 0 of SELN
controls whether the LNK1 link field was activated; bit 1 controls LNK2 and so
on. When SELM is <q>Specified</q> and SELN is zero no output link would be
activated at all; LNK1 gets activated when SELN is 1 and so on. Only 6 links
were provided, LNK1 through LNK6. The updated record type maintains the original
behavior when the new fields are not configured, except that the SOFT/INVALID
alarm is not generated when SELN is 7 through 15.</p>

<p>The update involved adding a LNK0 field, as well as fields LNK7 through LNK9
and LNKA through LNKF. To add flexibility and maintain backwards compatibility,
two additional fields have been added:</p>

<dl>
<dt><b>OFFS</b></dt>

<dd>This field holds a signed offset which is added to SELN to select which link
to activate when SELM is <q>Specified</q>. If the resulting value is outside the
range 0 .. 15 the record will go into a SOFT/INVALID alarm state. The default
value of OFFS is zero, so if it is not explicitly set and SELN is 1 the LNK1
link will be activated.</dd>

<dt><b>SHFT</b></dt>

<dd>When SELM is <q>Mask</q> the signed field SHFT is used to shift the SELN
value by SHFT bits (positive means right-wards, values outside the range -15 ..
15 will result in a SOFT/INVALID alarm), before using the resulting bit-pattern
to control which links to activate. The default value is -1, so if SHFT is not
explicitly set bit 0 of SELN will be used to control whether LNK1 gets
activated.</dd>

</dl>

<p>The record also now posts monitors on the SELN field if it changes as a
result of record processing (i.e. when read through the SELL link).</p>

<h3>Deleted Java build rules</h3>

<p>Java has its own build systems now, so we've deleted the rules and associated
variables from Base, although they might get added to the Extensions build rules
for a while in case anyone still needs them.</p>

<h2 align="center">Changes between 3.14.x and 3.15.0.1</h2>

<h3>Application clean rules</h3>

<p>The <tt>clean</tt> Makefile target has changed between a single-colon rule
and a double-colon rule more than once in the life of the EPICS build rules, and
it just changed back to a single-colon rule, but now we recommend that
applications that wish to provide a Makefile that is backwards compatible with
the 3.14 build rules use the construct shown below.  The 3.15 rules now support
a variable called <tt>CLEANS</tt> to which a Makefile can add a list of files to
be deleted when the user does a <tt>make clean</tt> like this:</p>

<blockquote><pre>CLEANS += &lt;list of files to be cleaned&gt;

ifndef BASE_3_15
clean::
	$(RM) $(CLEANS)
endif</pre></blockquote>

<p>The conditional rule provides compatibility for use with the 3.14 build
system.</p>

<h3>MSI included with Base</h3>

<p>An enhanced version of the Macro Substitution and Include program <q>msi</q>
has been included with Base. Both this new version of msi and the IOC's
<tt>dbLoadTemplates</tt> command now support setting global macros in
substitution files, and <tt>dbLoadTemplates</tt> can now take a list of global
macro settings as the second argument on its command line. The substitution file
syntax is documented in the Application Developers Guide.</p>

<h3>Cross-builds targeting win32-x86-mingw</h3>

<p>Some Linux distributions now package the MinGW cross-compiler which makes it
possible to cross-build the win32-x86-mingw target from a linux-x86 host. Build
configuration files for this combination are now included; adjust the settings
in configure/os/CONFIG_SITE.linux-x86.win32-x86-mingw and add win32-x86-mingw to
the CROSS_COMPILER_TARGET_ARCHS variable in configure/CONFIG_SITE or in
configure/os/CONFIG_SITE.linux-x86.Common.</p>

<h3>Architecture win32-x86-cygwin Removed</h3>

<p>The ability to compile non-cygwin binaries using the Cygwin build tools is no
longer supported by current versions of Cygwin, so this architecture has been
removed. Use the MinWG tools and the win32-x86-mingw architecture instead.</p>

<h3>RTEMS and VxWorks Test Harnesses</h3>

<p>The original libCom test harness has been renamed <tt>libComTestHarness</tt>,
and two additional test harnesses have been created <tt>dbTestHarness</tt> and
<tt>filterTestHarness</tt> which are all built for RTEMS and vxWorks targets.
The new ones include tests in src/ioc/db/test and src/std/filters/test.</p>

<p>Running the new tests requires additional .db and .dbd files to be loaded at
runtime, which can be found in the relevant source directory or its O.Common
subdirectory. If the target can access the Base source tree directly it may be
simplest to cd to the relevant source directory before running the test. If not,
the files needed are listed in the generated 'testspec' file found in the
associated build (O.<i>arch</i>) directory.</p>

<p>For RTEMS users the current directory is determined in a BSP specific way.
See rtems_init.c and setBootConfigFromNVRAM.c in src/libCom/RTEMS.</p>

<h3>New API to hook into thread creation</h3>

<p>A hook API has been added allowing user-supplied functions to be called
whenever a thread starts. The calls are made from the thread's context,
and can be used to control additional thread properties not handled inside
EPICS base, e.g. setting the scheduling policy or CPU affinity (on SMP
systems).</p>

<p>The API also supports a mapping operation, calling a user-supplied function
for every thread that is currently running.</p>

<h3>New scan rate units</h3>

<p>Scan rates defined in the menuScan.dbd file may now be specified in seconds,
minutes, hours or Hertz, and plural time units will also be accepted (seconds
are used if no unit is mentioned in the choice string). At <tt>iocInit</tt> each
scan rate is compared with the OS's clock tick and a warning printed if the
rate is too fast or likely to be more than 10% different to the requested rate.
For example the rates given below are all valid, although non-standard (the
default menuScan choices that come with Base have not been changed):</p>

<blockquote>
<pre>menu(menuScan) {
    choice(menuScanPassive,     "Passive")
    choice(menuScanEvent,       "Event")
    choice(menuScanI_O_Intr,    "I/O Intr")
    choice(menuScan1_hour,      "1 hour")
    choice(menuScan0_5_hours, "0.5 hours")
    choice(menuScan15_minutes, "15 minutes")
    choice(menuScan5_minutes,   "5 minutes")
    choice(menuScan1_minute,    "1 minute")
    choice(menuScan10_seconds, "10 seconds")
    choice(menuScan5_seconds,   "5 seconds")
    choice(menuScan2_seconds,   "2 seconds")
    choice(menuScan1_second,    "1 second")
    choice(menuScan2_Hertz,     "2 Hertz")
    choice(menuScan5_Hertz,     "5 Hertz")
    choice(menuScan10_Hertz,   "10 Hz")
}</pre></blockquote>

<h3>Alarm filtering added to input record types</h3>

<p>The record types ai, calc, longin and mbbi have a new alarm filter added to
them. This provides a low-pass filter that can be used to delay the reporting of
alarms caused by the input level passing the HIGH, HIHI, LOW or LOLO values. The
filter is controlled with a new AFTC field that sets the filter's time constant.
The default value for this field is zero, which keeps the record's original
alarm behaviour.</p>

<p>The record must be scanned often enough for the filtering action to work
effectively and the alarm severity can only change when the record is processed,
but that processing does not have to be regular; the filter uses the time since
the record last processed in its calculation. Setting AFTC to a positive number
of seconds will delay the record going into or out of a minor alarm severity or
from minor to major severity until the input signal has been in that range for
that number of seconds.</p>

<h3>Post events on Waveform record's NORD field</h3>

<p>When the record type or device support modify the NORD field of a waveform
record, the record support code now posts DBE_VALUE and DBE_LOG events for that
field, signalling the array length change to any client monitoring the NORD
field.</p>

<h3>Attributes of Non-VAL Fields</h3>

<p>Non-VAL fields now report meaningful information for precision, units,
graphic limits, control limits, and alarm limits instead of simply using
PREC, EGU, HOPR, LOPR, DRVL, DRVH, HIHI, HIGH, LOW, and LOLO. All delay
fields have a default precision of 2 digits, units "s" and control limits
of 0 to 100,000 seconds (these precision and limit values can be changed
for each record type as a whole at runtime by updating a registered global
variable). Input fields like A-L of the calc record read their metadata
from the corresponding INPn link if possible.</p>
<h4>epicsStdioRedirect.h merged into epicsStdio.h</h4>

<p>The definitions from the header file epicsStdioRedirect.h have been moved
into epicsStdio.h so all calls to printf(), puts() and putchar() in files that
include that OSI header will now be subject to stdout redirection.  In past
releases (3.14.7 and later) it was necessary to request the redirection support
by including the epicsStdioRedirect.h header file.  The header file is still
provided, but now it just includes epicsStdio.h.</p>

<h4>Named Soft Events</h4>

<p>Soft events can now be given meaningful names instead of just using the
numbers 1-255. The EVNT field is now a DBF_STRING. The <tt>post_event()</tt> API
is now deprecated but still works. It should be replaced by code that in advance
looks up the <tt>EVNTPVT</tt> event handle associated with the named event by
calling <tt>eventNameToHandle(char *)</tt>, and when that event occurs passes
that handle to the new <tt>postEvent(EVNTPVT)</tt> routine (which may be called
from interrupt level). A new iocsh command <tt>postEvent <i>name</i></tt> will
trigger a named event from the command-line or a startup script (on vxWorks the
expression <tt>postEvent(eventNameToHandle("<i>name</i>"))</tt> must be used
instead though).</p>

<h4>Parallel Builds</h4>

<p>
As EPICS sites get computers with more CPUs they report additional bugs in our
parallel build rules. Various issues have been fixed by separating out the build
rules that generate dependency (.d) files, ensuring that they are constructed at
the appropriate time in the build.</p>

<p>
These rule changes can cause additional warning messages to appear when building
support modules. Where an application provides its own Makefile rules it may now
have to add rules to construct an associated dependency file. In many cases
though the change needed is just to replace a dependency for a
<tt>target$(OBJ)</tt> with the <tt>target$(DEP)</tt> so this</p>

<pre>
    myLib$(OBJ): myLib_lex.c</pre>

<p>
becomes</p>

<pre>
    myLib$(DEP): myLib_lex.c</pre>

<p>
To debug build issues assocated with dependency files, use the command <tt>make
--debug=m</tt> which tells GNUmake to display information about what it is doing
during the first pass when it updates its makefiles.</p>

<h3>
Removed tsDefs.h</h3>

<p>
The deprecated tsDefs API was provided for 3.13 compatibility only, and has now
been removed.  Convert any remaining code that used it to call the epicsTime API
instead.</p>

<h3>
Changes to epicsVersion.h</h3>

<p>
The two macros <tt>EPICS_UPDATE_LEVEL</tt> and <tt>EPICS_CVS_SNAPSHOT</tt> have
been deleted from the epicsVersion.h file; they were deprecated in R3.14 and can
be replaced with <tt>EPICS_PATCH_LEVEL</tt> and <tt>EPICS_DEV_SNAPSHOT</tt>
respectively.</p>

<p>
A new pair of macros has been added to make version number comparisons easier.
Code that will not work with a version of Base before 3.15.0 can now be
written like this to prevent it from compiling:</p>

<pre style="margin: 0 2em;">
#if defined(VERSION_INT) &amp;&amp; EPICS_VERSION_INT &lt; VERSION_INT(3,15,0,0)
#  error EPICS Base R3.15.0 or later is required
#endif
</pre>

<h3>
Added support for iocLogPrefix</h3>

<p>
Added a <code>iocLogPrefix</code> command to <code>iocsh</code>. This adds a
prefix to all messages from this IOC (or other log client) as they get sent to the
iocLogServer. This lets sites use the "fac=&lt;<i>facility</i>&gt;" syntax for
displaying the facility, process name etc. in log viewers like the
<code>cmlogviewer</code>.</p>

<h3>
Reworked the epicsEvent C &amp; C++ APIs</h3>

<ul>
  <li>Renamed the enum epicsEventWaitStatus to epicsEventStatus</li>
  <li>Defined epicsEventWaitStatus as a macro for epicsEventStatus</li>
  <li>Renamed epicsEventWaitOk to epicsEventOk</li>
  <li>Renamed epicsEventWaitError to epicsEventError</li>
  <li>Defined epicsEventWaitOK and epicsEventWaitError as macros</li>
  <li>Added epicsEventTrigger(id) which triggers an event and returns OK or an
    error status if the underlying OS primitives report an error</li>
  <li>Added epicsEventMustTrigger(id) which halts on error</li>
  <li>Defined epicsEventSignal(id) as a macro for epicsEventMustTrigger(id)</li>
  <li>Added a new C++ method epicsEvent::trigger() which throws an
    epicsEvent::invalidSemaphore in the event of an error</li>
  <li>epicsEvent::signal() makes an inline call to epicsEvent::trigger()</li>
  <li>epicsEventWait() and epicsEventWaitWithTimeout() now return an error
    status if the underlying OS primitives report an error</li>
  <li>All the epicsEventMust...() routines are now implemented in the common
    libCom/osi/epicsEvent.cpp source file, and call cantProceed() instead of
    mis-using assert()</li>
  <li>Implemented epicsEventShow() on Posix</li>
  <li>Win32: Removed all epicsShareAPI decorations</li>
</ul>

<h3>
Enabled histogram record type</h3>

<p>
The histogram record was not included in the base.dbd file in any 3.14 release,
but has now been added along with its associated soft device support. The build
system now generates the list of all the record.dbd files in base automatically
in src/std/rec/Makefile.</p>

<h3>
Reorganization of src/</h3>

<p>Reorganization of subdirectories of src/ to better represent the relation
between different parts as described in the following table.</p>

<p>This change also allows the number of libraries built to be reduced to:
libCap5.so,  libca.so,   libdbCore.so,    libdbStaticHost.so,
libCom.so,   libcas.so,  libdbRecStd.so, and  libgdd.so</p>

<table border="1"><tbody>
<tr>
 <th>Component</th>
 <th>Dependency</th>
 <th>Library name</th>
 <th>Description</th>
</tr>
<tr>
 <td>src/tools</td>
 <td></td>
 <td></td>
 <td>Build system scripts</td>
</tr>
<tr>
 <td>src/libCom</td>
 <td>src/tools</td>
 <td>Com</td>
 <td>Utility routines and OS-independant API</td>
</tr>
<tr>
 <td>src/template</td>
 <td>src/tools</td>
 <td></td>
 <td>User application templates (e.g. makeBaseApp)</td>
</tr>
<tr>
 <td>src/ca/client</td>
 <td>src/libCom</td>
 <td>ca</td>
 <td>Channel Access client</td>
</tr>
<tr>
 <td>src/ca/legacy/gdd</td>
 <td>src/ca/client</td>
 <td>gdd</td>
 <td>Generic data layer for PCAS</td>
</tr>
<tr>
 <td>src/ca/legacy/pcas</td>
 <td>src/ca/legacy/gdd</td>
 <td>cas</td>
 <td>Portable Channel Access Server</td>
</tr>
<tr>
 <td>src/ioc</td>
 <td>src/ca</td>
 <td>dbCore</td>
 <td>Core database processing functions</td>
</tr>
<tr>
 <td>src/std</td>
 <td>src/ioc</td>
 <td>dbRecStd</td>
 <td>Standard records, soft device support and the softIoc </td>
</tr>
</tbody></table>

<p>
In order to better reflect these relations the following
directories and files were moved as described:</p>

<table border="1"><tbody>
<tr>
  <th colspan="2">Relocations</th>
</tr>
<tr>
  <th>Previous</th><th>New</th>
</tr>
<tr>
  <th colspan="2">libCom</th>
</tr>
<tr>
  <td>src/RTEMS</td>
  <td>src/libCom/RTEMS</td>
</tr>
<tr>
  <td>src/toolsComm/flex</td>
  <td>src/libCom/flex</td>
</tr>
<tr>
  <td>src/toolsComm/antelope</td>
  <td>src/libCom/yacc</td>
</tr>
<tr>
  <td align="right">src/dbStatic/alarm.h<br>.../alarmString.h</td>
  <td>src/libCom/misc/</td>
</tr>
<tr>
  <th colspan="2">IOC Core Components</th>
</tr>
<tr>
  <td>src/bpt</td>
  <td>src/ioc/bpt</td>
</tr>
<tr>
  <td>src/db</td>
  <td>src/ioc/db</td>
</tr>
<tr>
  <td>src/dbStatic</td>
  <td>src/ioc/dbStatic</td>
</tr>
<tr>
  <td>src/dbtools</td>
  <td>src/ioc/dbtemplate</td>
</tr>
<tr>
  <td>src/misc</td>
  <td>src/ioc/misc</td>
</tr>
<tr>
  <td>src/registry</td>
  <td>src/ioc/registry</td>
</tr>
<tr>
  <td>src/rsrv</td>
  <td>src/ioc/rsrv <a href="#rsrv">1</a></td>
</tr>
<tr>
  <th colspan="2">Standard Record Definitions</th>
</tr>
<tr>
  <td>src/dev/softDev</td>
  <td>src/std/dev</td>
</tr>
<tr>
  <td>src/rec</td>
  <td>src/std/rec</td>
</tr>
<tr>
  <td>src/softIoc</td>
  <td>src/std/softIoc</td>
</tr>
<tr>
  <th colspan="2">Channel Access</th>
</tr>
<tr>
  <td>src/ca</td>
  <td>src/ca/client</td>
</tr>
<tr>
  <td>src/catools</td>
  <td>src/ca/client/tools</td>
</tr>
<tr>
  <td>src/cap5</td>
  <td>src/ca/client/perl</td>
</tr>
<tr>
  <td>src/gdd</td>
  <td>src/ca/legacy/gdd</td>
</tr>
<tr>
  <td>src/cas</td>
  <td>src/ca/legacy/pcas</td>
</tr>
<tr>
  <td>src/excas</td>
  <td>src/ca/legacy/pcas/ex</td>
</tr>
<tr>
  <th colspan="2">User Templates</th>
</tr>
<tr>
  <td>src/makeBaseApp</td>
  <td>src/template/base</td>
</tr>
<tr>
  <td>src/makeBaseExt</td>
  <td>src/template/ext</td>
</tr>
<tr>
  <th colspan="2">Dispersed</th>
</tr>
<tr>
  <td rowspan="3">src/util <a href="#util">2</a></td>
  <td>src/ca/client</td>
</tr>
<tr>
  <td>src/ca/client/test</td>
</tr>
<tr>
  <td>src/libCom/log</td>
</tr>
<tr>
  <td rowspan="2">src/as <a href="#as">3</a></td>
  <td>src/libCom/as</td>
</tr>
<tr>
  <td>src/ioc/as</td>
</tr>
</tbody></table>

<p><a name="rsrv">1</a>
RSRV is built as part of dbCore due to its tight (bidirectional) coupling
with the other database code.</p>

<p><a name="util">2</a>
The contents for src/util/ moved to three locations.  The caRepeater init script
was moved to src/ca/client/.  ca_test is now in src/ca/client/test/.
The iocLogServer was moved into the same directory (src/libCom/log) as
the log client code.</p>

<p><a name="as">3</a>
The Access Security code has been divided, with the parts not related to the 
database (lexer/parser and trap registration) becoming part of libCom.
The remaining components are included in the dbCore library</p>

<h3>
Moved src/RTEMS/base directory</h3>

<p>
These files are now found under src/RTEMS.</p>

<h3>
Removed 3.13 compatibility</h3>

<p>
Removed the 3.13 &lt;top&gt;/config directory and build compatibility rules and
variables, and various conversion documents.</p>

</body>
</html><|MERGE_RESOLUTION|>--- conflicted
+++ resolved
@@ -15,7 +15,23 @@
 <h2 align="center">Changes between 3.15.0.1 and 3.15.0.2</h2>
 <!-- Insert new items immediately below here ... -->
 
-<<<<<<< HEAD
+<h3>Parallel callback threads</h3>
+
+<p>The general purpose callback facility can run multiple parallel callback
+threads per priority level. This makes better use of SMP architectures (e.g.
+processors with multiple cores), as callback work - which includes second
+stage processing of records with asynchronuous device support and I/O
+scanned processing - can be distributed over the available CPUs.</p>
+
+<p>Note that by using parallel callback threads the order of scan callback
+requests in the queue is not retained. If a device support needs to be
+informed when scanIoRequest processing has finished, it should use the new
+scanIoSetComplete() feature to add a user function that will be called after
+the scanIoRequest record processing has finished.</p>
+
+<p>Parallel callback threads have to be explicitly configured, by default
+the IOC keeps the old behavior of running one callback thread per priority.</p>
+
 <h3>Merge MMIO API from devLib2</h3>
 
 <p>Added calls to handle 8, 16, and 32 bit Memory Mapped I/O reads and writes.
@@ -92,24 +108,6 @@
 limits, so a child of a real-time soft-IOC will get its parent's real-time
 priority and memlock limits. The memory locks themselves however are not
 inherited by child processes.</p>
-=======
-<h3>Parallel callback threads</h3>
-
-<p>The general purpose callback facility can run multiple parallel callback
-threads per priority level. This makes better use of SMP architectures (e.g.
-processors with multiple cores), as callback work - which includes second
-stage processing of records with asynchronuous device support and I/O
-scanned processing - can be distributed over the available CPUs.</p>
-
-<p>Note that by using parallel callback threads the order of scan callback
-requests in the queue is not retained. If a device support needs to be
-informed when scanIoRequest processing has finished, it should use the new
-scanIoSetComplete() feature to add a user function that will be called after
-the scanIoRequest record processing has finished.</p>
-
-<p>Parallel callback threads have to be explicitly configured, by default
-the IOC keeps the old behavior of running one callback thread per priority.</p>
->>>>>>> c0a4ebeb
 
 <h3>Implement EPICS_CAS_INTF_ADDR_LIST in rsrv</h3>
 

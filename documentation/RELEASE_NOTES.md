# EPICS 7.0 Release Notes    {#releasenotes}

These release notes describe changes that have been made since the previous
release of this series of EPICS Base. **Note that changes which were merged up
from commits to new releases in an older Base series are not described at the
top of this file but have entries that appear lower down, under the series to
which they were originally committed.** Thus it is important to read more than
just the first section to understand everything that has changed in each
release.

The PVA submodules each have their own individual sets of release notes which
should also be read to understand what has changed since earlier releases.

**This version of EPICS has not been released yet.**

## Changes made on the 7.0 branch since 7.0.5

<!-- Insert new items immediately below here ... -->


<<<<<<< HEAD
### Experimental Support for RTEMS 5                                                                                                                                                                                             
The new major release of the RTEMS real-time OS contains many changes
including the ability to support SMP systems and support for several
new targets:

- RTEMS-beagleboneblack
- RTEMS-pc686
- RTEMS-qoriq_e500
- RTEMS-xilinx-zynq-a9_qemu
- RTEMS-xilinx_zynq_zedboard  
                                              
The earlier EPICS support for RTEMS made use of various
RTEMS-specific kernel APIs which cannot be used on an SMP system, so
the changes here required a completely new port to the Posix
real-time APIs that RTEMS-5 now recommends.
                                                                                                                                                                      
A new RTEMS configuration variable RTEMS_VERSION has been added which
should be set to the OS version number, e.g. 4.9. When this is 4.12
or greater, true for 5.1 as well, the new libCom/osi/os/RTEMS-posix
source files will be used; the older API source files can now be
found in libCom/osi/os/RTEMS-kernel, and those which are common to
both installations are in libCom/osi/os/RTEMS. The compiler options
are read from the Makefile.inc of the corresponding BSP and set in
the configuration files. It checks that the BSP was also built with
the --enable-posix option. It also checks if the BSP was built with
the legacy stack or libbsd.
                                                                                                                                                                                                                    
The dependency on bspExt has been removed.  RTEMS 5 provides the bus
support natively now.

Known Issues:
- MVME2100, MVME167, and uC5282 have not yet been updated to compile for RTEMS 5.
- VMEBus support is not available for all powerpc BSPs.
- There are some known issues with floating point on MVME2500
- Changed network driver for beatnik to work with libbsd.  Some
  issues with DHCP, but network stack usable.  Can load env from
  NVRAM.

=======
-----
>>>>>>> f9ea6a5b

## EPICS Release 7.0.5

### Fix aai's Device Support Initialization

Krisztian Loki [reported](https://github.com/epics-base/epics-base/issues/97)
segfaults occurring when a Soft Channel aai record INP field was a DB link to
an array field of a compress record. This was caused by the aai record's
pass-0 device support initialization clashing with the semantics of the new
link support API.

The aai record
[has been modified](https://github.com/epics-base/epics-base/pull/114) to
allow the Soft Channel device support to request a pass-1 initialization
callback. See the Device Support section of the Array Analogue Input Record
Reference pages in this release for the API changes, which are fully backwards
compatible for existing aai device support.

### Prevent default DTYPs from changing

[Kay Kasemir reported](https://bugs.launchpad.net/epics-base/+bug/1908305) that
it is possible to change the Base record type's default DTYP if a `device()`
entry is seen before the `recordtype()` definition to which it refers. The
default DTYP is the first device loaded, which is normally the `Soft Channel`
support from Base. A warning was being displayed by dbdExpand when a `device()`
entry was see first, but that was easily missed.

The DBD file parser in dbdExpand.pl has now been modified to make this an error,
although the registerRecordDeviceDriver.pl script will still accept `device()`
entries without having their `recordtype()` loaded since this is necessary to
compile device supports as loadable modules.


### Priority inversion safe Posix mutexes

On Posix systems, epicsMutex now support priority inheritance if available.
The IOC needs to run with SCHED_FIFO engaged to use these.
Support for Posix implementations before POSIX.1-2001 (`_XOPEN_SOURCE < 500`,
glibc version &lt; 2.3.3) has been dropped.

The IOC shell's `epicsMutexShowAll` command prints "PI is enabled" if both
libc and kernel support is present.

### Fix for Periodic Scan threads hanging on Windows

Since 7.0.3.1 a Windows IOC could not run for more than 49.7 days; at that
time the periodic scan threads would stop processing. This issue should now
have been fixed and the Monotonic time functions on Windows should return
values which count at nanosecond resolution. However we have not waited 49.7
days to test the final software, so there is a small chance that it's still
broken.

This fixes [lauchpad bug #1896295](https://bugs.launchpad.net/bugs/1896295).

### Support for Apple M1 (arm64) Processors

Thanks to Jeong Han Lee this release comes with build support for Apple's new
M1 CPUs running macOS, using the target name `darwin-aarch64`.

It should also be possible to build universal binaries containing code for
both the Intel and arm64 processors under either target name: In the
appropriate `configure/os/CONFIG_SITE.Common.darwin-*` file add the other
architecture class name to the `ARCH_CLASS` variable (after a space).

### New String Comparison Routine `epicsStrSimilarity()`

The new `epicsStrSimilarity()` routine in epicsString.h uses a modified
Levenshtein distance to compare two strings, with a character case difference
being half the weight of a full substitution. The double return value falls in
the range 0.0 (identical) through 1.0 (no characters matching), or -1.0 for
error. This is used to provide a new "Did you mean ..." suggestion when a .db
file provides an invalid choice string for a `DBF_MENU` or `DBF_DEVICE` field.

### Build System: New `VALID_BUILDS` type "Command"

Target architectures that support command-line programs that run the `main()`
routine can now be marked as such in their `VALID_BUILDS` definition. This
enables a new set of Makefile target variables `PROD_CMD` (similar to
`PROD_HOST`), `LIBRARY_CMD` (like `LIBRARY_HOST`, etc.), `LOADABLE_LIBRARY_CMD`,
`OBJS_CMD`, `SCRIPTS_CMD`, `TARGETS_CMD`, `TESTLIBRARY_CMD`, `TESTSCRIPTS_CMD`
and `TESTPROD_CMD`. The CA client tools and programs such as `caRepeater` are now built for all such targets (previously they were built for all targets except where the OS was VxWorks, RTEMS and iOS).

If you have created your own site-specific target architectures you may need to
update the `VALID_BUILDS` variable if it gets set in your locally added
`configure/os/CONFIG.Common.<arch>` files. This is usually only needed for
cross-compiled targets though since `CONFIG.Common.UnixCommon` sets it.

The other `VALID_BUILDS` types are "Host" for target architectures that can
compile and run their own programs (`PROD_HOST` etc.), and "Ioc" for targets
that can run IOCs (`PROD_IOC` etc.).

### Support for JSON5

The YAJL parser and generator routines in libcom and in the IOC's dbStatic
parser now support the JSON5 standard. This adds various features to JSON
without altering the API for the code other than adding a new option to the
YAJL parser which can be used to disable JSON5 support if desired. The new
features include:

- The ability to handle numeric values `Infinity`, `-Infinity` and `NaN`.
- String values and map keys may be enclosed in single quotes `'`, inside which
  the double-quote character `"` doesn't have to be escaped with a back-slash
  `\`, although a single-quote character `'` (or apostrophy) must be escaped
  inside a single-quoted string.
- Numbers may start with a plus sign, `+`.
- Integers may be expressed in hexadecimal with a leading `0x` or `0X`.
- Floating-point numbers may start or end with their decimal point `.`
  (after the sign or before the exponent respectively if present).
- Map keys that match the regex `[A-Za-z_][A-Za-z_0-9]*` don't have to be
  enclosed in quotes at all. The dbStatic parser adds `.+-` to the characters
  allowed but will add quotes around such keys before passing them to YAJL.
- Arrays and maps allow a comma before the closing bracket/brace character.
- The YAJL parser will elide a backslash followed by a newline characters from
  a string value. The dbStatic parser doesn't allow that however.

Code that must also compile against the older API can use the new C macro
`HAS_JSON5` to detect the new version. This macro is defined on including
either the `yajl_parse.h` or `yajl_gen.h` headers, which also provide the
new configuration options to turn on JSON5 support.

All APIs in the IOC that previously accepted JSON will now accept JSON5.
This includes JSON field modifiers (channel filters), JSON link addresses,
constant input link array values and database info-tag values. JSON values
that get parsed by the dbLoadRecords() routine are still more liberal than
the other uses as the ability to use unquoted strings that was called
"relaxed JSON" is still supported, whereas the JSON5 standard and the YAJL
parser only allow unquoted strings to be used for keys in a JSON map.

This also fixes [lauchpad bug #1714455](https://bugs.launchpad.net/bugs/1714455).


### Character Escape Changes

- The libCom routines `epicsStrnRawFromEscaped()` and `dbTranslateEscape()`
  declared in epicsString.h no longer accept octal escaped characters such as
  `\123` or `\41`.
- The routine `epicsStrnEscapedFromRaw()` now generates hex
  excaped characters for unprintable characters such as `\x1f`.
- Hex escape character sequences `\xXX` must now contain exactly 2 hex digits.
- An escape sequence `\0` now generates a zero byte in the raw string, but the
  other digits `1-9` should not appear after a back-slash.

These changes are to more closely follow the JSON5 standard, which doesn't
support octal character escapes or the `\a` (Bel, `\x07`) escape sequence.

### Filters in database input links

Input database links can now use channel filters, it is not necessary to
make them CA links for the filters to work.

### ai Soft Channel support

The Soft Channel device support for ai records now returns failure when
fetching the INP link fails.

### Support for zero-length arrays

Several modifications have been made to properly support zero-length
array values inside the IOC and over Channel Access. Some of these changes
may affect external code that interfaces with the IOC, either directly or
over the CA client API so we recommend thorough testing of any external
code that handles array fields when upgrading to this release.

Since these changes affect the Channel Access client-side API they will
require rebuilding any CA Gateways against this version or Base to
properly handle zero-length arrays. The `caget`, `caput` and `camonitor`
client programs are known to work with empty arrays as long as they were
built with this or a later version of EPICS.

#### Change to the db_access.h `dbr_size_n(TYPE, COUNT)` macro

When called with COUNT=0 this macro no longer returns the number of bytes
required for a scalar (1 element) but for an empty array (0 elements).
Make sure code that uses this doesn't call it with COUNT=0 when it really
means COUNT=1.

Note that the db_access.h header file is included by cadef.h so the change
can impact Channel Access client programs that use this macro.

#### Channel Access support for zero-length arrays

The `ca_array_put()` and `ca_array_put_callback()` routines now accept an
element count of zero, and will write a zero-length array to the PV if
possible. No error will be raised if the target is a scalar field though,
and the field's value will not be changed.

The `ca_array_get_callback()` and `ca_create_subscription()` routines
still accept a count of zero to mean fetch as many elements as the PV
currently holds.

Client programs should be prepared for the `count` fields of any
`struct event_handler_args` or `struct exception_handler_args` passed to
their callback routines to be zero.

#### Array records

The soft device support for the array records aai, waveform, and subArray
as well as the aSub record type now correctly report reading 0 elements
when getting an empty array from an input link.

#### Array support for dbpf

The dbpf command now accepts array values, including empty arrays, when
provided as a JSON string. This must be enclosed in quotes so the iocsh
argument parser sees the JSON as a single argument:

```
epics> dbpf wf10:i32 '[1, 2, 3, 4, 5]'
DBF_LONG[5]:        1 = 0x1   2 = 0x2   3 = 0x3   4 = 0x4   5 = 0x5
```

#### Reading empty arrays as scalar values

Record links that get a scalar value from an array that is currently
empty will cause the record that has the link field to be set to an
`INVALID/LINK` alarm status.
The record code must call `dbGetLink()` with `pnRequest=NULL` for it to
be recognized as a request for a scalar value though.

This changes the semantics of passing `pnRequest=NULL` to `dbGetLink()`,
which now behaves differently than passing it a pointer to a long integer
containing the value 1, which was previously equivalent.
The latter can successfully fetch a zero-element array without triggering
a LINK alarm.

#### Writing empty arrays to scalar fields

Record links that put a zero-element array into a scalar field will now set
the target record to `INVALID/LINK` alarm without changing the field's value.
Previously the field was set to 0 in this case (with no alarm).
The target field must be marked as `special(SPC_DBADDR)` to be recognized
as an array field, and its record support must define a `put_array_info()`
routine.

### Timestamp before processing output links

The record processing code for records with output links has been modified to
update the timestamp via recGblGetTimeStamp() _before_ processing the output
links.  This ensures that other records which get processed via an output link
can use TSEL links to fetch the timestamp corresponding to the data processed
by the output link.

This change could result in a slightly earlier timestamp for records whose
output link is handled by a device driver, but only if the device driver does
not handle its own timestamping via TSE -2 and instead uses TSE 0 or TSE -1 to
get current time or best time, and the time spent in the device driver is
greater than your timestamp provider resolution.  For these situations it is
recommended to set TSE to -2 and set the timestamp in the driver code.

### Add registerAllRecordDeviceDrivers()

A new iocsh command `registerAllRecordDeviceDrivers` is provided and also
defined as a function in iocshRegisterCommon.h. This uses dynamic symbol
lookup with `epicsFindSymbol()` to perform the same function as a generated
`*_registerRecordDeviceDriver()` function. This allows for an alternative
approach to dynamic loading of support modules without code generation.

This feature is not intended for use by IOCs constructed using the standard
EPICS application build process and booted from a startup script in an iocBoot
subdirectory, although it might work in some of those cases &mdash; the
generated registerRecordDeviceDriver.cpp file is normally required to link
everything referred to in the DBD file into the IOC's executable. It also
won't work with some static build configurations, or if the symbol table has
been stripped from the executable.

### Using a `{const:"string"}` to initialize an array of `DBF_CHAR`

It is now possible to use a JSON Const link with a string value to initialize
an aai or waveform record that has `FTVL` set to `CHAR` through the INP link.
The string length is not limited to 40 characters. This should also work for
aSub record inputs similarly configured as long strings.

```
  record(waveform, "wf") {
    field(NELM, 100)
    field(FTVL, CHAR)
    field(INP, {const:"This is a waveform and more than 40 characters"})
  }
```

### RELEASE files may use `undefine`

GNUmake added the directive `undefine` in version 3.82 to allow variables to
be undefined. Support for this has been added to the EPICS Release file parser,
so `undefine` can now be used in configure/RELEASE files to unset variables.

-----

## EPICS Release 7.0.4.1

### ARM Architecture Changes

Build configuration files for a new cross-build architecture `linux-aarch64`
have been added, and the targets `linux-arm_el` and `linux-arm_eb` removed.
The 64-bit ARM architecture target doesn't have build files for self-hosting
yet but they should be relatively easy to add, contributions welcome!

### Bug fixes

The following bugs/issues have fixes included in this release:

- [lp: 1884339](https://bugs.launchpad.net/epics-base/+bug/1884339),
  Inaccessible CA servers on Windows
- [github: 83](https://github.com/epics-base/epics-base/issues/83)
  osdTimeGetCurrent doesn't work for subprocess on macOS
- Recent Cygwin build problem with a missing `TCP_NODELAY` declaration.

### Perl CA Bindings under Conda

Builds of the Perl CA bindings weren't working properly when the Perl
installation was from Conda. This release also fixed the capr.pl script
to handle the INT64 data types, and to be able to properly handle missing
fields, as happens if the IOC is running an older EPICS version for example.

### epicsMessageQueue implementation on RTEMS

The implementation of the `epicsMessageQueue` used on RTEMS has switched from
the native RTEMS-specific one to the EPICS generic version, avoiding a bug
in the RTEMS Kernel message queue code.

### Record Name Validation

Historically, there have been very few restrictions on which characters
may be present in record and alias names.  Base 3.14.12.3 added a warning
for names containing space, single or double quote, period/dot, or
dollar sign.

```
Bad character ' ' in record name "bad practice"
```

7.0.4.1 Turns this warning into an error, and adds a new warning
if a record name begins with a minus, plus, left square bracket,
or left curly bracket.

-----

## EPICS Release 7.0.4

### Bug fixes

The following launchpad bugs have fixes included in this release:

- [lp: 1812084](https://bugs.launchpad.net/bugs/1812084), Build failure on
  RTEMS 4.10.2
- [lp: 1829919](https://bugs.launchpad.net/bugs/1829919), IOC segfaults when
  calling dbLoadRecords after iocInit
- [lp: 1838792](https://bugs.launchpad.net/bugs/1838792), epicsCalc bit-wise
  operators on aarch64
- [lp: 1853148](https://bugs.launchpad.net/bugs/1853148), mingw compiler
  problem with printf/scanf formats
- [lp: 1852653](https://bugs.launchpad.net/bugs/1852653), USE_TYPED_DSET
  incompatible with C++
- [lp: 1862328](https://bugs.launchpad.net/bugs/1862328), Race condition on
  IOC start leaves rsrv unresponsive
- [lp: 1866651](https://bugs.launchpad.net/bugs/1866651), thread joinable race
- [lp: 1868486](https://bugs.launchpad.net/bugs/1868486), epicsMessageQueue
  lost messages
- [lp: 1868680](https://bugs.launchpad.net/bugs/1868680), Access Security file
  reload (asInit) fails

### \*_API macros in EPICS headers

Internally, the Com and ca libraries now express dllimport/export (Windows)
and symbol visibility (GCC) using library-specific macros (eg. `LIBCOM_API`)
instead of the macros `epicsShareFunc`, `epicsShareClass`, `epicsShareDef` etc.
that are defined in the `shareLib.h` header.
This change may affect some user code which uses the `epicsShare*` macros
without having explicitly included the `shareLib.h` header themselves.
Such code should be changed to include `shareLib.h` directly.

A new helper script `makeAPIheader.pl` and build rules to generate a
library-specific `*API.h` header file has been added. Run `makeAPIheader.pl -h`
for information on how to use this in your own applications, but note that the
resulting sources will not be able to be compiled using earlier versions of
EPICS Base.

### IOCsh usage messages

At the iocShell prompt `help <cmd>` now prints a descriptive usage message
for many internal IOCsh commands in addition to the command parameters.
Try `help *` to see all commands, or a glob pattern such as `help db*` to see
a subset.

External code may provide usage messages when registering commands using a
new `const char *usage` member of the `iocshFuncDef` structure.
The `iocsh.h` header also now defines a macro `IOCSHFUNCDEF_HAS_USAGE` which
can be used to detect Base versions that support this feature at compile-time.

### Variable names in RELEASE files

`configure/RELEASE` files are parsed by both GNUmake and the `convertRelease.pl`
script. While GNUmake is quite relaxed about what characters may be used in a
RELEASE variable name, the `convertRelease.pl` script parser has only recognized
variable names that match the Perl regular expression `\w+`, i.e. upper and
lower-case letters, digits and underscore characters.

The script has been modified so now RELEASE variable names must start with a
letter or underscore, and be followed by any number of letters, digits,
underscore or hyphen characters, matching the regular expression
`[A-Za-z_][A-Za-z_0-9-]*`. The hyphen character `-` was not previously allowed
and if used would have prevented a build from finding include files and
libraries in any module using that in its RELEASE variable name.

This change does disallow names that start with a digit which used to be
allowed, but hopefully nobody has been relying on that ability. The regular
expression used for names can be found in the file `src/tools/EPICS/Release.pm`
and can be adjusted locally if necessary.

### caRepeater /dev/null

On \*NIX targets caRepeater will now partially daemonize by redirecting
stdin/out/err to /dev/null.  This prevents caRepeater from inheriting
the stdin/out of a process, like caget, which has spawned it in the
background.  This has been known to cause problems in some cases when
caget is itself being run from a shell script.

caRepeater will now understand the `-v` argument to retain stdin/out/err
which may be necessary to see any error messages it may emit.

### `state` record deprecated

IOCs now emit a warning when a database file containing the `state` record is
loaded. This record has been deprecated for a while and will be removed
beginning with EPICS 7.1. Consider using the `stringin` record instead.

### Record types publish dset's

The record types in Base now define their device support entry table (DSET)
structures in the record header file. While still optional, developers of
external support modules are encouraged to start converting their code to use
the record's new definitions instead of the traditional approach of copying the
structure definitions into each source file that needs them. By following the
instructions below it is still possible for the converted code to build and
work with older Base releases.

This would also be a good time to modify the device support to use the type-safe
device support entry tables that were introduced in Base-3.16.2 -- see
[this entry below](#type-safe-device-and-driver-support-tables) for the
description of that change, which is also optional for now.

Look at the aiRecord for example. Near the top of the generated `aiRecord.h`
header file is a new section that declares the `aidset`:

```C
/* Declare Device Support Entry Table */
struct aiRecord;
typedef struct aidset {
    dset common;
    long (*read_ai)(struct aiRecord *prec);
    long (*special_linconv)(struct aiRecord *prec, int after);
} aidset;
#define HAS_aidset
```

Notice that the common members (`number`, `report()`, `init()`, `init_record()`
and `get_ioint_info()` don't appear directly but are included by embedding the
`dset common` member instead. This avoids the need to have separate definitions
of those members in each record dset, but does require those members to be
wrapped inside another set of braces `{}` when initializing the data structure
for the individual device supports. It also requires changes to code that
references those common members, but that code usually only appears inside the
record type implementation and very rarely in device supports.

An aiRecord device support that will only be built against this or later
versions of EPICS can now declare its dset like this:

```C
aidset devAiSoft = {
    { 6, NULL, NULL, init_record, NULL },
    read_ai, NULL
};
epicsExportAddress(dset, devAiSoft);
```

However most device support that is not built into EPICS itself will need to
remain compatible with older EPICS versions, which is why the ai record's header
file also declares the preprocessor macro `HAS_aidset`. This makes it easy to
define the `aidset` in the device support code when it's needed, and not when
it's provided in the header:

```C
#ifndef HAS_aidset
typedef struct aidset {
    dset common;
    long (*read_ai)(aiRecord *prec);
    long (*special_linconv)(aiRecord *prec, int after);
} aidset;
#endif
aidset devAiSoft = {
    { 6, NULL, NULL, init_record, NULL },
    read_ai, NULL
};
epicsExportAddress(dset, devAiSoft);
```

The above `typedef struct` declaration was copied directly from the new
aiRecord.h file and wrapped in the `#ifndef HAS_aidset` conditional.

This same pattern should be followed for all record types except for the lsi,
lso and printf record types, which have published their device support entry
table structures since they were first added to Base but didn't previously embed
the `dset common` member. Device support for these record types therefore can't
use the dset name since the new definitions are different from the originals and
will cause a compile error, so this pattern should be used instead:

```C
#ifndef HAS_lsidset
struct {
    dset common;
    long (*read_string)(lsiRecord *prec);
}
#else
lsidset
#endif
devLsiEtherIP = {
    {5, NULL, lsi_init, lsi_init_record, get_ioint_info},
    lsi_read
};
```

-----

## EPICS Release 7.0.3.1

**IMPORTANT NOTE:** *Some record types in this release will not be compatible
with device support binaries compiled against earlier versions of those record
types, because importing the record documentation from the EPICS Wiki
[as described below](#imported-record-reference-documentation-from-wiki)
also modified the order of some of the fields in the record definitions.*
As long as all support modules and IOCs are rebuilt from source after updating
them to use this release of EPICS Base, these changes should not have any
affect.


### logClient reliability

On supported targets (Linux, Mac, Windows) logClient will attempt to avoid dropping
undelivered log messages when the connection to the log server is closed/reset.

### Timers and delays use monotonic clock

Many internal timers and delay calculations use a monotonic clock
epicsTimeGetMonotonic() instead of the realtime epicsTimeGetCurrent(). This is
intended to make IOCs less susceptible to jumps in system time.

### Iocsh `on error ...`

A new statement is added to enable IOC shell commands to signal error
conditions, and for scripts to respond. This first is through the new function

```C
    int iocshSetError(int err);
```

A script may be prefixed with eg. "on error break" to stop at the failed
command.

```sh
    on error continue | break | wait [value] | halt
```

A suggested form for IOC shell commands is:

```C
    static void doSomethingCallFunc(const iocshArgBuf *args)
    {
        iocshSetError(doSomething(...)); /* return 0 == success */
    }
```

### Relocatable Builds

Allows built trees to be copied or moved without invalidating RPATH entires.

The `LINKER_USE_RPATH` Makefile variable (see `configure/CONFIG_SITE`) may be
set to `YES`, `NO`, and a new third option `ORIGIN`.  This is limited to
targets using the ELF executable format (eg. Linux).

When `LINKER_USE_RPATH=ORIGIN`, the variable `LINKER_ORIGIN_ROOT` is set to
one of the parents of the build directory.  Any libraries being linked
to which are found under this root will have a relative RPATH entry.
Other libraries continue to result in absolute RPATH entries.

An effect of this might change a support library from being linked with
`-Wl,-rpath /build/epics-base/lib/linux-x86`
to being linked with
`-Wl,-rpath \$ORIGIN/../../../epics-base/lib/linux-x86`
if the support module directory is `/build/mymodule`
and `LINKER_ORIGIN_ROOT=/build`.

The API functions `epicsGetExecDir()` and `epicsGetExecName()` are also
added to `osiFileName.h` to provide runtime access to the directory or
filename of the executable with which the process was started.

### Decouple LINKER_USE_RPATH and STATIC_BUILD

Previously, setting `STATIC_BUILD=NO` implied `LINKER_USE_RPATH=NO`.
This is no longer the case.  Setting `LINKER_USE_RPATH=YES` will
always emit RPATH entries.  This was found to be helpful when linking
against some 3rd party libraries which are only available as shared objects.

### Channel Access Security: Check Hostname Against DNS

Host names given in a `HAG` entry of an IOC's Access Security Configuration
File (ACF) have to date been compared against the hostname provided by the CA
client at connection time, which may or may not be the actual name of that
client. This allows rogue clients to pretend to be a different host, and the
IOC would believe them.

An option is now available to cause an IOC to ask its operating system to look
up the IP address of any hostnames listed in its ACF (which will normally be
done using the DNS or the `/etc/hosts` file). The IOC will then compare the
resulting IP address against the client's actual IP address when checking
access permissions at connection time. This name resolution is performed at
ACF file load time, which has a few consequences:

  1. If the DNS is slow when the names are resolved this will delay the process
of loading the ACF file.

  2. If a host name cannot be resolved the IOC will proceed, but this host name
will never be matched.

  3. Any changes in the hostname to IP address mapping will not be picked up by
the IOC unless and until the ACF file gets reloaded.

Optionally, IP addresses may be added instead of, or in addition to, host
names in the ACF file.

This feature can be enabled before `iocInit` with

```
    var("asCheckClientIP",1)
```

or with the VxWorks target shell use

```C
    asCheckClientIP = 1
```

### New and modified epicsThread APIs

#### `epicsThreadCreateOpt()`

A new routine `epicsThreadCreateOpt()` is an alternative to
`epicsThreadCreate()` which takes some arguments via a structure (`struct
epicsThreadOpts`) to allow for future extensions.

```C
    typedef struct epicsThreadOpts {
        unsigned int priority;
        unsigned int stackSize;
        unsigned int joinable;
    } epicsThreadOpts;
    #define EPICS_THREAD_OPTS_INIT { \
        epicsThreadPriorityLow, epicsThreadStackMedium, 0}
     epicsThreadId epicsThreadCreateOpt(const char * name,
        EPICSTHREADFUNC funptr, void * parm, const epicsThreadOpts *opts);
```

The final `opts` parameter may be `NULL` to use the default values of thread
priority (low) and stack size (medium). Callers wishing to provide alternative
settings for these thread options or to create a joinable thread (see below)
should create and pass in an `epicsThreadOpts` structure as shown below.
Always initialize one of these structures using the `EPICS_THREAD_OPTS_INIT`
macro to ensure that any additional fields that get added in the future are
set to their default values.

```C
    void startitup(void) {
        epicsThreadOpts opts = EPICS_THREAD_OPTS_INIT;
        epicsThreadId tid;

        opts.priority = epicsThreadPriorityMedium;
        tid = epicsThreadCreateOpt("my thread", &threadMain, NULL, &opts);
    }
```

C or C++ Code that also needs to build on earlier versions of Base can use
`#ifdef EPICS_THREAD_OPTS_INIT` to determine whether the
`epicsThreadCreateOpt()` API is available on this Base version.

#### Thread stack sizes

The `stackSize` member of the `epicsThreadOpts` structure and the equivalent
parameters to the `epicsThreadCreate()` and `epicsThreadMustCreate()` routines
can now be passed either one of the `epicsThreadStackSizeClass` enum values or
a value returned from the `epicsThreadGetStackSize()` routine.

#### `epicsThreadMustJoin()`

If the new `joinable` flag of an `epicsThreadOpts` structure is non-zero (the
default value is zero), the new API routine `epicsThreadMustJoin()` *must* be
called with the thread's `epicsThreadId` when/after the thread exits, to free
up thread resources. This function will block until the thread's main function
has returned, allowing the parent to wait for its child thread. The child's
`epicsThreadId` will no longer be valid and should not be used after the
`epicsThreadMustJoin()` routine returns.

A thread that was originally created with its joinable flag set may itself
call `epicsThreadMustJoin()`, passing in its own epicsThreadId. This marks the
thread as no longer being joinable, so it will then free the thread resources
itself when its main function returns. The `epicsThreadId` of a thread that is
not joinable gets invalidated as soon as its main function returns.

### Non-VME RTEMS targets now define pdevLibVME

Previously IOC executables that made calls to devLib routines would fail to
link when built for some non-VME based RTEMS targets, which would have to be
explicitly filtered out by sites that build Base for those targets. [This
fix](https://bugs.launchpad.net/epics-base/+bug/1841692) makes that no longer
necessary, all RTEMS targets should now link although the IOC won't be able to
be used with the VME I/O on those systems (that we don't have VMEbus I/O
support for in libCom).

-----

## EPICS Release 7.0.3

### `epicsTimeGetCurrent()` optimization

Add a fast path to epicsTimeGetCurrent() and related calls in the common case
where only the default OS current time provider is registered. This path does
not take the global mutex guarding the time providers list, potentially
reducing lock contention.

### dbEvent tweak Queue size

The size of the queue used by dbEvent to push monitor updates has been
slightly increased based on `DBR_TIME_DOUBLE` to better fill an ethernet frame.
This may result in slightly fewer, but larger frames being sent.

### mbbo/mbbiDirect number of bits as precision

Report NOBT as "precision" through the dbAccess API. This is not accessible
through CA, but is planned to be used through QSRV.

-----

## EPICS Release 7.0.2.2

### Build System changes

 * The GNUmake build targets `cvsclean` and `depclean` are now available from
any directory; previously they were only available from application top
directories.

 * The approach that EPICS Base uses for building submodules inside the parent
module looks useful for support modules too. The rules for building submodules
have been modified and extracted into a new `RULES_MODULES` file, so a support
module will be able to use them too without having to copy them into its own
`modules/Makefile`. There are some specific requirements that support modules
and their submodules must follow, which are described as comments in the new
`base/configure/RULES_MODULES` file itself.

### `EPICS_BASE_VERSION` Update Policy change

In the past, a build of EPICS using sources checked out from the repository
branch between official releases would have shown the version number of the
previous release, followed by a -DEV suffix, for example 7.0.2.1-DEV.

The policy that controls when the number gets updated has been changed, and
now immediately after a release has been tagged the version number will be
updated to the next patch release version, plus the -DEV suffix as before.
Thus following 7.0.2.2 the version number will show as 7.0.2.3-DEV. This does
not require the next official release to be numbered 7.0.2.3 though, it could
become 7.0.3 or even 7.1.0 if the changes incorporated into it are more
substantial than bug fixes.

### Drop `CLOCK_MONOTONIC_RAW` from posix/osdMonotonic.c

Turns out this is ~10x slower to query than `CLOCK_MONOTONIC`.

-----

## EPICS Release 7.0.2.1

### Linking shared libraries on macOS

The linker flag `-flat_namespace` has been restored for creating shared
libraries, although not for loadable libraries (bundles). This was required
for building using the latest versions of Apple XCode.

### Fix `DB_LINK` loop breaking

A regression was introduced in 7.0.2 which caused record chains with loops to
be incorrectly broken. Processing should be skipped when a `DB_LINK` with
Process Passive (PP) closes a loop to a synchronous record.

Instead in 7.0.2 the targeted record would be processed if processing began
with a remote action (or some other caller of `dbPutField()`). This would
result in the loop running a second time. The loop would be broken on the
second iteration.

[See lp: #1809570](https://bugs.launchpad.net/epics-base/+bug/1809570)

### Old dbStaticLib APIs removed

Support for some obsolete dbStaticLib Database Configuration Tool (DCT) APIs
was removed some time ago, but vestiges of them still remained. The following
routines and macros and have now finally been removed:

  * `int dbGetFieldType(DBENTRY *pdbentry)`
  * `int dbGetLinkType(DBENTRY *pdbentry)`
  * `DCT_STRING`
  * `DCT_INTEGER`
  * `DCT_REAL`
  * `DCT_MENU`
  * `DCT_MENUFORM`
  * `DCT_INLINK`
  * `DCT_OUTLINK`
  * `DCT_FWDLINK`
  * `DCT_NOACCESS`
  * `DCT_LINK_CONSTANT`
  * `DCT_LINK_FORM`
  * `DCT_LINK_PV`

### Fix for `dbhcr` before `iocInit`

The `dbhcr` command used to work before `iocInit` as well as afterwards. It
displays all records that have hardware addresses (`VME_IO`, `CAMAC_IO`,
`GPIB_IO`, `INST_IO` etc.) but stopped working if run before iocInit due to the
rewrite of the link address parser code in dbStaticLib. This release fixes that
issue, although in some cases the output may be slightly different than it used
to be.

-----

## EPICS Release 7.0.2

### Launchpad Bugs

The list of tracked bugs fixed in this release can be found on the
[Launchpad Milestone page for EPICS Base 7.0.2](https://launchpad.net/epics-base/+milestone/7.0.2).

### Git Branches Recombined

The four separate Git branches `core/master`, `libcom/master`, `ca/master` and
`database/master` have been recombined into one branch called `7.0`. Keeping
these as 4 separate branches in the same repository made it impossible to
create merge requests that contained changes in more than one of these
modules. The layout of the source files has not changed at all however, so the
source code for libcom, ca and the database are still found separately under
the module subdirectory.

-----

## EPICS Release 7.0.1.1

### Changed SIML failure behavior

A failure when fetching the simulation mode through `SIML` will not put the
record into INVALID alarm state anymore. Instead, as long as the record's
current alarm severity (`SEVR`)is `NO_ALARM`, its alarm status (`STAT`) will be
set to `LINK_ALARM` without increasing the severity. This allows clients to get
some notification of a failing or bad `SIML` link without otherwise affecting
record processing.

### `dbVerify()` has been restored to dbStaticLib

This routine was removed in Base-3.16.1 but has been reimplemented in this
release by special request. Note that the error message strings that it
returns when verification fails have changed, but are still designed for
display to the user.

### Simulation mode improvements

Records that support simulation mode have two new fields, `SSCN` (Simulation
Scan Mode) and `SDLY` (Simulation Delay). `SSCN` is a menu field that provides
an alternate value for the `SCAN` field to be used while the record is in
simulation mode. This is especially useful for I/O scanned records, for which
simulation mode was not working at all. Setting `SDLY` to a positive value
makes the record process asynchronously in simulation mode, with the second
stage processing happening after the specified time (in seconds).

### Extend the dbServer API with init/run/pause/stop methods

This change permits IOCs to be built that omit the CA server (RSRV) by
removing its registrar entry which is now provided in the new `rsrv.dbd` file.
Other server layers can be built into the IOC (alongside RSRV or in place of
it) by registering them in a similar manner. The dbServer API is documented
with Doxygen comments in the header file.

Specific IOC server layers can be disabled at runtime by adding their name to
the environment variable `EPICS_IOC_IGNORE_SERVERS` (separated by spaces if more
than one should be ignored).

### Grand source-code reorganization

EPICS 7.0.1 contains the IOC Database, RSRV server and the Channel Access
client code from EPICS Base 3.16.1 along with all the original record types
and soft device support, but GDD and the Portable Channel Access Server have
been unbundled and are now available separately. In their place we have
brought in the more recently written EPICS V4 C++ libraries (collectively
referred to as the PVA modules). The directory tree for EPICS is somewhat
larger as a result, and the original structure of the Base directories has
been split into 4 separate Git repositories. External modules should build
against this new structure with little or no changes needed, except that some
allowance may be needed for the merging of the V4 modules.

There should be rather more description and documantation of these changes
than is currently available, but as developers we generally much prefer to
write code than documentation. Send questions to the tech-talk mailing list
and we'll be happy to try and answer them!

-----

## Changes made between 3.16.1 and 3.16.2

### Launchpad Bugs

The list of tracked bugs fixed in this release can be found on the
[Launchpad Milestone page for EPICS Base 3.16.2](https://launchpad.net/epics-base/+milestone/3.16.2).

### Status reporting for the callback and scanOnce task queues

Two new iocsh commands and some associated underlying APIs have been added to
show the state of the queues that feed the three callback tasks and the
scanOnce task, including a high-water mark which can optionally be reset. The
new iocsh commands are `callbackQueueShow` and `scanOnceQueueShow`; both take
an optional integer argument which must be non-zero to reset the high-water
mark.

### Support for event codes greater than or equal to `NUM_TIME_EVENTS`

Event numbers greater than or equal to `NUM_TIME_EVENTS` are now allowed if
supported by the registered event time provider, which must provide its own
advancing timestamp validation for such events.

Time events numbered 0 through `(NUM_TIME_EVENTS-1)` are still validated by code
in epicsGeneralTime.c that checks for advancing timestamps and enforces that
restriction.

### Type-safe Device and Driver Support Tables

Type-safe versions of the device and driver support structures `dset` and
`drvet` have been added to the devSup.h and drvSup.h headers respectively. The
original structure definitions have not been changed so existing support
modules will still build normally, but older modules can be modified and new
code written to be compatible with both.

The old structure definitions will be replaced by the new ones if the macros
`USE_TYPED_DSET` and/or `USE_TYPED_DRVET` are defined when the appropriate
header is included. The best place to define these is in the Makefile, as with
the `USE_TYPED_RSET` macro that was introduced in Base-3.16.1 and described
below. See the comments in devSup.h for a brief usage example, or look at
[this commit](https://github.com/epics-modules/ipac/commit/a7e0ff4089b9aa39108bc8569e95ba7fcf07cee9)
to the ipac module to see a module conversion.

A helper function `DBLINK* dbGetDevLink(dbCommon *prec)` has also been added
to devSup.h which fetches a pointer to the INP or OUT field of the record.

### RTEMS build configuration update, running tests under QEMU

This release includes the ability to run the EPICS unit tests built for a
special version of the RTEMS-pc386 target architecture on systems that have an
appropriate QEMU emulator installed (`qemu-system-i386`). It is also now
possible to create sub-architectures of RTEMS targets, whereas previously the
EPICS target architecture name had to be `RTEMS-$(RTEMS_BSP)`.

The new target `RTEMS-pc386-qemu` builds binaries that can be run in the
`qemu-system-i386` PC System emulator. This target is a derivative of the
original `RTEMS-pc386` target but with additional software to build an in-
memory file-system, and some minor modifications to allow the unit tests to
work properly under QEMU. When this target is enabled, building any of the
make targets that cause the built-in self-tests to be run (such as `make
runtests`) will also run the tests for RTEMS using QEMU.

To allow the new 3-component RTEMS target name, the EPICS build system for
RTEMS was modified to allow a `configure/os/CONFIG.Common.<arch>` file to set
the `RTEMS_BSP` variable to inform the build what RTEMS BSP to use. Previously
this was inferred from the value of the `T_A` make variable, but that prevents
having multiple EPICS targets that build against the same BSP. All the
included RTEMS target configuration files have been updated; build
configuration files for out-of-tree RTEMS targets will continue to work as the
original rules are used to set `RTEMS_BSP` if it hasn't been set when needed.

### Link type enhancements

This release adds three new link types: "state", "debug" and "trace". The
"state" link type gets and puts boolean values from/to the dbState library
that was added in the 3.15.1 release. The "debug" link type sets the
`jlink::debug` flag in its child link, while the "trace" link type also causes
the arguments and return values for all calls to the child link's jlif and
lset routines to be printed on stdout. The debug flag can no longer be set
using an info tag. The addition of the "trace" link type has allowed over 200
lines of conditional diagnostic printf() calls to be removed from the other
link types.

The "calc" link type can now be used for output links as well as input links.
This allows modification of the output value and even combining it with values
from other input links. See the separate JSON Link types document for details.

A new `start_child()` method was added to the end of the jlif interface table.

The `lset` methods have now been properly documented in the dbLink.h header
file using Doxygen annotations, although we do not run Doxygen on the source
tree yet to generate API documentation.

Link types that utilize child links must now indicate whether the child will
be used for input, output or forward linking by the return value from its
`parse_start_map()` method. The `jlif_key_result` enum now contains 3 values
`jlif_key_child_inlink`, `jlif_key_child_outlink` and `jlif_key_child_fwdlink`
instead of the single `jlif_key_child_link` that was previously used for this.

### GNUmake targets for debugging

Some additional build rules have been added to help debug configuration
problems with the build system. Run `make show-makefiles` to get a sorted list
of all the files that the build system includes when building in the current
directory.

A new pattern rule for `PRINT.%` can be used to show the value of any GNUmake
variable for the current build directory (make sure you are in the right
directory though, many variables are only set when inside the `O.<arch>` build
directory). For example `make PRINT.T_A` will display the build target
architecture name from inside a `O.<arch>` directory but the variable will be
empty from an application top or src directory. `make PRINT.EPICS_BASE` will
show the path to Base from any EPICS application directory though.

### Propagate PUTF across Asynchronous record processing

The IOC contains a mechanism involving the PUTF and RPRO fields of each record
to ensure that if a record is busy when it receives a put to one of its
fields, the record will be processed again to ensure that the new field value
has been correctly acted on. Until now that mechanism only worked if the put
was to the asynchronous record itself, so puts that were chained from some
other record via a DB link did not cause reprocessing.

In this release the mechanism has been extended to propagate the PUTF state
across DB links until all downstream records have been reprocessed. Some
additional information about the record state can be shown by setting the TPRO
field of an upstream record, and even more trace data is displayed if the
debugging variable `dbAccessDebugPUTF` is set in addition to TPRO.

### Finding info fields

A new iocsh command `dbli` lists the info fields defined in the database, and
can take a glob pattern to limit output to specific info names. The newly
added dbStaticLib function `dbNextMatchingInfo()` iterates through the info
fields defined in the current record, and is used to implement the new
command.

### Output from `dbpr` command enhanced

The "DataBase Print Record" command `dbpr` now generates slightly better
output, with more field types having their own display methods. This release
also includes additional protection against buffer overflows while printing
long links in `dbpr`, and corrects the output of long strings from the `dbgf`
command.

### Record types mbbiDirect and mbboDirect upgraded to 32 bit

The VAL fields and related fields of these records are now `DBF_LONG`. (Not
`DBF_ULONG` in order to prevent Channel Access from promoting them to
`DBF_DOUBLE`.) Additional bit fields `B10`...`B1F` have been added.

Device support that accesses `VAL` or the bit fields directly (most don't) and
aims for compatibility with old and new versions of these records should use
at least 32 bit integer types to avoid bit loss. The number of bit fields can
be calculated using `8 * sizeof(prec->val)` which is correct in both versions.

### Restore use of ledlib for VxWorks command editing

The epicsReadline refactoring work described below unfortunately disabled the
VxWorks implementation of the osdReadline.c API that uses ledlib for command
editing and history. This functionality has now been restored, see Launchpad
[bug #1741578](https://bugs.launchpad.net/bugs/1741578).

### Constant link types

Constant links can now hold 64-bit integer values, either as scalars or
arrays. Only base 10 is supported by the JSON parser though, the JSON standard
doesn't allow for hexadecimal numbers.

### Upgraded the YAJL JSON Library

The third-party YAJL library that has been included in libCom for several
years has been upgraded to version 2.1.0 and several bugs fixed. This has an
updated API, requiring any code that uses it to parse its own JSON files to be
modified to match. The changes are mainly that it uses `size_t` instead
`unsigned int` for string lengths, but it also uses `long long` instead of
`long` for JSON integer values, which was the main motivation for the upgrade.

The self-tests that YAJL comes with have been imported and are now run as an
EPICS Unit Test program, and the JSON syntax accepted by the parser was
extended to permit trailing commas in both arrays and maps. The difference
between the old and new YAJL APIs can be detected at compile time by looking
for the macro `EPICS_YAJL_VERSION` which is defined in the `yajl_common.h`
header file along with a brief description of the API changes.

### Timestamp support for the calc link type

A new optional parameter can be given when specifying a calc JSON link. The
`time` parameter is a string containing a single letter `A..L` that selects
one of the input links to be used for the timestamp of calculation if
requested. The timestamp will be fetched atomically with the value from the
chosen input link (providing that input link type supports the readLocked()
method).

### Silence errors from puts to constant link types

A soft channel output record with the OUT link unset uses the CONSTANT link
type. The new link type code was causing some soft channel device supports to
return an error status from the write method of that link type, which would
cause a `ca_put()` operation to such a record to generate an exception. This has
been silenced by giving the constant link types a dummy putValue method. A new
test program has been added to prevent regressions of this behaviour.

### RSRV expanding large buffer causes crash

In the 3.16.1 release a crash can occur in the IOC's RSRV server when a large
array is made even larger; the previous array buffer was not being released
correctly. See Launchpad
[bug #1706703](https://bugs.launchpad.net/epics-base/+bug/1706703).

-----

## Changes made between 3.16.0.1 and 3.16.1

### IOC Database Support for 64-bit integers

The IOC now supports the 64-bit integer field types `DBF_INT64` and
`DBF_UINT64`, and there are new record types `int64in` and `int64out` derived
from the `longin` and `longout` types respectively that use the `DBF_INT64`
data type for their VAL and related fields. The usual range of Soft Channel
device support are included for these new record types.

All internal IOC APIs such as dbAccess can handle the new field types and
their associated request values `DBR_INT64` and `DBR_UINT64`, which are
implemented using the `epicsInt64` and `epicsUInt64` typedef's from the
`epicsTypes.h` header.

The waveform record type has been updated to support these new field types.
**All waveform device support layers must be updated to recognize the new type
enumeration values**, which had to be inserted before the `FLOAT` value in the
enum `dbfType` and in `menuFtype`. C or C++ code can detect at compile-time
whether this version of base provides 64-bit support by checking for the
presence of the `DBR_INT64` macro as follows (Note that `DBF_INT64` is an
enum tag and not a preprocessor macro):

```
    #ifdef DBR_INT64
        /* Code where Base has INT64 support */
    #else
        /* Code for older versions */
    #endif
```

If the code uses the old `db_access.h` types (probably because it's calling
Channel Access APIs) then it will have to test against the EPICS version
number instead, like this:

```
    #include <epicsVersion.h>

    #ifndef VERSION_INT
    #  define VERSION_INT(V,R,M,P) ( ((V)<<24) | ((R)<<16) | ((M)<<8) | (P))
    #endif
    #ifndef EPICS_VERSION_INT
    #  define EPICS_VERSION_INT VERSION_INT(EPICS_VERSION, EPICS_REVISION, EPICS_MODIFICATION, EPICS_PATCH_LEVEL)
    #endif

    #if EPICS_VERSION_INT >= VERSION_INT(3,16,1,0)
        /* Code where Base has INT64 support */
    #else
        /* Code for older versions */
    #endif
```

Channel Access does not (and probably never will) directly support 64-bit
integer types, so the new field types are presented to the CA server as
`DBF_DOUBLE` values. This means that field values larger than 2^52
(0x10_0000_0000_0000 = 4503599627370496) cannot be transported over Channel
Access without their least significant bits being truncated. The EPICS V4
pvAccess network protocol _can_ transport 64-bit data types however, and a
future release of the pvaSrv module will connect this ability to the fields of
the IOC.

Additional 64-bit support will be provided in later release. For instance the
JSON parser for the new Link Support feature only handles integers up to 32
bits wide, so constant array initializer values cannot hold larger values in
this release.

### Add `EPICS_CA_MCAST_TTL`

A new environment parameter `EPICS_CA_MCAST_TTL` is used to set the Time To Live
(TTL) value of any IP multi-cast CA search or beacon packets sent.

### `EPICS_CA_MAX_ARRAY_BYTES` is optional

A new environment parameter `EPICS_CA_AUTO_ARRAY_BYTES` is now used by libca and
RSRV (CA clients and the IOC CA server). The default is equivalent to setting
`EPICS_CA_AUTO_ARRAY_BYTES=YES` which removes the need to set
`EPICS_CA_MAX_ARRAY_BYTES` and always attempts to allocate sufficiently large
network buffers to transfer large arrays properly over the network. In this case
the value of the `EPICS_CA_MAX_ARRAY_BYTES` parameter is ignored.

Explicitly setting `EPICS_CA_AUTO_ARRAY_BYTES=NO` will continue to honor the
buffer setting in `EPICS_CA_AUTO_ARRAY_BYTES` as in previous releases.

The default setting for `EPICS_CA_AUTO_ARRAY_BYTES` can be changed by adding the
line

```makefile
    EPICS_CA_AUTO_ARRAY_BYTES=NO
```

to the `configure/CONFIG_SITE_ENV` file before building Base. Sites that wish to
override this only for specific IOC architectures can create new files for each
architecture named `configure/os/CONFIG_SITE_ENV.<target-arch>` with the above
setting in before building Base. The configuration can also be explicitly
changed by setting the environment variable in the IOC's startup script,
anywhere above the `iocInit` line.

The PCAS server (used by the PV Gateway and other CA servers) now always behaves
as if `EPICS_CA_AUTO_ARRAY_BYTES` is set to `YES` (it ignores the configuration
parameter and environment variable).

### Channel Access "modernization"

Drop support for CA clients advertising protocol versions less than 4.

This effects clients from Base older than 3.12.0-beta1. Newer clients will
continue to be able to connect to older servers. Older clients will be ignored
by newer servers.

This allows removal of UDP echo and similar protocol features which are not
compatible with secure protocol design practice.

### Lookup-tables using the subArrray record

The subArray record can now be used as a lookup-table from a constant array
specified in its INP field. For example:

```
    record(subArray, "powers-of-2") {
      field(FTVL, "LONG")
      field(MALM, 12)
      field(INP, [1, 2, 4, 8, 16, 32, 64, 128, 256, 512, 1024, 2048])
      field(INDX, 0)
      field(NELM, 1)
    }
```

The INDX field selects which power of 2 to set the VAL field to. In previous
releases the INP field would have to have been pointed to a separate waveform
record that was initialized with the array values somehow at initialization
time.

### Synchronized Timestamps with TSEL=-2

Most Soft Channel input device support routines have supported fetching the
timestamp through the INP link along with the input data. However before now
there was no guarantee that the timestamp provided by a CA link came from the
same update as the data, since the two were read from the CA input buffer at
separate times without maintaining a lock on that buffer in between. This
shortcoming could be fixed as a result of the new link support code, which
allows code using a link to pass a subroutine to the link type which will be
run with the link locked. The subroutine may make multiple requests for
metadata from the link, but must not block.

### Extensible Link Types

A major new feature introduced with this release of EPICS Base is an
Extensible Link Type mechanism, also known as Link Support or JSON Link Types.
This addition permits new kinds of link I/O to be added to an IOC in a similar
manner to the other extension points already supported (e.g. record, device
and driver support).

A new link type must implement two related APIs, one for parsing the JSON
string which provides the link address and the other which implements the link
operations that get called at run-time to perform I/O. The link type is built
into the IOC by providing a new `link` entry in a DBD file.

#### New Link Types Added

This release contains two new JSON link types, `const` and `calc`:

 * The `const` link type is almost equivalent to the old CONSTANT link type
with the updates described below to accept arrays and strings, except that
there is no need to wrap a scalar string constant inside array brackets since
a constant string will never be confused with a PV name.

 * The `calc` link type allows CALC expressions to be used to combine
values from other JSON links to produce its value. Until additional JSON link
types are created though, the `calc` link type has little practical utility as
it can currently only fetch inputs from other `calc` links or from `const`
links.

```
    field(INP, {calc:{expr:"A+B+1",
                      args:[5,         # A
                            {const:6}] # B
                     }
               }
           )
```

The new link types are documented in a separate document that gets generated at build time and installed as `html/links.html`.

#### Device Support Addressing using `JSON_LINK`

The API to allow device support to use JSON addresses is currently
incomplete; developers are advised not to try creating device support that
specifies a `JSON_LINK` address type.

#### Support Routine Modifications for Extensible Link Types

For link fields in external record types and soft device support to be able
to use the new link types properly, various changes are required to utilize
the new Link Support API as defined in the dbLink.h header file and outlined
below. The existing built-in Database and Channel Access link types have been
altered to implement the link APIs, so will work properly after these
conversions:

 * Make all calls to `recGblInitConstantLink()` unconditional on the link
type, i.e. change this code:

```C
        if (prec->siml.type == CONSTANT) {
            recGblInitConstantLink(&prec->siml, DBF_USHORT, &prec->simm);
        }
```

  into this:

```C
        recGblInitConstantLink(&prec->siml, DBF_USHORT, &prec->simm);
```

  Note that `recGblInitConstantLink()` still returns TRUE if the field was
  successfully initialized from the link (implying the link is constant).
  This change will work properly with all Base releases currently in use.

 * Code that needs to identify a constant link should be modified to use
the new routine `dbLinkIsConstant()` instead, which returns TRUE for constant
or undefined links, FALSE for links whose `dbGetLink()` routine may return
different values on different calls. For example this:

```C
        if (prec->dol.type != CONSTANT)
```

  should become this:

```C
        if (!dbLinkIsConstant(&prec->dol))
```

  When the converted software is also required to build against older versions
  of Base, this macro definition may be useful:

```C
        #define dbLinkIsConstant(lnk) ((lnk)->type == CONSTANT)
```

 * Any code that calls dbCa routines directly, or that explicitly checks if
a link has been resolved as a CA link using code such as

```C
        if (prec->inp.type == CA_LINK)
```

  will still compile and run, but will only work properly with the old CA link
  type. To operate with the new extensible link types such code must be
  modified to use the new generic routines defined in dbLink.h and should
  never attempt to examine or modify data inside the link. After conversion
  the above line would probably become:

```C
        if (dbLinkIsVolatile(&prec->inp))
```

  A volatile link is one like a Channel Access link which may disconnect and
  reconnect without notice at runtime. Database links and constant links are
  not volatile; unless their link address is changed they will always remain
  in the same state they started in. For compatibility when building against
  older versions of Base, this macro definition may be useful:

```C
        #define dbLinkIsVolatile(lnk) ((lnk)->type == CA_LINK)
```

 * The current connection state of a volatile link can be found using the
routine `dbIsLinkConnected()` which will only return TRUE for a volatile link
that is currently connected. Code using the older dbCa API returning this
information used to look like this:

```C
        stat = dbCaIsLinkConnected(plink);
```

  which should become:

```C
        stat = dbIsLinkConnected(plink);
```

  Similar changes should be made for calls to the other dbCa routines.

 * A full example can be found by looking at the changes to the calcout
record type, which has been modified in this release to use the new dbLink
generic API.

### Constant Link Values

Previously a constant link (i.e. a link that did not point to another PV,
either locally or over Channel Access) was only able to provide a single
numeric value to a record initialization; any string given in a link field
that was not recognized as a number was treated as a PV name. In this release,
constant links can be expressed using JSON array syntax and may provide array
initialization of values containing integers, doubles or strings. An array
containing a single string value can also be used to initialize scalar
strings, so the stringin, stringout, lsi (long string input), lso (long string
output), printf, waveform, subArray and aai (analog array input) record types
and/or their soft device supports have been modified to support this.

Some examples of constant array and string initialized records are:

```
    record(stringin, "const:string") {
        field(INP, ["Not-a-PV-name"])
    }
    record(waveform, "const:longs") {
        field(FTVL, LONG)
        field(NELM, 10)
        field(INP, [1, 2, 3, 4, 5, 6, 7, 8, 9, 10])
    }
    record(aai, "const:doubles") {
        field(FTVL, DOUBLE)
        field(NELM, 10)
        field(INP, [0, 1, 1.6e-19, 2.718, 3.141593])
    }
    record(aSub, "select") {
        field(FTA, STRING)
        field(NOA, 4)
        field(INPA, ["Zero", "One", "Two", "Three"])
        field(FTB, SHORT)
        field(NOB, 1)
        field(FTVA, STRING)
        field(NOVA, 1)
        field(SNAM, "select_asub")
    }
```

Reminder: Link initialization with constant values normally only occurs at
record initialization time. The calcout and printf record types are the only
exceptions in the Base record types to this rule, so it is generally not
useful to change a const link value after iocInit.

### Database Parsing of "Relaxed JSON" Values

A database file can now provide a "relaxed JSON" value for a database field
value or an info tag. Only a few field types can currently accept such values,
but the capability is now available for use in other places in the future.
When writing to a JSON-capable field at run-time however, only strictly
compliant JSON may be used (the dbStaticLib parser rewrites relaxed JSON
values into strict JSON before passing them to the datase for interpretation,
where the strict rules must be followed).

"Relaxed JSON" was developed to maximize compatibility with the previous
database parser rules and reduce the number of double-quotes that would be
needed for strict JSON syntax. The parser does accept strict JSON too though,
which should be used when machine-generating database files. The differences
are:

  * Strings containing only the characters `a-z A-Z 0-9 _ - + .` do not have to
be enclosed in double-quote characters.

  * The above rule applies to map keys as well as to regular string values.

  * The JSON keywords `null`, `true` and `false` (all lower-case) will be
recognized as keywords, so they must be quoted to use any of these single words
as a string.

  * Comments may be used, introduced as usual by the `#` character and extending
to the end of the line.

A JSON field or info value is only enclosed in quotes when the value being
provided is a single string, and even here the quotes can be omitted in some
cases as described above. The following shows both correct and incorrect
excerpts from a database file:

```
    record(ai, math:pi) {
        field(INP, {const: 3.14159265358979})   # Correct
        field(SIOL, "{const: 3.142857}")        # Wrong

        info(autosave, {            # White-space and comments are allowed
            fields:[DESC, SIMM],
            pass0:[VAL]
        })                          # Correct
    }
```

Note that the record, field and info-tag names do *not* accept JSON values, so
they follows the older bareword rules for quoting where the colon `:` and
several additional characters are legal in a bareword string. Only the value
(after the comma) is parsed as JSON. The autosave module has not been modified
to accept JSON syntax, the above is only an example of how JSON might be used.

### Echoless comments in iocsh

The way comments are parsed by the iocsh interpreter has changed. The
interpreter can be selectively disabled from echoing comments coming from a
script by starting those lines with `#-` rather than just `#`.

### Typed record support methods

The table of record support functions (rset methods for short) no longer has
entries of type `RECSUPFUN` (which says: any number and type of arguments).
Instead, rset methods are now typed by default. The `RECSUPFUN` typedef has
been deprecated and casts to it as well as using the untyped `struct rset`
will create compilation warnings.

Existing code (e.g. external record supports) will generate such warnings when
compiled against this version of Base, but it will work without changes.

For a conversion period, the new typed rset definitions are activated by
defining `USE_TYPED_RSET`, preferably by setting `USR_CPPFLAGS +=
-DUSE_TYPED_RSET` inside a Makefile. After activating the new typed rset in
this way and making the following changes, the result should still compile and
work properly against older versions of Base.

The first parameter of `init_record` and `process` has been changed to `struct
dbCommon *`. Record types that use `void*` here should be changed to use
`struct dbCommon*`, and cast the argument to their own `xxxRecord *`.

When compiled against this release, compiler warnings about incompatible types
for the method pointers should be taken seriously. When compiled against older
versions of base, such warnings are unavoidable.

Record types written in C++ need to take more drastic measures because of the
stricter type checking in C++. To remain compatible with older versions of
base you will need to use something like:

```
    #include "epicsVersion.h"
    #ifdef VERSION_INT
    #  if EPICS_VERSION_INT < VERSION_INT(3,16,0,2)
    #    define RECSUPFUN_CAST (RECSUPFUN)
    #  else
    #    define RECSUPFUN_CAST
    #  endif
    #else
    #  define RECSUPFUN_CAST (RECSUPFUN)
    #endif
```

and then replace `(RECSUPFUN)` with `RECSUPFUN_CAST` when initializing the
rset. Further changes might also be needed, e.g. to adapt `const`-ness of
method parameters.

-----

## Changes made between 3.15.3 and 3.16.0.1

### Build support for CapFast and dbst removed

The build rules associated with the CapFast-related tools `sch2edif` and
`e2db` and the database optimization tool `dbst` have been removed, along with
the `DB_OPT` build configuration variable.

### compressRecord buffering order

The compressRecord has a new field `BALG` which can select between FIFO
(append) and LIFO (prepend) ordering for insertion of new elements. FIFO
ordering is the default, matching the behviour of previous versions.

### Valgrind Instrumentation

Valgrind is a software debugging suite provided by many Linux distributions.
The header valgrind/valgrind.h is now included in, and installed by, Base.
When included by a C or C++ source file this header defines some macros which
expand to provide hints to the Valgrind runtime. These have no effect on
normal operation of the software, but when run using the valgrind tool they
can help to find memory leaks and buffer overflows. Suitable hints have been
added to several free-lists within libCom, including freeListLib, allowing
valgrind to provide more accurate information about the source of potential
leaks.

valgrind.h automatically disables itself when the build target is not
supported by the valgrind tool. It can also explicitly be disabled by defining
the macro `NVALGRIND`. See `src/libCom/Makefile` for a commented-out example.

As a matter of policy valgrind.h will never be included by any header file
installed by Base, so its use will remain purely an implementation detail
hidden from application software. Support modules which choose to use
valgrind.h are advised to do likewise.

### Database Multi-locking

The IOC record locking code has been re-written with an expanded API; global
locks are no longer required by the IOC database implementation.

The new API functions center around `dbScanLockMany()`, which behaves like
`dbScanLock()` applied to an arbitrary group of records. `dbLockerAlloc()` is
used to prepare a list or record pointers, then `dbScanLockMany()` is called.
When it returns, all of the records listed may be accessed (in any order) until
`dbScanUnlockMany()` is called.

The Application Developer's Guide has been updated to describe the API and
implementation is more detail.

Previously a global mutex `lockSetModifyLock` was locked and unlocked during
`dbScanLock()`, acting as a sequencing point for otherwise unrelated calls. The
new dbLock.c implementation does not include any global mutex in `dbScanLock()`
or `dbScanLockMany()`. Locking and unlocking of unrelated lock sets is now
completely concurrent.

### Generate Version Header

A Perl script and Makefile rules have been added to allow modules to generate
a C header file with a macro defined with an automatically updated identifier.
This is a VCS revision ID (Darcs, Git, Mercurial, Subversion, and Bazaar are
supported) or the date/time of the build if no VCS system is in use.

The makeBaseApp example template has been updated with a new device support
which makes this identifier visible via a lsi (long string input) record.

### epicsTime API return status

The epicsTime routines that used to return epicsTimeERROR now return a
specific `S_time_` status value, allowing the caller to discover the reason for
any failure. The identifier `epicsTimeERROR` is no longer defined, so any
references to it in source code will no longer compile. The identifier
epicsTimeOK still exists and has the value 0 as before, so most code that uses
these APIs can be changed in a way that is backwards-compatible with the
previous return status.

Time providers that have to return a status value and still need to be built
with earlier versions of Base can define the necessary status symbols like
this:

```
    #include "epicsTime.h"

    #ifndef M_time
      /* S_time_... status values were not provided before Base 3.16 */
      #define S_time_unsynchronized epicsTimeERROR
      #define S_time_...whatever... epicsTimeERROR
    #endif
```

### Refactoring of epicsReadline

The epicsReadline code has been reorganized to allow the commandline history
editor to be disabled at runtime. The `EPICS_COMMANDLINE_LIBRARY` build setting
still selects the preferred editor, but the new `IOCSH_HISTEDIT_DISABLE`
environment variable can be set at runtime to disable history editing and make
the IOC or other program use the basic editor instead. This is useful when
starting and controlling an IOC from another program through its stdin and
stdout streams since history editors often insert invisible escape codes into
the stdout stream, making it hard to parse.

### Callback subsystem API

Added a new macro `callbackGetPriority(prio, callback)` to the callback.h
header and removed the need for dbScan.c to reach into the internals of its
`CALLBACK` objects.


-----

# Changes incorporated from the 3.15 branch


## Changes made on the 3.15 branch since 3.15.8

### Change to the `junitfiles` self-test build target

The names of the generated junit xml test output files have been changed
from `<testname>.xml` to `<testname>-results.xml`, to allow better
distinction from other xml files. (I.e., for easy wildcard matching.)

-----

## Changes made between 3.15.7 and 3.15.8

### Bug fixes

The following launchpad bugs have fixes included in this release:

- [lp: 1812084](https://bugs.launchpad.net/epics-base/+bug/1812084), Build
  failure on RTEMS 4.10.2
- [lp: 1829770](https://bugs.launchpad.net/epics-base/+bug/1829770), event
  record device support broken with constant INP
- [lp: 1829919](https://bugs.launchpad.net/epics-base/+bug/1829919), IOC
  segfaults when calling dbLoadRecords after iocInit
- [lp: 1838792](https://bugs.launchpad.net/epics-base/+bug/1838792), epicsCalc
  bit-wise operators on aarch64
- [lp: 1841608](https://bugs.launchpad.net/epics-base/+bug/1841608), logClient
  falsely sends error logs on all connections
- [lp: 1853168](https://bugs.launchpad.net/epics-base/+bug/1853168), undefined
  reference to `clock_gettime()`
- [lp: 1862328](https://bugs.launchpad.net/epics-base/+bug/1862328), Race
  condition on IOC start leaves rsrv unresponsive
- [lp: 1868486](https://bugs.launchpad.net/epics-base/+bug/1868486),
  epicsMessageQueue lost messages

### Improvements to the self-test build targets

This release contains changes that make it possible to integrate another test
running and reporting system (such as Google's gtest) into the EPICS build
system. The built-in test-runner and reporting system will continue to be used
by the test programs inside Base however.

These GNUmake `tapfiles` and `test-results` build targets now collect a list of
the directories that experienced test failures and display those at the end of
running and/or reporting all of the tests. The GNUmake process will also only
exit with an error status after running and/or reporting all of the test
results; previously the `-k` flag to make was needed and even that didn't always
work.

Continuous Integration systems are recommended to run `make tapfiles` (or if
they can read junittest output instead of TAP `make junitfiles`) followed by
`make -s test-results` to display the results of the tests. If multiple CPUs are
available the `-j` flag can be used to run tests in parallel, giving the maximum
jobs that should be allowed so `make -j4 tapfiles` for a system with 4 CPUs say.
Running many more jobs than you have CPUs is likely to be slower and is not
recommended.

### Calc Engine Fixes and Enhancements

The code that implements bit operations for Calc expressions has been reworked
to better handle some CPU architectures and compilers. As part of this work a
new operator has been added: `>>>` performs a logical right-shift, inserting
zero bits into the most significant bits (the operator `>>` is an arithmetic
right-shift which copies the sign bit as it shifts the value rightwards).

### IOC logClient Changes

The IOC's error logging system has been updated significantly to fix a number
of issues including:

  - Only send errlog messages to iocLogClient listeners
  - Try to minimize lost messages while the log server is down:
    + Detect disconnects sooner
    + Don't discard the buffer on disconnect
    + Flush the buffer immediately after a server reconnects

### epicsThread: Main thread defaults to allow blocking I/O

VxWorks IOCs (and potentially RTEMS IOCs running GeSys) have had problems with
garbled error messages from dbStaticLib routines for some time &mdash; messages
printed before `iocInit` were being queued through the errlog thread instead of
being output immediately. This has been fixed by initializing the main thread
with its `OkToBlock` flag set instead of cleared. IOCs running on other
operating systems that use iocsh to execute the startup script previously had
that set anyway in iocsh so were not affected, but this change might cause other
programs that don't use iocsh to change their behavior slightly if they use
`errlogPrintf()`, `epicsPrintf()` or `errPrintf()`.

### catools: Handle data type changes in camonitor

The camonitor program didn't properly cope if subscribed to a channel whose data
type changed when its IOC was rebooted without restarting the camonitor program.
This has now been fixed.

### More Record Reference Documentation

The remaining record types have had their reference pages moved from the Wiki,
and some new reference pages have been written to cover the analog array and
long string input and output record types plus the printf record type, none of
which were previously documented. The wiki reference pages covering the fields
common to all, input, and output record types have also been added, thanks to
Rolf Keitel. The POD conversion scripts have also been improved and they now
properly support linking to subsections in a different document, although the
POD changes to add the cross-links that appeared in the original wiki pages
still needs to be done in most cases.

### Fix build issues with newer MinGW versions

The `clock_gettime()` routine is no longer used under MinGW since newer versions
don't provide it any more.

### Fix race for port in RSRV when multiple IOCs start simultaneously

If multiple IOCs were started at the same time, by systemd say, they could race
to obtain the Channel Access TCP port number 5064. This issue has been fixed.

-----

## Changes made between 3.15.6 and 3.15.7

### GNU Readline detection on Linux

Most Linux architectures should now configure themselves automatically to use
the GNU Readline library if its main header file can be found in the expected
place, and not try to use Readline if the header file isn't present. For older
Linux architectures where libncurses or libcurses must also be linked with, the
manual configuration of the `COMMANDLINE_LIBRARY` variable in the appropriate
`configure/os/CONFIG_SITE.Common.<arch>` file will still be necessary.

### Replace `EPICS_TIMEZONE` with `EPICS_TZ`

The `EPICS_TIMEZONE` environment parameter provided time-zone information for
the IOC's locale in the old ANSI format expected by VxWorks for its `TIMEZONE`
environment variable, and can also used by RTEMS to set its `TZ` environment
variable. However the `TIMEZONE` value has to be updated every year since it
contains the exact dates of the daylight-savings time changes. The Posix TZ
format that RTEMS uses contains rules that for calculating those dates, thus its
value would only need updating if the rules (or the locale) are changed.

This release contains changes that replace the `EPICS_TIMEZONE` environment
parameter with one called `EPICS_TZ` and a routine for VxWorks that calculates
the `TIMEZONE` environment variable from the current `TZ` value. This routine
will be run once at start-up, when the EPICS clock has synchronized to its NTP
server. The calculations it contains were worked out and donated to EPICS by
Larry Hoff in 2009; it is unforunate that it has taken 10 years for them to be
integrated into Base.

The default value for the `EPICS_TZ` environment parameter is set in the Base
`configure/CONFIG_SITE_ENV` file, which contains example settings for most EPICS
sites that use VxWorks, and a link to a page describing the Posix TZ format for
any locations that I missed.

If a VxWorks IOC runs continuously without being rebooted from December 31st to
the start of daylight savings time the following year, its `TIMEZONE` value will
be wrong as it was calculated for the previous year. This only affects times
that are converted to a string on the IOC however and is easily fixed; just run
the command `tz2timezone()` on the VxWorks shell and the calculation will be
redone for the current year. IOCs that get rebooted at least once before the
start of summer time will not need this to be done.

### Added new decimation channel filter

A new server-side filter has been added to the IOC for reducing the number
and frequency of monitor updates from a channel by a client-specified factor.
The filter's behaviour is quite simplistic, it passes the first monitor event it
sees to the client and then drops the next N-1 events before passing another
event. For example to sample a 60Hz channel at 1Hz, a 10Hz channel every 6
seconds, or a 1Hz channel once every minute:

```
    Hal$ camonitor 'test:channel.{"dec":{"n":60}}'
    ...
```

More information is included in the filters documentation, which can be found
in the `html/filters.html` document that is generated during the build.

### Imported Record Reference Documentation from Wiki

The remaining record types that had 3.14 reference documentation in the EPICS
Wiki have had that documentation converted and imported into their DBD files.
The preferred form for future updates to the record type descriptions is now an
emailed patch file, a Pull Request through GitHub, or a Merge Request through
Launchpad. Note that in some cases the behavior of a record type in a 7.0.x
release may differ from that of the same record type in a 3.15 release, although
this would be unusual, so it may be important to indicate the branch that your
changes apply to.

**NOTE:** *These documentation changes have modified the order of the fields in
some record definitions. As a result this release is not compatible with record
or device support binaries that were compiled against earlier releases.*

### `make test-results` for Windows

The make target `test-results` should now work properly on Windows. Some Perl
installations used versions of `prove.bat` that would only display the results of
up to 3 tests or didn't return an error status in the event of tests failing. The
build system now calls its own perl script to summarize the results instead of
passing a list of TAP filenames to `prove`.

### Add option to avoid CALLBACK conflict

If a macro `EPICS_NO_CALLBACK` is defined, then callback.h will no longer
(re)define CALLBACK. The name `CALLBACK` is used by the WIN32 API, and
redefinition in callback.h cause errors if some windows headers are later
included.

Code which defines `EPICS_NO_CALLBACK`, but still wishes to use callbacks,
should use the alternate name `epicsCallback` introduced in 3.15.6, 3.16.2, and
7.0.2. It is also possible, though not encouraged, to use `struct callbackPvt`
which has been present since the callback API was introduced.

### Cleaning up with Multiple CA contexts in a Process

Bruno Martins reported a problem with the CA client library at shutdown in a
process that uses multiple CA client contexts. The first context that triggers
the CA client exit handler prevents any others from being able to clean up
because it resets the ID of an internal epicsThreadPrivate variable which is
shared by all clients. This action has been removed from the client library,
which makes cleanup of clients like this possible.

### Perl CA bindings fixed for macOS Mojave

Apple removed some Perl header files from macOS Mojave that were available
in their SDK, requiring a change to the include paths used when compiling the
CA bindings. The new version should build on new and older macOS versions, and
these changes may also help other targets that have an incomplete installation
of Perl (the build will continue after printing a warning that the Perl CA
bindings could not be built).

### Routine `epicsTempName()` removed from libCom

This routine was a simple wrapper around the C89 function `tmpnam()`
which is now seen as unsafe and causes warning messages to be generated by
most modern compilers. The two internal uses of this function have been
modified to call `epicsTempFile()` instead. We were unable to find any
published code that used this function, so it was removed immediately instead
of being deprecated.

### DBD Parsing of Record Types

The Perl DBD file parser has been made slightly more liberal; the order in
which DBD files must be parsed is now more flexible, so that a record type
definition can now be parsed after a device support that referred to that
record type. A warning message will be displayed when the device support is
seen, but the subsequent loading of the record type will be accepted without
triggering an error. See
[Launchpad bug 1801145](https://bugs.launchpad.net/epics-base/+bug/1801145).

### menuScan and several record types documented with POD

The EPICS Wiki pages describing a number of standard record types has been
converted into the Perl POD documentation format and added to the DBD files,
so at build-time an HTML version of these documents is generated and installed
into the htmls directory. Thanks to Tony Pietryla.

### CA client tools learned `-V` option

This displays the version numbers of EPICS Base and the CA protocol.

-----

## Changes made between 3.15.5 and 3.15.6

### Unsetting environment variables

The new command `epicsEnvUnset varname` can be used to
unset an environment variable.

### Warning indicators in msi (and macLib) output

The libCom macro expansion library has been modified so that when the
`SUPPRESS_WARNINGS` flag is set it will no longer include any `,undefined`
or `,recursive` indicators in its output when undefined or recursive
macros are encountered. These indicators were harmless when the output was fed
into an IOC along with a definition for the macro, but when the `msi`
tool was used to generate other kinds of files they caused problems. If the
`msi -V` flag is used the markers will still be present in the output
whenever the appropriate condition is seen.

### Improvements to msi

In addition to fixing its response to discovering parsing errors in its
substitution input file (reported as Launchpad
[bug 1503661](https://bugs.launchpad.net/epics-base/+bug/1503661))
so it now deletes the incomplete output file, the msi program has been cleaned
up a little bit internally.

### All array records now post monitors on their array-length fields

The waveform record has been posting monitors on its NORD field since Base
3.15.0.1; we finally got around to doing the equivalent in all the other
built-in record types, which even required modifying device support in some
cases. This fixes
[Launchpad bug 1730727](https://bugs.launchpad.net/epics-base/+bug/1730727).

### HOWTO: Converting Wiki Record Reference to POD

Some documentation has been added to the `dbdToHtml.pl` script
explaining how Perl POD (Plain Old Documentation) markup can be added to
`.dbd` files to generate HTML documentation for the record types. To see
these instructions, run `perl bin/<host>/dbdToHtml.pl -H`
or `perldoc bin/<host>/dbdToHtml.pl`.

### Fix problem with numeric soft events

Changing from numeric to named soft events introduced an incompatibility
when a numeric event 1-255 is converted from a DOUBLE, e.g. from a calc record.
The `post_event()` API is not marked deprecated any more.

Also `scanpel` has been modified to accept a glob pattern for
event name filtering and to show events with no connected records as well.

### Add `osiSockOptMcastLoop_t` and osiSockTest

Added a new OS-independent typedef for multicast socket options, and a test
file to check their correct operation.

### Support for `CONFIG_SITE.local` in Base

This feature is mostly meant for use by developers; configuration
settings that would normally appear in `base/configure/CONFIG_SITE` can now
be put in a locally created `base/configure/CONFIG_SITE.local` file instead
of having go modify or replace the original. A new `.gitignore` pattern
tells git to ignore all `configure/*.local` files.

### Fix broken `EPICS_IOC_LOG_FILE_LIMIT=0` setting

The Application Developers' Guide says this is allowed and disables the
limit on the log-file, but it hasn't actually worked for some time (if ever).
Note that the iocLogServer will be removed from newer Base release sometime
soon as its functionality can be implemented by other dedicated log servers
such as logstash or syslog-ng.

Fixes [lp:1786858](https://bugs.launchpad.net/bugs/1786858)
and part of [lp:1786966](https://bugs.launchpad.net/bugs/1786966).

### Cleanup of startup directory

The files in the startup directory have not been maintained in recent years
and have grown crufty (technical term). This release includes the following
updates to these files:

  - The Perl `EpicsHostArch.pl` script has been rewritten, and support
    for a few previously missing host architectures has been added to it.
  - The `EpicsHostArch.pl` script has also been moved into the standard
    `src/tools` directory, from where it will be installed into
    `lib/perl`. In this new location it is no longer executable, so it must
    be run by the `perl` executable.
  - The build system has been adjusted to look for `EpicsHostArch.pl` in
    both places if the `EPICS_HOST_ARCH` environment variable has not been
    set at build-time.
  - Sites that used the original Perl script to set `EPICS_HOST_ARCH` as part of
    their standard environment will need to adjust their scripts when they
    upgrade to this release.
  - The `EpicsHostArch` shell script has been replaced with a wrapper
    routine that calls the Perl `EpicsHostArch.pl` script. Sites that rely on
    this script to set `EPICS_HOST_ARCH` should consider switching to the
    Perl script instead.
  - The `Site.cshrc` and `Site.profile` files have been renamed to
    `unix.csh` and `unix.sh`, respectively.
  - The existing `win32.bat` file has been cleaned up and a new
    `windows.bat` file added for 64-bit targets. The contents of these files
    should be seen as examples, don't uncomment or install parts for software
    that you don't explicitly know that you need.

### Recent Apple XCode Build Issues

The latest version of XCode will not compile calls to `system()` or
`clock_settime()` for iOS targets. There were several places in Base
where these were being compiled, although there were probably never called. The
code has now been modified to permit iOS builds to complete again.

### Prevent illegal alarm severities

A check has been added to `recGblResetAlarms()` that prevents records
from getting an alarm severity higher than `INVALID_ALARM`. It is still possible
for a field like HSV to get set to a value that is not a legal alarm severity,
but the core IOC code should never copy such a value into a record's SEVR or
ACKS fields. With this fix the record's alarm severity will be limited to
`INVALID_ALARM`.

### Fixes for Launchpad bugs

The following launchpad bugs have fixes included:

  - [lp: 1786320](https://bugs.launchpad.net/epics-base/+bug/1786320), dbCa
    subscribes twice to ENUM
  - [lp: 541221](https://bugs.launchpad.net/epics-base/+bug/541221),
    `assert (pca->pgetNative)` failed in ../dbCa.c
  - [lp: 1747091](https://bugs.launchpad.net/epics-base/+bug/1747091),
    epicsTimeGetEvent() / generalTime bug
  - [lp: 1743076](https://bugs.launchpad.net/epics-base/+bug/1743076), Segfault
    in `ca_attach_context()` during exits
  - [lp: 1751380](https://bugs.launchpad.net/epics-base/+bug/1751380), Deadlock
    in `ca_clear_subscription()`
  - [lp: 1597809](https://bugs.launchpad.net/epics-base/+bug/1597809), Setting
    NAME field in DB file may break IOC
  - [lp: 1770292](https://bugs.launchpad.net/epics-base/+bug/1770292),
    `get_alarm_double()` inconsistent across record types
  - [lp: 1771298](https://bugs.launchpad.net/epics-base/+bug/1771298),
    Conversion of NaN to integer relies on undefined behavior

### Updated VxWorks Timezone settings

Removed the settings for 2017; fixed the hour of the change for MET.

### Fixed camonitor server side relative timestamps bug

Initialize the first time-stamp from the first monitor, not the client-side
current time in this configuration.

### Build changes for MSVC

Windows builds using Visual Studio 2015 and later now use the `-FS`
compiler option to allow parallel builds to work properly.

We now give the `-FC` option to tell the compiler to print absolute
paths for source files in diagnostic messages.

### Extend maximum Posix epicsEventWaitWithTimeout() delay

The Posix implementation of epicsEventWaitWithTimeout() was limiting the
timeout delay to at most 60 minutes (3600.0 seconds). This has been changed to
10 years; significantly longer maximum delays cause problems on systems where
`time_t` is still a signed 32-bit integer so cannot represent absolute
time-stamps after 2038-01-19. Our assumption is that such 32-bit systems will
have been retired before the year 2028, but some additional tests have been
added to the epicsTimeTest program to detect and fail if this assumption is
violated.

### New test-related make targets

This release adds several new make targets intended for use by developers
and Continuous Integration systems which simplify the task of running the
built-in self-test programs and viewing the results. Since these targets are
intended for limited use they can have requirements for the build host which
go beyond the standard minimum set needed to build and run Base.

#### `test-results` - Summarize test results

The new make target `test-results` will run the self-tests if
necessary to generate a TAP file for each test, then summarizes the TAP output
files in each test directory in turn, displaying the details of any failures.
This step uses the program `prove` which comes with Perl, but also needs
`cat` to be provided in the default search path so will not work on most
Windows systems.

#### `junitfiles` - Convert test results to JUnit XML Format

The new make target `junitfiles` will run the self-tests if necessary
and then convert the TAP output files into the more commonly-supported JUnit
XML format. The program that performs this conversion needs the Perl module
`XML::Generator` to have been installed.

#### `clean-tests` - Delete test result files

The new make target `clean-tests` removes any test result files from
previous test runs. It cleans both TAP and JUnit XML files.

### Fix DNS related crash on exit

The attempt to fix DNS related delays for short lived CLI programs (eg. caget)
in [lp:1527636](https://bugs.launchpad.net/epics-base/+bug/1527636) introduced a
bug which cased these short lived clients to crash on exit. This bug should now
be fixed.

### Server bind issue on Windows

When a National Instruments network variables CA server is already running on
a Windows system and an IOC or PCAS server is started, the IOC's attempt to
bind a TCP socket to the CA server port number fails, but Windows returns a
different error status value than the IOC is expecting in that circumstance
(because the National Instruments code requests exclusive use of that port,
unlike the EPICS code) so the IOC fails to start properly. The relevent EPICS
bind() checks have now been updated so the IOC will request that a dynamic port
number be allocated for this TCP socket instead when this happens.

### Checking Periodic Scan Rates

Code has been added to the IOC startup to better protect it against bad
periodic scan rates, including against locales where `.` is not
accepted as a decimal separator character. If the scan period in a menuScan
choice string cannot be parsed, the associated periodic scan thread will no
longer be started by the IOC and a warning message will be displayed at iocInit
time. The `scanppl` command will also flag the faulty menuScan value.

-----

## Changes made between 3.15.4 and 3.15.5

### dbStatic Library Speedup and Cleanup

Loading of database files has been optimized to avoid over-proportionally
long loading times for large databases. As a part of this, the alphabetical
ordering of records instances (within a record type) has been dropped. In the
unexpected case that applications were relying on the alphabetic order, setting
`dbRecordsAbcSorted = 1` before loading the databases will retain the
old behavior.

The routine `dbRenameRecord()` has been removed, as it was intended
to be used by database configuration tools linked against a host side version
of the dbStatic library that is not being built anymore.

### Launchpad Bug-fixes

In addition to the more detailed change descriptions below, the following
Launchpad bugs have also been fixed in this release:

  - [lp:1440186](https://bugs.launchpad.net/epics-base/+bug/1440186) Crash due
    to a too small buffer being provided in `dbContextReadNotifyCache()`
  - [lp:1479316](https://bugs.launchpad.net/epics-base/+bug/1479316) Some data
    races found using Helgrind
  - [lp:1495833](https://bugs.launchpad.net/epics-base/+bug/1495833) biRecord
    prompt groups are nonsensical
  - [lp:1606848](https://bugs.launchpad.net/epics-base/+bug/1606848) WSAIoctl
    `SIO_GET_INTERFACE_LIST` failed in Windows

### Whole-Program Optimization for MS Visual Studio Targets

When using the Microsoft compilers a new build system variable is provided that
controls whether whole program optimization is used or not. For static builds
using Visual Studio 2010 this optimization must be disabled. This is controlled
in the files `configure/os/CONFIG_SITE.Common.windows-x64-static` and
`configure/os/CONFIG_SITE.Common.win32-x86-static` by setting the variable
`OPT_WHOLE_PROGRAM=NO` to override the default value `YES` that would otherwise
be used.

Note that enabling this optimization slows down the build process. It is not
possible to selectively disable this optimization, when building a particular
module say; Microsoft's linker will restart itself automatically with the
`-LTCG` flag set and display a warning if it is asked to link any object
files that were compiled with the `-GL` flag.

### Add dynamic (variable length) array support to PCAS

Dynamic array sizing support was added to the IOC server (RSRV) in the
Base-3.14.12 release, but has not until now been supported in the Portable
Channel Access Server (PCAS). Channel Access server applications using the
PCAS may not need to be modified at all; if they already push monitors with
different gdd array lengths, those variable sizes will be forwarded to any CA
clients who have requested variable length updates. The example CAS server
application has been modified to demonstrate this feature.

In implementing the above, the gdd method `gdd::put(const gdd *)` now
copies the full-sized array from the source gdd if the destination gdd is of
type array, has no allocated memory and a boundary size of 0.

### Additional epicsTime conversion

The EPICS timestamp library (epicsTime) inside libCom's OSI layer has
been extended by routines that convert from `struct tm` to the EPICS
internal `epicsTime` type, assuming UTC - i.e. without going through
the timezone mechanism. This solves issues with converting from the structured
type to the EPICS timestamp at driver level from multiple threads at a high
repetition rate, where the timezone mechanism was blocking on file access.

### MinGW Cross-builds from Linux

The build configuration files that allow cross-building of the 32-bit
win32-x86-mingw cross-target have been adjusted to default to building shared
libraries (DLLs) as this is now supported by recent MinGW compilers. The 64-bit
windows-x64-mingw cross-target was already being built that way by default. The
configuration options to tell the minGW cross-compiler to link programs with
static versions of the compiler support libraries have now been moved into the
`CONFIG_SITE.linux-x86.<target>` files.

### General Time updates

The `iocInit` code now performs a sanity check of the current time
returned by the generalTime subsystem and will print a warning if the wall-clock
time returned has not been initialized yet. This is just a warning message; when
a time provider does synchonize the IOC will subsequently pick up and use the
correct time. This check code also primes the registered event system provider
if there is one so the `epicsTimeGetEventInt()` routine will work on IOCs
that ask for event time within an interrupt service routine.

The osiClockTime provider's synchronization thread (which is only used on
some embedded targets) will now poll the other time providers at 1Hz until the
first time it manages to get a successful timestamp, after which it will poll
for updates every 60 seconds as before.

The routine `generalTimeGetExceptPriority()` was designed for use by
backup (lower priority) time providers like the osiClockTime provider which do
not have their own absolute time reference and rely on other providers for an
absolute time source. This routine no longer implements the ratchet mechanism
that prevented the time it returned from going backwards. If the backup clock's
tick-timer runs fast the synchronization of the backup time provider would never
allow it to be corrected backwards when the ratchet was in place. The regular
`epicsTimeGetCurrent()` API still uses the ratchet mechanism, so this
change will not cause the IOC to see time going backwards.

### Microsoft Visual Studio builds

The build configuration files for builds using the Microsoft compilers have been
updated, although there should be no noticable difference at most sites. One
extra compiler warning is now being suppressed for C++ code, `C4344: behavior
change: use of explicit template arguments results in ...` which is gratuitous
and was appearing frequently in builds of the EPICS V4 modules.

Cross-builds of the windows-x64 target from a win32-x86 host have been
removed as they don't actually work within the context of a single `make`
run. Significant changes to the build configuration files would be necessary for
these kinds of cross-builds to work properly, which could be done if someone
needs them (email Andrew Johnson before working on this, and see
[this stack-overflow answer](http://stackoverflow.com/questions/5807647/how-do-you-compile-32-bit-and-64-bit-applications-at-the-same-time-in-visual-stu) for a starting point).

### Bazaar keywords such as 'Revision-Id' removed

In preparation for moving to git in place of the Bazaar revision control
system we have removed all the keywords from the Base source code.

### Linux systemd service file for CA Repeater

Building this version of Base on a Linux system creates a systemd service
file suitable for starting the Channel Access Repeater under systemd. The file
will be installed into the target bin directory, from where it can be copied
into the appropriate systemd location and modified as necessary. Installation
instructions are included as comments in the file.

-----

## Changes made between 3.15.3 and 3.15.4

### New string input device support "getenv"

A new "getenv" device support for both the stringin and lsi (long string
input) record types can be used to read the value of an environment variable
from the IOC at runtime. See base/db/softIocExit.db for sample usage.

### Build rules and `DELAY_INSTALL_LIBS`

A new order-only prerequisite build rule has been added to ensure that
library files (and DLL stubs on Windows) get installed before linking any
executables, which resolves parallel build problems on high-powered CPUs. There
are some (rare) cases though where a Makefile has to build an executable and run
it to be able to compile code for a library built by the same Makefile. With
this new build rule GNUmake will complain about a circular dependency and the
build will probably fail in those cases. To avoid this problem the failing
Makefile should set `DELAY_INSTALL_LIBS = YES` before including the
`$(TOP)/configure/RULES` file, disabling the new build rule.

### IOC environment variables and build parameters

The IOC now sets a number of environment variables at startup that provide the
version of EPICS Base it was built against (`EPICS_VERSION_...`) and its build
architecture (ARCH). In some cases this allows a single iocBoot/ioc directory to
be used to run the same IOC on several different architectures without any
changes.

There are also 3 new environment parameters (`EPICS_BUILD_...`) available that
C/C++ code can use to find out the target architecture, OS class and compiler
class it was built with. These may be useful when writing interfaces to other
languages.

### New implementation of `promptgroup`/`gui_group` field property

The mechanism behind the `promptgroup()` field property inside a record type
definition has been changed. Instead of using a fixed set of choices,
the static database access library now collects the used gui group names
while parsing DBD information. Group names should start with a two-digit number
plus space-dash-space to allow proper sorting of groups.

The include file `guigroup.h` that defined the fixed set of choices
has been deprecated. Instead, use the conversion functions between index number
and group string that have been added to dbStaticLib.

When a DBD file containing record-type descriptions is expanded, any
old-style `GUI_xxx` group names will be replaced by a new-style
string for use by the IOC. This permits an older record type to be used with
the 3.15.4 release, although eventually record types should be converted by
hand with better group names used.

### CA server configuration changes

RSRV now honors `EPICS_CAS_INTF_ADDR_LIST` and binds only to the provided list
of network interfaces. Name searches (UDP and TCP) on other network interfaces
are ignored. For example on a computer with interfaces 10.5.1.1/24, 10.5.2.1/24,
and 10.5.3.1/24, setting `EPICS_CAS_INTF_ADDR_LIST='10.5.1.1 10.5.2.1'` will
accept traffic on the .1.1 and .2.1, but ignore from .3.1

RSRV now honors `EPICS_CAS_IGNORE_ADDR_LIST` and ignores UDP messages received
from addresses in this list.

Previously, CA servers (RSRV and PCAS) would build the beacon address list using
`EPICS_CA_ADDR_LIST` if `EPICS_CAS_BEACON_ADDR_LIST` was no set. This is no
longer done. Sites depending on this should set both environment variables to
the same value.

### IPv4 multicast for name search and beacons

libca, RSRV, and PCAS may now use IPv4 multicasting for UDP traffic (name search
and beacons). This is disabled by default. To enable multicast address(s) must
be listed in `EPICS_CA_ADDR_LIST` for clients and `EPICS_CAS_INTF_ADDR_LIST` for
servers (IOCs should set both). For example:

    EPICS_CAS_INTF_ADDR_LIST='224.0.2.9' EPICS_CA_ADDR_LIST=224.0.2.9

Please note that no IPv4 multicast address is officially assigned for Channel
Access by IANA. The example 224.0.2.9 is taken from the AD-HOC Block I range.

### Moved `mlockall()` into its own epicsThread routine

Since EPICS Base 3.15.0.2 on Posix OSs the initialization of the epicsThread
subsystem has called `mlockall()` when the OS supports it and thread
priority scheduling is enabled. Doing so has caused problems in third-party
applications that call the CA client library, so the functionality has been
moved to a separate routine `epicsThreadRealtimeLock()` which will be
called by the IOC at iocInit (unless disabled by setting the global variable
`dbThreadRealtimeLock` to zero).

### Added dbQuietMacroWarnings control

When loading database files, macros get expanded even on comment lines. If a
comment contains an undefined macro, the load still continues but an error
message gets printed. For this release the error message has been changed to a
warning, but even this warning can be made less verbose by setting this new
variable to a non-zero value before loading the file, like this:

```
    var dbQuietMacroWarnings 1      iocsh
    dbQuietMacroWarnings=1          VxWorks
```

This was [Launchpad bug
541119](https://bugs.launchpad.net/bugs/541119).

-----

## Changes from the 3.14 branch between 3.15.3 and 3.15.4

### NTP Time Provider adjusts to OS tick rate changes

Dirk Zimoch provided code that allows the NTP Time provider (used on VxWorks
and RTEMS only) to adapt to changes in the OS clock tick rate after the provider
has been initialized. Note that changing the tick rate after iocInit() is not
advisable, and that other software might still misbehave if initialized before
an OS tick rate change. This change was back-ported from the 3.15 branch.

### Making IOC `ca_get` operations atomic

When a CA client gets data from an IOC record using a compound data type such
as `DBR_TIME_DOUBLE` the value field is fetched from the database in a
separate call than the other metadata, without keeping the record locked. This
allows some other thread such as a periodic scan thread a chance to interrupt
the get operation and process the record in between. CA monitors have always
been atomic as long as the value data isn't a string or an array, but this race
condition in the CA get path has now been fixed so the record will stay locked
between the two fetch operations.

This fixes
[Launchpad bug 1581212](https://bugs.launchpad.net/epics-base/+bug/1581212),
thanks to Till Strauman and Dehong Zhang.

### New `CONFIG_SITE` variable for running self-tests

The 'make runtests' and 'make tapfiles' build targets normally only run the
self-tests for the main `EPICS_HOST_ARCH` architecture. If the host is
able to execute self-test programs for other target architectures that are being
built by the host, such as when building a `-debug` version of the host
architecture for example, the names of those other architectures can be added to
the new `CROSS_COMPILER_RUNTEST_ARCHS` variable in either the
`configure/CONFIG_SITE` file or in an appropriate
`configure/os/CONFIG_SITE.<host>.Common` file to have the test
programs for those targets be run as well.

### Additional RELEASE file checks

An additional check has been added at build-time for the contents of the
`configure/RELEASE` file(s), which will mostly only affect users of the Debian
EPICS packages published by NSLS-2. Support modules may share an install path,
but all such modules must be listed adjacent to each other in any `RELEASE`
files that point to them. For example the following will fail the new checks:

```
    AUTOSAVE = /usr/lib/epics
    ASYN = /home/mdavidsaver/asyn
    EPICS_BASE = /usr/lib/epics
```

giving the compile-time error

```
    This application's RELEASE file(s) define
        EPICS_BASE = /usr/lib/epics
    after but not adjacent to
        AUTOSAVE = /usr/lib/epics
    Module definitions that share paths must be grouped together.
    Either remove a definition, or move it to a line immediately
    above or below the other(s).
    Any non-module definitions belong in configure/CONFIG_SITE.
```

In many cases such as the one above the order of the `AUTOSAVE` and
`ASYN` lines can be swapped to let the checks pass, but if the
`AUTOSAVE` module depended on `ASYN` and hence had to appear
before it in the list this error indicates that `AUTOSAVE` should also be
built in its own private area; a shared copy would likely be incompatible with
the version of `ASYN` built in the home directory.

### String field buffer overflows

Two buffer overflow bugs that can crash the IOC have been fixed, caused by
initializing a string field with a value larger than the field size
([Launchpad bug 1563191](https://bugs.launchpad.net/bugs/1563191)).

### Fixed stack corruption bug in epicsThread C++ API

The C++ interface to the epicsThread API could corrupt the stack on thread
exit in some rare circumstances, usually at program exit. This bug has been
fixed ([Launchpad bug 1558206](https://bugs.launchpad.net/bugs/1558206)).

### RTEMS NTP Support Issue

On RTEMS the NTP Time Provider could in some circumstances get out of sync
with the server because the `osdNTPGet()` code wasn't clearing its input socket
before sending out a new request. This
([Launchpad bug 1549908](https://bugs.launchpad.net/bugs/1549908))
has now been fixed.

### CALC engine bitwise operator fixes

The bitwise operators in the CALC engine have been modified to work properly
with values that have bit 31 (0x80000000) set. This modification involved
back-porting some earlier changes from the 3.15 branch, and fixes
[Launchpad bug 1514520](https://code.launchpad.net/bugs/1514520).

### Fix `ipAddrToAsciiAsync()`: Don't try to join the daemon thread

On process exit, don't try to stop the worker thread that makes DNS lookups
asynchronous. Previously this would wait for any lookups still in progress,
delaying the exit unnecessarily. This was most obvious with catools (eg.
cainfo).
[lp:1527636](https://bugs.launchpad.net/bugs/1527636)

### Fix `epicsTime_localtime()` on Windows

Simpler versions of the `epicsTime_gmtime()` and `epicsTime_localtime()`
routines have been included in the Windows implementations, and a new test
program added. The original versions do not report DST status properly. Fixes
[Launchpad bug 1528284](https://bugs.launchpad.net/bugs/1528284).<|MERGE_RESOLUTION|>--- conflicted
+++ resolved
@@ -18,7 +18,6 @@
 <!-- Insert new items immediately below here ... -->
 
 
-<<<<<<< HEAD
 ### Experimental Support for RTEMS 5                                                                                                                                                                                             
 The new major release of the RTEMS real-time OS contains many changes
 including the ability to support SMP systems and support for several
@@ -57,9 +56,7 @@
   issues with DHCP, but network stack usable.  Can load env from
   NVRAM.
 
-=======
 -----
->>>>>>> f9ea6a5b
 
 ## EPICS Release 7.0.5
 

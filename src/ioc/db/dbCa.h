/*************************************************************************\
* Copyright (c) 2015 The University of Chicago, as Operator of Argonne
*     National Laboratory.
* Copyright (c) 2002 The Regents of the University of California, as
*     Operator of Los Alamos National Laboratory.
* EPICS BASE is distributed subject to a Software License Agreement found
* in file LICENSE that is included with this distribution.
\*************************************************************************/
/* dbCa.h */

#ifndef INCdbCah
#define INCdbCah

#include "dbLink.h"

#ifdef __cplusplus
extern "C" {
#endif

typedef void (*dbCaCallback)(void *userPvt);
epicsShareFunc void dbCaCallbackProcess(void *usrPvt);

epicsShareFunc void dbCaLinkInit(void); /* internal initialization for iocBuild()  */
epicsShareFunc void dbCaLinkInitIsolated(void); /* internal initialization for iocBuildIsolated()  */
epicsShareFunc void dbCaRun(void);
epicsShareFunc void dbCaPause(void);
epicsShareFunc void dbCaShutdown(void);

struct dbLocker;
epicsShareFunc void dbCaAddLinkCallback(struct link *plink,
    dbCaCallback connect, dbCaCallback monitor, void *userPvt);
epicsShareFunc long dbCaAddLink(struct dbLocker *locker, struct link *plink, short dbfType);
epicsShareFunc void dbCaRemoveLink(struct dbLocker *locker, struct link *plink);

epicsShareFunc long dbCaGetLink(struct link *plink,
    short dbrType, void *pbuffer, epicsEnum16 *pstat, epicsEnum16 *psevr,
    long *nRequest);

epicsShareFunc long dbCaGetAttributes(const struct link *plink,
    dbCaCallback callback, void *userPvt);

epicsShareFunc long dbCaPutLinkCallback(struct link *plink,
    short dbrType, const void *pbuffer,long nRequest,
    dbCaCallback callback, void *userPvt);
epicsShareFunc long dbCaPutLink(struct link *plink,short dbrType,
    const void *pbuffer,long nRequest);

extern struct ca_client_context * dbCaClientContext;

<<<<<<< HEAD
#ifdef EPICS_DBCA_PRIVATE_API
epicsShareFunc void dbCaSync(void);
#endif
=======

/* These macros are for backwards compatibility */

#define dbCaIsLinkConnected(link) \
    dbIsLinkConnected(link)

#define dbCaGetLinkDBFtype(link) \
    dbGetLinkDBFtype(link)
#define dbCaGetNelements(link, nelements) \
    dbGetNelements(link, nelements)
#define dbCaGetSevr(link, sevr) \
    dbGetAlarm(link, NULL, sevr)
#define dbCaGetAlarm(link, stat, sevr) \
    dbGetAlarm(link, stat, sevr)
#define dbCaGetTimeStamp(link, pstamp) \
    dbGetTimeStamp(link, pstamp)
#define dbCaGetControlLimits(link, low, high) \
    dbGetControlLimits(link, low, high)
#define dbCaGetGraphicLimits(link, low, high) \
    dbGetGraphicLimits(link, low, high)
#define dbCaGetAlarmLimits(link, lolo, low, high, hihi) \
    dbGetAlarmLimits(link, lolo, low, high, hihi)
#define dbCaGetPrecision(link, prec) \
    dbGetPrecision(link, prec)
#define dbCaGetUnits(link, units, unitSize) \
    dbGetUnits(link, units, unitSize)

#define dbCaScanFwdLink(link) \
    dbScanFwdLink(link)
>>>>>>> 7395d1d8

#ifdef __cplusplus
}
#endif

#endif /*INCdbCah*/<|MERGE_RESOLUTION|>--- conflicted
+++ resolved
@@ -47,11 +47,9 @@
 
 extern struct ca_client_context * dbCaClientContext;
 
-<<<<<<< HEAD
 #ifdef EPICS_DBCA_PRIVATE_API
 epicsShareFunc void dbCaSync(void);
 #endif
-=======
 
 /* These macros are for backwards compatibility */
 
@@ -81,7 +79,6 @@
 
 #define dbCaScanFwdLink(link) \
     dbScanFwdLink(link)
->>>>>>> 7395d1d8
 
 #ifdef __cplusplus
 }

/*************************************************************************\
* Copyright (c) 2002 The University of Chicago, as Operator of Argonne
*     National Laboratory.
* Copyright (c) 2002 The Regents of the University of California, as
*     Operator of Los Alamos National Laboratory.
* SPDX-License-Identifier: EPICS
* EPICS Base is distributed subject to a Software License Agreement found
* in file LICENSE that is included with this distribution.
\*************************************************************************/

/**
 * \file ipAddrToAsciiAsynchronous.h
 * \brief Convert ip addresses to ASCII asynchronously
 *
 * ipAddrToAsciiEngine is the first class needed to convert an ipAddr to an
 * ASCII address.  From the engine, you can use createTransaction() to create a
 * transaction object.  The transaction object lets you attach callbacks and
 * convert an address to ASCII.
 *
 * Example
 * -------------
 *
 * \code{.cpp}
 * class ConvertIPAddr: ipAddrToAsciiCallBack
 * {
 *      ipAddrToAsciiTransaction & trans;
 *
 * public:
 *      epicsEvent complete;
 *
 *      ConvertIPAddr(ipAddrToAsciiEngine & engine, osiSockAddr & addr):
 *          trans(engine.createTransaction())
 *      {
 *          trans.ipAddrToAscii(addr, *this);
 *      }
 *
 *      virtual void transactionComplete (char const * node) override
 *      {
 *          printf("Address is %s\n", node);
 *          complete.signal();
 *      }
 *
 *      virtual void show(unsigned level) override const
 *      {
 *          printf("This is a ConvertIPAddr class object.");
 *      }
 *
 *      virtual ~ConvertIPAddr()
 *      {
 *          trans.release();
 *      }
 * };
 *
 * ipAddrToAsciiEngine & engine(ipAddrToAsciiEngine::allocate());
 *
 * osiSockAddr addr;
 * addr.ia.sin_family = AF_INET;
 * addr.ia.sin_addr.s_addr = htonl(INADDR_LOOPBACK);
 * addr.ia.sin_port = htons(8080);
 *
 * ConvertIPAddr result(engine, addr);
 *
 * // Do other work here before waiting on the result
 *
 * result.complete.wait(2.0);
 * engine.release();
 * \endcode
 */

/*
 *  Author Jeffrey O. Hill
 *  johill@lanl.gov
 */

#ifndef ipAddrToAsciiAsynchronous_h
#define ipAddrToAsciiAsynchronous_h

#include "osiSock.h"
#include "libComAPI.h"

/** \brief Users implement this virtual class to use ipAddrToAsciiTransaction
 *
 * In order to use ipAddrToAsciiTranaction, users should implement this virtual
 * class to handle events that occur asynchronously while converting the IP
 * address.
 *
 */
class LIBCOM_API ipAddrToAsciiCallBack {
public:
    /// Called once the ip address is converted to ASCII
    /*
     * \param pHostName The converted ASCII name */
    virtual void transactionComplete ( const char * pHostName ) = 0;

    /// Called by the show() method of ipAddrToAsciiTransaction or
    /// ipAddrToAsciiEngine when passed a level >= 1.
    virtual void show ( unsigned level ) const;

    virtual ~ipAddrToAsciiCallBack () = 0;
};

/// Class which convert an ipAddr to ascii and call a user-supplied callback
/// when finished.
class LIBCOM_API ipAddrToAsciiTransaction {
public:
    /// Destroy this transaction object and remove from the parent engine object
    virtual void release () = 0;
<<<<<<< HEAD
    virtual void ipAddrToAscii ( const osiSockAddr46 &, ipAddrToAsciiCallBack & ) = 0;
    virtual osiSockAddr46 address () const  = 0;
=======

    /** \brief Convert an IP address to ascii, asynchronously
     *
     * \note The ipAddrToAsciiCallBack referenced must remain valid until release() is called on this transaction.
     * \param addrIn Reference to the address to convert
     * \param cbIn Reference to the user supplied callbacks to call when the result is available
     */
    virtual void ipAddrToAscii ( const osiSockAddr & addrIn, ipAddrToAsciiCallBack & cbIn ) = 0;

    /** \brief Get the conversion address currently set
     * \return Get the last (or current) address converted to ascii
     */
    virtual osiSockAddr address () const  = 0;

    /**
     * \brief Prints the converted IP address
     *
     * Prints to stdout
     *
     * \param level 0 prints basic info, greater than 0 prints information from the callback's show() method too
     */
>>>>>>> 6fab3caf
    virtual void show ( unsigned level ) const = 0;
protected:
    virtual ~ipAddrToAsciiTransaction () = 0;
};

/// Class which manages creating transactions for converting ipAddr's to ASCII
class LIBCOM_API ipAddrToAsciiEngine {
public:
    /// Cancel any pending transactions and destroy this ipAddrToAsciiEngine object.
    virtual void release () = 0;

    /**
     * \brief Create a new transaction object used to do IP address conversions
     * \note Caller must release() the returned transaction
     * \return The newly created transaction object
     */
    virtual ipAddrToAsciiTransaction & createTransaction () = 0;

    /**
     * \brief Print information about this engine object and how many requests its processing
     *
     * Prints to stdout
     *
     * \param level 0 for basic information, 1 for extra info
     */
    virtual void show ( unsigned level ) const = 0;

    /**
     * \brief Creates a new ipAddrToAsciiEngine to convert IP addresses
     * \note Caller must release() this engine.
     * \return Newly created engine object
     */
    static ipAddrToAsciiEngine & allocate ();
protected:
    virtual ~ipAddrToAsciiEngine () = 0;
public:
#ifdef EPICS_PRIVATE_API
    static void cleanup();
#endif
};

#endif // ifdef ipAddrToAsciiAsynchronous_h<|MERGE_RESOLUTION|>--- conflicted
+++ resolved
@@ -105,10 +105,6 @@
 public:
     /// Destroy this transaction object and remove from the parent engine object
     virtual void release () = 0;
-<<<<<<< HEAD
-    virtual void ipAddrToAscii ( const osiSockAddr46 &, ipAddrToAsciiCallBack & ) = 0;
-    virtual osiSockAddr46 address () const  = 0;
-=======
 
     /** \brief Convert an IP address to ascii, asynchronously
      *
@@ -116,12 +112,12 @@
      * \param addrIn Reference to the address to convert
      * \param cbIn Reference to the user supplied callbacks to call when the result is available
      */
-    virtual void ipAddrToAscii ( const osiSockAddr & addrIn, ipAddrToAsciiCallBack & cbIn ) = 0;
+    virtual void ipAddrToAscii ( const osiSockAddr46 &, ipAddrToAsciiCallBack & ) = 0;
 
     /** \brief Get the conversion address currently set
      * \return Get the last (or current) address converted to ascii
      */
-    virtual osiSockAddr address () const  = 0;
+    virtual osiSockAddr46 address () const  = 0;
 
     /**
      * \brief Prints the converted IP address
@@ -130,7 +126,6 @@
      *
      * \param level 0 prints basic info, greater than 0 prints information from the callback's show() method too
      */
->>>>>>> 6fab3caf
     virtual void show ( unsigned level ) const = 0;
 protected:
     virtual ~ipAddrToAsciiTransaction () = 0;

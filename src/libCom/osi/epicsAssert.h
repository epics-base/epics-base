/*************************************************************************\
* Copyright (c) 2009 UChicago Argonne LLC, as Operator of Argonne
*     National Laboratory.
* Copyright (c) 2002 The Regents of the University of California, as
*     Operator of Los Alamos National Laboratory.
* EPICS BASE is distributed subject to a Software License Agreement found
* in file LICENSE that is included with this distribution. 
\*************************************************************************/
/*
 * EPICS assert
 *
 *      Author:         Jeffrey O. Hill
 *      Date:           022795
 */

#ifndef INC_epicsAssert_H
#define INC_epicsAssert_H

#include "shareLib.h"
#include "compilerDependencies.h"

#ifdef __cplusplus
extern "C" {
#endif


#ifndef epicsAssertAuthor
#   define epicsAssertAuthor 0
#endif

#undef assert

#ifdef NDEBUG
#   define assert(ignore) ((void) 0)
#else /* NDEBUG */

epicsShareFunc void epicsAssert (const char *pFile, const unsigned line,
    const char *pExp, const char *pAuthorName);

#   define assert(exp) ((exp) ? (void)0 : \
        epicsAssert(__FILE__, __LINE__, #exp, epicsAssertAuthor))

#endif  /* NDEBUG */


/* Compile-time checks */
#if __cplusplus>=201103L
#define STATIC_ASSERT(expr) static_assert(expr, #expr)
#else
#define STATIC_JOIN(x, y) STATIC_JOIN2(x, y)
#define STATIC_JOIN2(x, y) x ## y
#define STATIC_ASSERT(expr) \
    typedef int STATIC_JOIN(static_assert_failed_at_line_, __LINE__) \
<<<<<<< HEAD
    [ (expr) ? 1 : -1 ] EPICS_UNUSED

=======
    [ (expr) ? 1 : -1 ]
#endif
>>>>>>> 27cd9fd0

#ifdef __cplusplus
}
#endif

#endif /* INC_epicsAssert_H */<|MERGE_RESOLUTION|>--- conflicted
+++ resolved
@@ -51,13 +51,8 @@
 #define STATIC_JOIN2(x, y) x ## y
 #define STATIC_ASSERT(expr) \
     typedef int STATIC_JOIN(static_assert_failed_at_line_, __LINE__) \
-<<<<<<< HEAD
     [ (expr) ? 1 : -1 ] EPICS_UNUSED
-
-=======
-    [ (expr) ? 1 : -1 ]
 #endif
->>>>>>> 27cd9fd0
 
 #ifdef __cplusplus
 }

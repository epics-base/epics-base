--- conflicted
+++ resolved
@@ -8,21 +8,7 @@
 include $(CONFIG)/os/CONFIG.win32-x86.win32-x86
 -include $(CONFIG)/os/CONFIG_SITE.win32-x86.win32-x86
 
-<<<<<<< HEAD
-OPT_LDFLAGS += /MACHINE:X64
-#	/MACHINE:X64
-#	/MACHINE:IA64  (Itanium)
-#	/MACHINE:X86
-=======
-# Modify CONFIG.win32-x86.win32-x86 settings:
-ARCH_DEP_CPPFLAGS += -favor:blend
-#	-favor:blend	both AMD64 and INTEL64
-#	-favor:AMD64
-#	-favor:INTEL64 (new value)
-#	-favor:EN64T   (old value)
-
 OPT_LDFLAGS += -MACHINE:X64
 #	-MACHINE:X64
 #	-MACHINE:IA64  (Itanium)
-#	-MACHINE:X86
->>>>>>> faf691a5
+#	-MACHINE:X86
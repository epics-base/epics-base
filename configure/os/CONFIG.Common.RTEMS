#
# This file contains definitions for RTEMS builds
#
# Author: W. Eric Norum
#         University of Saskatchewan
#         eric.norum@usask.ca
#
#  Contains definitions common to all RTEMS targets
#
#  This file is maintained by the build community.
#  Sites may override definitions in os/CONFIG_SITE.Common.RTEMS
#-------------------------------------------------------
#

#-------------------------------------------------------
# RTEMS tools are similar to UNIX tools
-include $(CONFIG)/os/CONFIG.Common.UnixCommon

GNU_TARGET_INCLUDE_DIR =
unexport GCC_EXEC_PREFIX

#--------------------------------------------------
# Get RTEMS_BASE definition
-include $(CONFIG)/os/CONFIG_SITE.Common.RTEMS

ifneq ($(CONFIG),$(TOP)/configure)
-include $(TOP)/configure/CONFIG_SITE.Common.RTEMS
endif

#--------------------------------------------------
# Set RTEMS_BSP and GNU_TARGET if not already done
RTEMS_BSP ?= $(subst RTEMS-,,$(T_A))
GNU_TARGET ?= $(RTEMS_TARGET_CPU)-rtems

#-------------------------------------------------------
# Pick up the RTEMS tool/path definitions from the RTEMS BSP directory.
include $(RTEMS_BASE)/$(GNU_TARGET)$(RTEMS_VERSION)/$(RTEMS_BSP)/Makefile.inc
include $(RTEMS_CUSTOM)
include $(CONFIG.CC)

#-------------------------------------------------------
# RTEMS cross-development tools
CC = $(RTEMS_TOOLS)/bin/$(CC_FOR_TARGET) $(GCCSPECS) -fasm
CCC = $(RTEMS_TOOLS)/bin/$(CXX)
CPP = $(RTEMS_TOOLS)/bin/$(CC_FOR_TARGET) -x c -E $(GCCSPECS)
AR = $(RTEMS_TOOLS)/bin/$(AR_FOR_TARGET)
LD = $(RTEMS_TOOLS)/bin/$(LD_FOR_TARGET) -r

RANLIB := $(RTEMS_TOOLS)/bin/$(RANLIB)

#-------------------------------------------------------
# Build types
VALID_BUILDS = Ioc

#--------------------------------------------------
# The RTEMS Makefiles redefine several macros, so we have to
# reset them to the proper EPICS values, from CONFIG_COMMON
CFLAGS = $($(BUILD_CLASS)_CFLAGS) $(POSIX_CFLAGS) $(OPT_CFLAGS)\
 $(DEBUG_CFLAGS) $(PIPE_CFLAGS) $(WARN_CFLAGS) $(TARGET_CFLAGS)\
 $(USR_CFLAGS) $(CMD_CFLAGS) $(ARCH_DEP_CFLAGS) $(CODE_CFLAGS)\
 $(STATIC_CFLAGS) $(OP_SYS_CFLAGS) $(LIBRARY_SRC_CFLAGS)

CXXFLAGS = $($(BUILD_CLASS)_CXXFLAGS) $(POSIX_CXXFLAGS) $(OPT_CXXFLAGS)\
 $(DEBUG_CXXFLAGS) $(PIPE_CFLAGS) $(WARN_CXXFLAGS) $(TARGET_CXXFLAGS)\
 $(USR_CXXFLAGS) $(CMD_CXXFLAGS) $(ARCH_DEP_CXXFLAGS) $(CODE_CXXFLAGS)\
 $(STATIC_CXXCFLAGS) $(OP_SYS_CXXFLAGS) $(LIBRARY_SRC_CFLAGS)

LDFLAGS = $(OPT_LDFLAGS) $(TARGET_LDFLAGS) $(USR_LDFLAGS) $(CMD_LDFLAGS)\
 $(POSIX_LDFLAGS) $(ARCH_DEP_LDFLAGS) $(DEBUG_LDFLAGS) $(OP_SYS_LDFLAGS)\
 $($(BUILD_CLASS)_LDFLAGS) $(RUNTIME_LDFLAGS) $(CODE_LDFLAGS)

LDLIBS = $(POSIX_LDLIBS) $(ARCH_DEP_LDLIBS) $(DEBUG_LDLIBS) $(OP_SYS_LDLIBS)\
 $(GNU_LDLIBS_$(GNU))

CPPFLAGS += $($(BUILD_CLASS)_CPPFLAGS) $(POSIX_CPPFLAGS) $(OPT_CPPFLAGS)\
 $(DEBUG_CPPFLAGS) $(WARN_CPPFLAGS) $(BASE_CPPFLAGS) $(TARGET_CPPFLAGS)\
 $(USR_CPPFLAGS) $(CMD_CPPFLAGS) $(ARCH_DEP_CPPFLAGS) $(OP_SYS_CPPFLAGS)\
 $(OP_SYS_INCLUDE_CPPFLAGS) $(CODE_CPPFLAGS)

ECHO = @$(if $(findstring s,$(MFLAGS)),$(NOP),echo)

#--------------------------------------------------
# Although RTEMS uses gcc, it wants to use gcc its own way
CROSS_CPPFLAGS =
CROSS_LDFLAGS =
SHRLIB_CFLAGS =
OPT_CFLAGS_YES   = $(CFLAGS_OPTIMIZE_V)
OPT_CXXFLAGS_YES = $(CFLAGS_OPTIMIZE_V)
OPT_CFLAGS_NO    = $(CFLAGS_DEBUG_V)
OPT_CXXFLAGS_NO  = $(CFLAGS_DEBUG_V)

MODEXT=.obj

#--------------------------------------------------
# operating system class (include/os/<os_class>)
OS_CLASS = RTEMS

#--------------------------------------------------
<<<<<<< HEAD
# Operating system compile & link flags
OP_SYS_CFLAGS_API_posix = -D__LINUX_ERRNO_EXTENSIONS__
OP_SYS_CFLAGS += $(OP_SYS_CFLAGS_API_$(OS_API))

OP_SYS_CFLAGS_NET_yes = -DRTEMS_LEGACY_STACK
OP_SYS_CFLAGS_NET_no  = -DHAVE_SOCKADDR_SA_LEN=1
OP_SYS_CFLAGS += $(OP_SYS_CFLAGS_NET_$(RTEMS_HAS_NETWORKING))

OP_SYS_LDLIBS_posix = -ltftpfs -lbsd -lz
OP_SYS_LDLIBS_kernel = -lCom -lnfs
OP_SYS_LDLIBS += -lrtemsCom -lCom -lc -lrtemscpu $(OP_SYS_LDLIBS_$(OS_API)) -lm

OP_SYS_LDFLAGS_posix = -u POSIX_Init
OP_SYS_LDFLAGS_kernel = -u Init \
=======
#print warning
ifeq ($(RTEMS_HAS_POSIX_API),no)
ifeq ($(EPICS_VERSION),7)
        $(error Warning: Epics Version $(EPICS_VERSION) must not be used without POSIX enabled on RTEMS !!!)
endif
endif
# operating system API (src/os/<os_class>-<os-api>)
ifeq ($(RTEMS_HAS_POSIX_API),yes)
OS_API = posix
POSIX_CPPFLAGS = -D_GNU_SOURCE -D_DEFAULT_SOURCE
else
OS_API = kernel
endif

#--------------------------------------------------
# Operating system flags
#OP_SYS_LDLIBS += -lrtemsCom -lc -lrtemscpu -lCom -lnfs -lm
OP_SYS_CFLAGS += -D__LINUX_ERRNO_EXTENSIONS__

ifeq ($(RTEMS_API),5)
#OP_SYS_LDLIBS += -lrtemsCom -lrtemscpu -lrtemsbsp -ltftpfs -ltelnetd -lbsd -lz -lm
ifeq ($(RTEMS_HAS_NETWORKING),yes)
OP_SYS_LDLIBS += -lrtemsCom -lc -lrtemscpu -lCom -ltftpfs -ltelnetd -lnfs -lm
else
OP_SYS_LDLIBS += -lrtemsCom -lc -lrtemscpu  -ltftpfs -lbsd -lz -lm
endif
else
OP_SYS_LDLIBS += -lrtemsCom -lc -lnfs -lm
endif

ifeq ($(RTEMS_HAS_NETWORKING),yes)
OP_SYS_CFLAGS += -DRTEMS_LEGACY_STACK
else
OP_SYS_CFLAGS += -DHAVE_SOCKADDR_SA_LEN=1
endif

OP_SYS_LDFLAGS_posix += -u POSIX_Init
OP_SYS_LDFLAGS_kernel += $(CPU_CFLAGS) -u Init \
>>>>>>> 3961c326
                 $(PROJECT_RELEASE)/lib/no-dpmem.rel \
                 $(PROJECT_RELEASE)/lib/no-mp.rel \
                 $(PROJECT_RELEASE)/lib/no-part.rel \
                 $(PROJECT_RELEASE)/lib/no-signal.rel \
                 $(PROJECT_RELEASE)/lib/no-rtmon.rel
OP_SYS_LDFLAGS += $(CPU_CFLAGS) $(OP_SYS_LDFLAGS_$(OS_API))

<<<<<<< HEAD
# Settings for GeSys
=======
OP_SYS_LDFLAGS += $(CPU_CFLAGS) $(OP_SYS_LDFLAGS_$(OS_API))
>>>>>>> 3961c326
MOD_SYS_LDFLAGS += $(CPU_CFLAGS) -Wl,-r -nostdlib

# Do not link against libraries which are part of the Generic Image
GESYS_LIBS += -lgcc
GESYS_LIBS += -lc -lm -lrtemscpu -lrtemsbsp -lrtems++ -lbspExt
GESYS_LIBS += -lcexp -ltecla_r -lspencer_regexp -lpmelf -lpmbfd
GESYS_LIBS += -lnfs -ltelnetd -lrtems-gdb-stub

# While not part of the Generic Image it provides symbols which
# would conflict.
GESYS_LIBS += -lrtemsCom

#--------------------------------------------------
# Options for building GeSys loadable objects

MODNAME_YES = $(PRODNAME:%$(EXE)=%$(MODEXT))
MODNAME += $(MODNAME_$(USE_GESYS))
PRODTARGETS += $(MODNAME)
BIN_INSTALLS += $(MODNAME)

# changes to LDFLAGS in CONFIG_COMMON and LINK.cpp in CONFIG.Common.UnixCommon
# should be reflected here with the following exceptions
#
# replace OP_SYS_LDFLAGS with MOD_SYS_LDFLAGS
# replace PROD_LDLIBS with MOD_LDLIBS
# remove STATIC_LDFLAGS

MOD_LDLIBS = $(filter-out $(GESYS_LIBS),$(PROD_LDLIBS))

MOD_LDFLAGS = $(OPT_LDFLAGS) $(TARGET_LDFLAGS) $(USR_LDFLAGS) $(POSIX_LDFLAGS) \
 $(ARCH_DEP_LDFLAGS) $(DEBUG_LDFLAGS) $(MOD_SYS_LDFLAGS) $($(BUILD_CLASS)_LDFLAGS)\
 $(RUNTIME_LDFLAGS) $(CODE_LDFLAGS)

LINK.mod = $(CCC) -o $@ $(PRODDIR_LDFLAGS) $(MOD_LDFLAGS)
LINK.mod += $(PROD_LDFLAGS) $(PROD_LD_OBJS) $(PROD_LD_RESS) $(MOD_LDLIBS)

#--------------------------------------------------
# Here munching means creating a bootable object binary
ifdef MUNCH_SUFFIX
  MUNCHNAME = $(PRODNAME:%$(EXE)=%$(MUNCH_SUFFIX))
  TESTMUNCHNAME = $(TESTPRODNAME:%$(EXE)=%$(MUNCH_SUFFIX))
endif

#--------------------------------------------------
# RTEMS has neither shared libraries nor dynamic loading
STATIC_BUILD=YES
SHARED_LIBRARIES=NO
CODE_CFLAGS =
CODE_CXXFLAGS =

#--------------------------------------------------
# Override the usual RTEMS verbosity from ar
ARFLAGS = rc

#--------------------------------------------------
# Command-line input support
LDLIBS_LIBTECLA = -ltecla_r -lncurses
LDLIBS_READLINE = -lreadline -lncurses

#--------------------------------------------------
# Allow site overrides
-include $(CONFIG)/os/CONFIG_SITE.$(EPICS_HOST_ARCH).RTEMS<|MERGE_RESOLUTION|>--- conflicted
+++ resolved
@@ -96,28 +96,12 @@
 OS_CLASS = RTEMS
 
 #--------------------------------------------------
-<<<<<<< HEAD
-# Operating system compile & link flags
-OP_SYS_CFLAGS_API_posix = -D__LINUX_ERRNO_EXTENSIONS__
-OP_SYS_CFLAGS += $(OP_SYS_CFLAGS_API_$(OS_API))
-
-OP_SYS_CFLAGS_NET_yes = -DRTEMS_LEGACY_STACK
-OP_SYS_CFLAGS_NET_no  = -DHAVE_SOCKADDR_SA_LEN=1
-OP_SYS_CFLAGS += $(OP_SYS_CFLAGS_NET_$(RTEMS_HAS_NETWORKING))
-
-OP_SYS_LDLIBS_posix = -ltftpfs -lbsd -lz
-OP_SYS_LDLIBS_kernel = -lCom -lnfs
-OP_SYS_LDLIBS += -lrtemsCom -lCom -lc -lrtemscpu $(OP_SYS_LDLIBS_$(OS_API)) -lm
-
-OP_SYS_LDFLAGS_posix = -u POSIX_Init
-OP_SYS_LDFLAGS_kernel = -u Init \
-=======
-#print warning
 ifeq ($(RTEMS_HAS_POSIX_API),no)
 ifeq ($(EPICS_VERSION),7)
         $(error Warning: Epics Version $(EPICS_VERSION) must not be used without POSIX enabled on RTEMS !!!)
 endif
 endif
+
 # operating system API (src/os/<os_class>-<os-api>)
 ifeq ($(RTEMS_HAS_POSIX_API),yes)
 OS_API = posix
@@ -126,43 +110,34 @@
 OS_API = kernel
 endif
 
-#--------------------------------------------------
-# Operating system flags
-#OP_SYS_LDLIBS += -lrtemsCom -lc -lrtemscpu -lCom -lnfs -lm
+# Operating system compile & link flags
+OP_SYS_CFLAGS += $(OP_SYS_CFLAGS_API_$(OS_API))
 OP_SYS_CFLAGS += -D__LINUX_ERRNO_EXTENSIONS__
 
+OP_SYS_CFLAGS_NET_yes = -DRTEMS_LEGACY_STACK
+OP_SYS_CFLAGS_NET_no  = -DHAVE_SOCKADDR_SA_LEN=1
+OP_SYS_CFLAGS += $(OP_SYS_CFLAGS_NET_$(RTEMS_HAS_NETWORKING))
+
+OP_SYS_LDLIBS_posix = -ltftpfs -lbsd -lz
+OP_SYS_LDLIBS_kernel = -lCom -lnfs
+OP_SYS_LDLIBS += -lrtemsCom -lCom -lc -lrtemscpu $(OP_SYS_LDLIBS_$(OS_API)) -lm
+
 ifeq ($(RTEMS_API),5)
-#OP_SYS_LDLIBS += -lrtemsCom -lrtemscpu -lrtemsbsp -ltftpfs -ltelnetd -lbsd -lz -lm
-ifeq ($(RTEMS_HAS_NETWORKING),yes)
-OP_SYS_LDLIBS += -lrtemsCom -lc -lrtemscpu -lCom -ltftpfs -ltelnetd -lnfs -lm
-else
-OP_SYS_LDLIBS += -lrtemsCom -lc -lrtemscpu  -ltftpfs -lbsd -lz -lm
-endif
+OP_SYS_LDLIBS_NET_yes := -lCom -ltelnetd -lnfs
+OP_SYS_LDLIBS_NET_no := -lbsd -lz
+OP_SYS_LDLIBS += -lrtemsCom -lc -lrtemscpu -ltftps -lm
+OP_SYS_LDLIBS += $(OP_SYS_LDLIBS_NET_$(RTEMS_HAS_NETWORKING))
 else
 OP_SYS_LDLIBS += -lrtemsCom -lc -lnfs -lm
 endif
 
-ifeq ($(RTEMS_HAS_NETWORKING),yes)
-OP_SYS_CFLAGS += -DRTEMS_LEGACY_STACK
-else
-OP_SYS_CFLAGS += -DHAVE_SOCKADDR_SA_LEN=1
-endif
-
-OP_SYS_LDFLAGS_posix += -u POSIX_Init
-OP_SYS_LDFLAGS_kernel += $(CPU_CFLAGS) -u Init \
->>>>>>> 3961c326
+OP_SYS_LDFLAGS_posix = -u POSIX_Init
                  $(PROJECT_RELEASE)/lib/no-dpmem.rel \
                  $(PROJECT_RELEASE)/lib/no-mp.rel \
                  $(PROJECT_RELEASE)/lib/no-part.rel \
                  $(PROJECT_RELEASE)/lib/no-signal.rel \
                  $(PROJECT_RELEASE)/lib/no-rtmon.rel
 OP_SYS_LDFLAGS += $(CPU_CFLAGS) $(OP_SYS_LDFLAGS_$(OS_API))
-
-<<<<<<< HEAD
-# Settings for GeSys
-=======
-OP_SYS_LDFLAGS += $(CPU_CFLAGS) $(OP_SYS_LDFLAGS_$(OS_API))
->>>>>>> 3961c326
 MOD_SYS_LDFLAGS += $(CPU_CFLAGS) -Wl,-r -nostdlib
 
 # Do not link against libraries which are part of the Generic Image

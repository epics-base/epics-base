--- conflicted
+++ resolved
@@ -46,18 +46,15 @@
 PERL_SCRIPTS += munch.pl
 PERL_SCRIPTS += replaceVAR.pl
 PERL_SCRIPTS += useManifestTool.pl
+PERL_SCRIPTS += genVersionHeader.pl
 
 PERL_SCRIPTS += dbdToMenuH.pl
 PERL_SCRIPTS += dbdToRecordtypeH.pl
 PERL_SCRIPTS += dbdExpand.pl
 PERL_SCRIPTS += dbExpand.pl
 PERL_SCRIPTS += dbdToHtml.pl
-<<<<<<< HEAD
 PERL_SCRIPTS += podToHtml.pl
 PERL_SCRIPTS += podRemove.pl
-=======
-PERL_SCRIPTS += genVersionHeader.pl
->>>>>>> 8b3d37d3
 PERL_SCRIPTS += registerRecordDeviceDriver.pl
 
 HTMLS = style.css

#!/usr/bin/env perl
#*************************************************************************
# Copyright (c) 2008 UChicago Argonne LLC, as Operator of Argonne
#     National Laboratory.
# Copyright (c) 2002 The Regents of the University of California, as
#     Operator of Los Alamos National Laboratory.
# EPICS BASE is distributed subject to a Software License Agreement found
# in file LICENSE that is included with this distribution. 
#*************************************************************************

# The makeTestfile.pl script generates a file $target.t which is needed
# because some versions of the Perl test harness can only run test scripts
# that are actually written in Perl.  The script we generate runs the
# real test program which must be in the same directory as the .t file.
# If the script is given an argument -tap it sets HARNESS_ACTIVE in the
# environment to make the epicsUnitTest code generate strict TAP output.

# Usage: makeTestfile.pl target.t executable
#     target.t is the name of the Perl script to generate
#     executable is the name of the file the script runs

use strict;

my ($target, $exe) = @ARGV;

# Use system on Windows, exec doesn't work the same there and
# GNUmake thinks the test has finished as soon as Perl exits.
my $exec = $^O eq 'MSWin32' ? "system('./$exe') == 0" : "exec './$exe'";

open(my $OUT, '>', $target) or die "Can't create $target: $!\n";

print $OUT <<EOF;
#!/usr/bin/perl

use strict;
use Cwd 'abs_path';

\$ENV{HARNESS_ACTIVE} = 1 if scalar \@ARGV && shift eq '-tap';
<<<<<<< HEAD
\$ENV{TOP} = abs_path(\$ENV{TOP}) if exists \$ENV{TOP};
exec './$exe' or die 'exec failed';
=======
$exec or die "Can't run $exe: \$!\\n";
>>>>>>> de298da9
EOF

close $OUT or die "Can't close $target: $!\n";<|MERGE_RESOLUTION|>--- conflicted
+++ resolved
@@ -36,12 +36,8 @@
 use Cwd 'abs_path';
 
 \$ENV{HARNESS_ACTIVE} = 1 if scalar \@ARGV && shift eq '-tap';
-<<<<<<< HEAD
 \$ENV{TOP} = abs_path(\$ENV{TOP}) if exists \$ENV{TOP};
-exec './$exe' or die 'exec failed';
-=======
 $exec or die "Can't run $exe: \$!\\n";
->>>>>>> de298da9
 EOF
 
 close $OUT or die "Can't close $target: $!\n";
--- conflicted
+++ resolved
@@ -208,11 +208,7 @@
             char sockErrBuf[64];
             epicsSocketConvertErrnoToString (
                 sockErrBuf, sizeof ( sockErrBuf ) );
-<<<<<<< HEAD
-            errlogPrintf("CAC: failed to set mcast ttl %d sock=%d\n", ttl, (int)this->sock4);
-=======
-            errlogPrintf("CAC: failed to set mcast ttl %d\n", (int)ttl);
->>>>>>> 9ebd8417
+          errlogPrintf("CAC: failed to set mcast ttl %d sock=%d\n", (int)ttl, (int)this->sock4);
         }
     }
 #endif

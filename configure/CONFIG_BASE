#*************************************************************************
# Copyright (c) 2002 The University of Chicago, as Operator of Argonne
#     National Laboratory.
# Copyright (c) 2002 The Regents of the University of California, as
#     Operator of Los Alamos National Laboratory.
# EPICS BASE is distributed subject to a Software License Agreement found
# in file LICENSE that is included with this distribution.
#*************************************************************************

#---------------------------------------------------------------
# EPICS Base directories

EPICS_BASE_HOST_BIN = $(EPICS_BASE)/bin/$(EPICS_HOST_ARCH)
EPICS_BASE_HOST_LIB = $(EPICS_BASE)/lib/$(EPICS_HOST_ARCH)
ifdef T_A
  EPICS_BASE_LIB    = $(EPICS_BASE)/lib/$(T_A)
  EPICS_BASE_BIN    = $(EPICS_BASE)/bin/$(T_A)
endif

#---------------------------------------------------------------
# Version number for base shared libraries (and win32 products)

ifdef BASE_TOP
  # Unix lib.so.<v.r.m>  Darwin lib.<v.r.m>.dylib
  SHRLIB_VERSION = $(EPICS_VERSION).$(EPICS_REVISION).$(EPICS_MODIFICATION)
  # Windows only allows 2 levels of version numbering
  PROD_VERSION = $(EPICS_VERSION).$(EPICS_REVISION)
endif # BASE_TOP

#---------------------------------------------------------------
# Where to find the installed build tools
#   Windows does not like commands with relative paths starting ../
#   so TOOLS must be an absolute path, although Perl scripts are OK.
#   FIND_TOOL is for scripts run before the build reaches src/tools.

TOOLS = $(abspath $(EPICS_BASE_HOST_BIN))
FIND_TOOL = $(firstword $(wildcard $(TOOLS)/$(1) $(EPICS_BASE)/src/tools/$(1)))

#---------------------------------------------------------------
# EPICS Base build tools and tool flags

PODTOHTML        = $(PERL) $(TOOLS)/podToHtml.pl
CONVERTRELEASE   = $(PERL) $(call FIND_TOOL,convertRelease.pl)
FULLPATHNAME     = $(PERL) $(TOOLS)/fullPathName.pl
TAPTOJUNIT       = $(PERL) $(TOOLS)/tap-to-junit-xml.pl
PROVE            = $(PERL) $(TOOLS)/epicsProve.pl
GENVERSIONHEADER = $(PERL) $(TOOLS)/genVersionHeader.pl $(QUIET_FLAG) $(QUESTION_FLAG)

<<<<<<< HEAD
MAKERPATH = $(PYTHON) $(TOOLS)/makeRPath.py
=======
MAKEBPT                    = $(TOOLS)/makeBpt$(HOSTEXE)
DBEXPAND                   = $(PERL) $(TOOLS)/dbdExpand.pl
DBTORECORDTYPEH            = $(PERL) $(TOOLS)/dbdToRecordtypeH.pl
DBTOMENUH                  = $(PERL) $(TOOLS)/dbdToMenuH.pl
REGISTERRECORDDEVICEDRIVER = $(PERL) $(TOOLS)/registerRecordDeviceDriver.pl
CONVERTRELEASE             = $(PERL) $(call FIND_TOOL,convertRelease.pl)
FULLPATHNAME               = $(PERL) $(TOOLS)/fullPathName.pl
>>>>>>> 49de2ec4

#---------------------------------------------------------------
# tools for installing libraries and products
INSTALL = $(PERL) $(TOOLS)/installEpics.pl $(QUIET_FLAG)
INSTALL_PRODUCT = $(INSTALL)
INSTALL_LIBRARY = $(INSTALL)

#---------------------------------------------------------------
# tools for making header dependencies and variable replacement
MKMF       = $(PERL) $(TOOLS)/mkmf.pl
REPLACEVAR = $(PERL) $(TOOLS)/replaceVAR.pl

#---------------------------------------------------------------
<<<<<<< HEAD
# tools for cleaning out unwanted files
CVSCLEAN = $(call FIND_TOOL,cvsclean.pl)
DEPCLEAN = $(call FIND_TOOL,depclean.pl)
=======
# Tools for testing
TAPTOJUNIT                 = $(PERL) $(TOOLS)/tap-to-junit-xml.pl
PROVE                      = $(PERL) $(TOOLS)/epicsProve.pl
PROVE.tap                  = $(PROVE) --ext .tap --exec "$(CAT)"

TEST_FAILURE_FILE          = $(TOP)/.tests-failed
PROVE_FAILURE              = echo $(abspath .)>> $(TEST_FAILURE_FILE)

#---------------------------------------------------------------
# private versions of lex/yacc from EPICS
EYACC = $(TOOLS)/antelope$(HOSTEXE)
ELEX = $(TOOLS)/e_flex$(HOSTEXE) -S$(EPICS_BASE)/include/flex.skel.static

YACC  = $(EYACC)
LEX   = $(ELEX)

#---------------------------------------------------------------
# Our use of msi is incompatible with older versions

MSI3_15 = $(EPICS_BASE_HOST_BIN)/msi

#---------------------------------------------------------------
# External tools and tool flags - must be in path or defined in application

ADL2DL ?= adl2dl

# sch2edif compiler and flags
SCH2EDIF = sch2edif
SCH2EDIF_PATH =
SCH2EDIF_SYSFLAGS = -n -ap -p.+..+$(SCH2EDIF_PATH)+$(CAPFAST_TEMPLATES)/sym+
SCH2EDIF_FLAGS =
 
# e2db and flags
#    - again there is an assumption where edb.def is installed.
E2DB ?= e2db
E2DB_SYSFLAGS = -ate -d $(CAPFAST_TEMPLATES)/edb.def
E2DB_FLAGS =

DBST ?= dbst


>>>>>>> 49de2ec4
<|MERGE_RESOLUTION|>--- conflicted
+++ resolved
@@ -42,21 +42,9 @@
 PODTOHTML        = $(PERL) $(TOOLS)/podToHtml.pl
 CONVERTRELEASE   = $(PERL) $(call FIND_TOOL,convertRelease.pl)
 FULLPATHNAME     = $(PERL) $(TOOLS)/fullPathName.pl
-TAPTOJUNIT       = $(PERL) $(TOOLS)/tap-to-junit-xml.pl
-PROVE            = $(PERL) $(TOOLS)/epicsProve.pl
 GENVERSIONHEADER = $(PERL) $(TOOLS)/genVersionHeader.pl $(QUIET_FLAG) $(QUESTION_FLAG)
 
-<<<<<<< HEAD
 MAKERPATH = $(PYTHON) $(TOOLS)/makeRPath.py
-=======
-MAKEBPT                    = $(TOOLS)/makeBpt$(HOSTEXE)
-DBEXPAND                   = $(PERL) $(TOOLS)/dbdExpand.pl
-DBTORECORDTYPEH            = $(PERL) $(TOOLS)/dbdToRecordtypeH.pl
-DBTOMENUH                  = $(PERL) $(TOOLS)/dbdToMenuH.pl
-REGISTERRECORDDEVICEDRIVER = $(PERL) $(TOOLS)/registerRecordDeviceDriver.pl
-CONVERTRELEASE             = $(PERL) $(call FIND_TOOL,convertRelease.pl)
-FULLPATHNAME               = $(PERL) $(TOOLS)/fullPathName.pl
->>>>>>> 49de2ec4
 
 #---------------------------------------------------------------
 # tools for installing libraries and products
@@ -70,50 +58,15 @@
 REPLACEVAR = $(PERL) $(TOOLS)/replaceVAR.pl
 
 #---------------------------------------------------------------
-<<<<<<< HEAD
 # tools for cleaning out unwanted files
 CVSCLEAN = $(call FIND_TOOL,cvsclean.pl)
 DEPCLEAN = $(call FIND_TOOL,depclean.pl)
-=======
+
+#---------------------------------------------------------------
 # Tools for testing
 TAPTOJUNIT                 = $(PERL) $(TOOLS)/tap-to-junit-xml.pl
 PROVE                      = $(PERL) $(TOOLS)/epicsProve.pl
 PROVE.tap                  = $(PROVE) --ext .tap --exec "$(CAT)"
 
 TEST_FAILURE_FILE          = $(TOP)/.tests-failed
-PROVE_FAILURE              = echo $(abspath .)>> $(TEST_FAILURE_FILE)
-
-#---------------------------------------------------------------
-# private versions of lex/yacc from EPICS
-EYACC = $(TOOLS)/antelope$(HOSTEXE)
-ELEX = $(TOOLS)/e_flex$(HOSTEXE) -S$(EPICS_BASE)/include/flex.skel.static
-
-YACC  = $(EYACC)
-LEX   = $(ELEX)
-
-#---------------------------------------------------------------
-# Our use of msi is incompatible with older versions
-
-MSI3_15 = $(EPICS_BASE_HOST_BIN)/msi
-
-#---------------------------------------------------------------
-# External tools and tool flags - must be in path or defined in application
-
-ADL2DL ?= adl2dl
-
-# sch2edif compiler and flags
-SCH2EDIF = sch2edif
-SCH2EDIF_PATH =
-SCH2EDIF_SYSFLAGS = -n -ap -p.+..+$(SCH2EDIF_PATH)+$(CAPFAST_TEMPLATES)/sym+
-SCH2EDIF_FLAGS =
- 
-# e2db and flags
-#    - again there is an assumption where edb.def is installed.
-E2DB ?= e2db
-E2DB_SYSFLAGS = -ate -d $(CAPFAST_TEMPLATES)/edb.def
-E2DB_FLAGS =
-
-DBST ?= dbst
-
-
->>>>>>> 49de2ec4
+PROVE_FAILURE              = echo $(abspath .)>> $(TEST_FAILURE_FILE)
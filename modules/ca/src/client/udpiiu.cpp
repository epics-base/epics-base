/*************************************************************************\
* Copyright (c) 2002 The University of Chicago, as Operator of Argonne
*     National Laboratory.
* Copyright (c) 2002 The Regents of the University of California, as
*     Operator of Los Alamos National Laboratory.
* SPDX-License-Identifier: EPICS
* EPICS BASE is distributed subject to a Software License Agreement found
* in file LICENSE that is included with this distribution.
\*************************************************************************/

/*
 *
 *                    L O S  A L A M O S
 *              Los Alamos National Laboratory
 *               Los Alamos, New Mexico 87545
 *
 *  Copyright, 1986, The Regents of the University of California.
 *
 *  Author: Jeff Hill
 */

#ifdef _MSC_VER
#   pragma warning(disable:4355)
#endif

#define epicsAssertAuthor "Jeff Hill johill@lanl.gov"

#include "envDefs.h"
#include "dbDefs.h"
#include "osiProcess.h"
#include "osiWireFormat.h"
#include "epicsAlgorithm.h"
#include "errlog.h"
#include "locationException.h"

#include "addrList.h"
#include "caerr.h" // for ECA_NOSEARCHADDR
#include "udpiiu.h"
#include "iocinf.h"
#include "inetAddrID.h"
#include "cac.h"
#include "disconnectGovernorTimer.h"
#include "osiSock.h" // NETDEBUG
#include "epicsBaseDebugLog.h"

#ifdef AF_INET6
#include <poll.h>
#endif

// UDP protocol dispatch table
const udpiiu::pProtoStubUDP udpiiu::udpJumpTableCAC [] =
{
    &udpiiu::versionAction,
    &udpiiu::badUDPRespAction,
    &udpiiu::badUDPRespAction,
    &udpiiu::badUDPRespAction,
    &udpiiu::badUDPRespAction,
    &udpiiu::badUDPRespAction,
    &udpiiu::searchRespAction,
    &udpiiu::badUDPRespAction,
    &udpiiu::badUDPRespAction,
    &udpiiu::badUDPRespAction,
    &udpiiu::badUDPRespAction,
    &udpiiu::exceptionRespAction,
    &udpiiu::badUDPRespAction,
    &udpiiu::beaconAction,
    &udpiiu::notHereRespAction,
    &udpiiu::badUDPRespAction,
    &udpiiu::badUDPRespAction,
    &udpiiu::repeaterAckAction,
};


static
double getMaxPeriod()
{
    double maxPeriod = maxSearchPeriodDefault;

    if ( envGetConfigParamPtr ( & EPICS_CA_MAX_SEARCH_PERIOD ) ) {
        long longStatus = envGetDoubleConfigParam (
            & EPICS_CA_MAX_SEARCH_PERIOD, & maxPeriod );
        if ( ! longStatus ) {
            if ( maxPeriod < maxSearchPeriodLowerLimit ) {
                epicsPrintf ( "\"%s\" out of range (low)\n",
                                EPICS_CA_MAX_SEARCH_PERIOD.name );
                maxPeriod = maxSearchPeriodLowerLimit;
                epicsPrintf ( "Setting \"%s\" = %f seconds\n",
                    EPICS_CA_MAX_SEARCH_PERIOD.name, maxPeriod );
            }
        }
        else {
            epicsPrintf ( "EPICS \"%s\" wasnt a real number\n",
                            EPICS_CA_MAX_SEARCH_PERIOD.name );
            epicsPrintf ( "Setting \"%s\" = %f seconds\n",
                EPICS_CA_MAX_SEARCH_PERIOD.name, maxPeriod );
        }
    }

    return maxPeriod;
}

static
unsigned getNTimers(double maxPeriod)
{
    unsigned nTimers = static_cast < unsigned > ( 1.0 + log ( maxPeriod / minRoundTripEstimate ) / log ( 2.0 ) );

    if ( nTimers > channelNode::getMaxSearchTimerCount () ) {
        nTimers = channelNode::getMaxSearchTimerCount ();
        epicsPrintf ( "\"%s\" out of range (high)\n",
                        EPICS_CA_MAX_SEARCH_PERIOD.name );
        epicsPrintf ( "Setting \"%s\" = %f seconds\n",
            EPICS_CA_MAX_SEARCH_PERIOD.name,
            (1<<(nTimers-1)) * minRoundTripEstimate );
    }

    return nTimers;
}

//
// udpiiu::udpiiu ()
//
udpiiu::udpiiu (
    epicsGuard < epicsMutex > & cacGuard,
    epicsTimerQueueActive & timerQueue,
    epicsMutex & cbMutexIn,
    epicsMutex & cacMutexIn,
    cacContextNotify & ctxNotifyIn,
    cac & cac,
    unsigned port,
    tsDLList < SearchDest > & searchDestListIn ) :
    recvThread ( *this, ctxNotifyIn, cbMutexIn, "CAC-UDP",
        epicsThreadGetStackSize ( epicsThreadStackMedium ),
        cac::lowestPriorityLevelAbove (
            cac::lowestPriorityLevelAbove (
                cac.getInitializingThreadsPriority () ) ) ),
    m_repeaterTimerNotify ( *this ),
    repeaterSubscribeTmr (
        m_repeaterTimerNotify, timerQueue, cbMutexIn, ctxNotifyIn ),
    govTmr ( *this, timerQueue, cacMutexIn ),
    maxPeriod ( getMaxPeriod() ),
    rtteMean ( minRoundTripEstimate ),
    rtteMeanDev ( 0 ),
    cacRef ( cac ),
    cbMutex ( cbMutexIn ),
    cacMutex ( cacMutexIn ),
    nTimers ( getNTimers(maxPeriod) ),
    ppSearchTmr ( nTimers ),
    nBytesInXmitBuf ( 0 ),
    beaconAnomalyTimerIndex ( 0 ),
    sequenceNumber ( 0 ),
    lastReceivedSeqNo ( 0 ),
    sock4 ( 0 ),
    sock6 ( INVALID_SOCKET ),
    pPollFds ( 0 ),
    numPollFds ( 0 ),
    repeaterPort ( 0 ),
    serverPort ( port ),
    localPort4 ( 0 ),
    localPort6 ( 0 ),
    shutdownCmd ( false ),
    lastReceivedSeqNoIsValid ( false )
{
    cacGuard.assertIdenticalMutex ( cacMutex );

    double powerOfTwo = log ( beaconAnomalySearchPeriod / minRoundTripEstimate ) / log ( 2.0 );
    this->beaconAnomalyTimerIndex = static_cast < unsigned > ( powerOfTwo + 1.0 );
    if ( this->beaconAnomalyTimerIndex >= this->nTimers ) {
        this->beaconAnomalyTimerIndex = this->nTimers - 1;
    }

    for ( unsigned i = 0; i < this->nTimers; i++ ) {
        this->ppSearchTmr[i].reset (
            new searchTimer ( *this, timerQueue, i, cacMutexIn,
                i > this->beaconAnomalyTimerIndex ) );
    }

    this->repeaterPort =
        envGetInetPortConfigParam ( &EPICS_CA_REPEATER_PORT,
                                    static_cast <unsigned short> (CA_REPEATER_PORT) );

    this->sock4 = epicsSocket46Create ( AF_INET, SOCK_DGRAM, IPPROTO_UDP );
    if ( this->sock4 == INVALID_SOCKET ) {
        char sockErrBuf[64];
        epicsSocketConvertErrnoToString (
            sockErrBuf, sizeof ( sockErrBuf ) );
        errlogPrintf ("CAC: unable to create datagram socket because = \"%s\"\n",
            sockErrBuf );
        throwWithLocation ( noSocket () );
    }

#ifdef IP_ADD_MEMBERSHIP
    {
        osiSockOptMcastLoop_t flag = 1;
        if ( setsockopt ( this->sock4, IPPROTO_IP, IP_MULTICAST_LOOP,
                          (char *) &flag, sizeof ( flag ) ) == -1 ) {
            char sockErrBuf[64];
            epicsSocketConvertErrnoToString (
                sockErrBuf, sizeof ( sockErrBuf ) );
            errlogPrintf("CAC: failed to set mcast loopback sock=%d\n", (int)this->sock4);
        }
    }
#endif

#ifdef IP_MULTICAST_TTL
    {
        osiSockOptMcastTTL_t ttl;
        long val;
        if(envGetLongConfigParam(&EPICS_CA_MCAST_TTL, &val))
            val =1;
        ttl = val;
        if ( setsockopt(this->sock4, IPPROTO_IP, IP_MULTICAST_TTL, (char*)&ttl, sizeof(ttl))) {
            char sockErrBuf[64];
            epicsSocketConvertErrnoToString (
                sockErrBuf, sizeof ( sockErrBuf ) );
            errlogPrintf("CAC: failed to set mcast ttl %d sock=%d\n", ttl, (int)this->sock4);
        }
    }
#endif

    int boolValue = true;
    int status = setsockopt ( this->sock4, SOL_SOCKET, SO_BROADCAST,
                (char *) &boolValue, sizeof ( boolValue ) );
    if ( status < 0 ) {
        char sockErrBuf[64];
        epicsSocketConvertErrnoToString (
            sockErrBuf, sizeof ( sockErrBuf ) );
        errlogPrintf ("CAC: IP broadcasting enable failed because = \"%s\"\n",
            sockErrBuf );
    }

#if 0
    {
        /*
         * some concern that vxWorks will run out of mBuf's
         * if this change is made joh 11-10-98
         *
         * bump up the UDP recv buffer
         */
        int size = 1u<<15u;
        status = setsockopt ( this->sock4, SOL_SOCKET, SO_RCVBUF,
                (char *)&size, sizeof (size) );
        if (status<0) {
            char sockErrBuf[64];
            epicsSocketConvertErrnoToString ( sockErrBuf, sizeof ( sockErrBuf ) );
            errlogPrintf ( "CAC: unable to set socket option SO_RCVBUF because \"%s\"\n",
                sockErrBuf );
        }
    }
#endif

#ifdef AF_INET6
    this->sock6 = epicsSocket46Create ( AF_INET6, SOCK_DGRAM, IPPROTO_UDP );
    if ( this->sock6 == INVALID_SOCKET ) {
        char sockErrBuf[64];
        epicsSocketConvertErrnoToString (
            sockErrBuf, sizeof ( sockErrBuf ) );
        errlogPrintf ("CAC: unable to create datagram socket6 because = \"%s\"\n",
            sockErrBuf );
    } else {
      osiSockAddr46 addr46;
      memset ( (char *)&addr46, 0 , sizeof (addr46) );
      addr46.sa.sa_family = AF_INET6;
      addr46.in6.sin6_addr = in6addr_loopback;
      status = bind (this->sock6, &addr46.sa, sizeof (addr46) );
      if ( status < 0 ) {
        char sockErrBuf[64];
        epicsSocketConvertErrnoToString (
            sockErrBuf, sizeof ( sockErrBuf ) );
        errlogPrintf ( "CAC: unable to bind to an unconstrained address6 because = \"%s\"\n",
                       sockErrBuf );
        epicsSocketDestroy (this->sock6);
        this->sock6 = INVALID_SOCKET;
      }
    }
    {
        osiSockAddr46 tmpAddr;
        osiSocklen_t saddr_length = sizeof ( tmpAddr );
        status = getsockname ( this->sock6, &tmpAddr.sa, &saddr_length );
        if ( status < 0 ) {
            char sockErrBuf[64];
            epicsSocketConvertErrnoToString (
                sockErrBuf, sizeof ( sockErrBuf ) );
            epicsSocketDestroy ( this->sock6 );
            this->sock6 = INVALID_SOCKET;
            errlogPrintf ( "CAC: getsockname () " ERL_ERROR " was \"%s\"\n", sockErrBuf );
            throwWithLocation ( noSocket () );
        }
        if ( ! epicsSocket46IsAF_INETorAF_INET6 ( tmpAddr.sa.sa_family ) ) {
            epicsSocketDestroy ( this->sock6 );
            this->sock6 = INVALID_SOCKET;
            errlogPrintf ( "CAC: UDP socket6 was not inet addr family\n" );
            throwWithLocation ( noSocket () );
        }
        this->localPort6 = ntohs ( tmpAddr.in6.sin6_port );
    }
#endif

    // force a bind to an unconstrained address so we can obtain
    // the local port number below
    static const unsigned short PORT_ANY = 0u;
    osiSockAddr addr;
    memset ( (char *)&addr, 0 , sizeof (addr) );
    addr.ia.sin_family = AF_INET;
    addr.ia.sin_addr.s_addr = htonl ( INADDR_ANY );
    addr.ia.sin_port = htons ( PORT_ANY );
    status = bind (this->sock4, &addr.sa, sizeof (addr) );
    if ( status < 0 ) {
        char sockErrBuf[64];
        epicsSocketConvertErrnoToString (
            sockErrBuf, sizeof ( sockErrBuf ) );
        epicsSocketDestroy (this->sock4);
        this->sock4 = INVALID_SOCKET;
        errlogPrintf ( "CAC: unable to bind to an unconstrained address4 because = \"%s\"\n",
            sockErrBuf );
    }
    {
        osiSockAddr46 tmpAddr;
        osiSocklen_t saddr_length = sizeof ( tmpAddr );
        status = getsockname ( this->sock4, &tmpAddr.sa, &saddr_length );
        if ( status < 0 ) {
            char sockErrBuf[64];
            epicsSocketConvertErrnoToString (
                sockErrBuf, sizeof ( sockErrBuf ) );
            epicsSocketDestroy ( this->sock4 );
            this->sock4 = INVALID_SOCKET;
            errlogPrintf ( "CAC: getsockname () " ERL_ERROR " was \"%s\"\n", sockErrBuf );
            throwWithLocation ( noSocket () );
        }
        if ( ! epicsSocket46IsAF_INETorAF_INET6 ( tmpAddr.sa.sa_family ) ) {
            epicsSocketDestroy ( this->sock4 );
            this->sock4 = INVALID_SOCKET;
            errlogPrintf ( "CAC: UDP socket was not inet addr family\n" );
            throwWithLocation ( noSocket () );
        }
        this->localPort4 = ntohs ( tmpAddr.ia.sin_port );
    }
#ifdef NETDEBUG
   epicsBaseDebugLog("udpiiu::udpiiu sock4=%d sock6=%d\n",
                     (int)this->sock4, (int)this->sock6);
#endif

    if (this->sock4 == INVALID_SOCKET && this->sock6 == INVALID_SOCKET) {
            throwWithLocation ( noSocket () );
}

    /*
     * load user and auto configured
     * broadcast address list
     */
    ELLLIST dest;
    ellInit ( & dest );
    configureChannelAccessAddressList ( & dest, this->sock4, this->serverPort );
#ifdef AF_INET6
    unsigned searchDestList_count = (unsigned)dest.count;
    unsigned numSocketsToPoll = searchDestList_count;
    if (this->sock4 != INVALID_SOCKET) numSocketsToPoll++;
    if (this->sock6 != INVALID_SOCKET) numSocketsToPoll++;
    pPollFds = (pollfd*)callocMustSucceed(numSocketsToPoll,
                                          sizeof(struct pollfd),
                                          "udpiiu::udpiiu");

    /* this.socket must be added to the polling list */
    if (this->sock4 != INVALID_SOCKET) {
        pPollFds[numPollFds].fd = this->sock4;
        pPollFds[numPollFds].events = POLLIN;
        numPollFds++;
    }
    if (this->sock6 != INVALID_SOCKET) {
        pPollFds[numPollFds].fd = this->sock6;
        pPollFds[numPollFds].events = POLLIN;
        numPollFds++;
    }
#endif
    while ( osiSockAddrNode *
        pNode = reinterpret_cast < osiSockAddrNode * > ( ellGet ( & dest ) ) ) {
        SOCKET socket46 = this->sock4;
#ifdef NETDEBUG
      {
          char buf[64];
          sockAddrToDottedIP(&pNode->addr46.sa, buf, sizeof(buf));
          epicsBaseDebugLog("udpiiu::udpiiu  address='%s'\n", buf);
      }
#endif
#ifdef AF_INET6
      if (pNode->addr46.sa.sa_family == AF_INET6) {
          unsigned int interfaceIndex = (unsigned int)pNode->addr46.in6.sin6_scope_id;
          /*
           * The user must specify the interface like this:
           * export EPICS_CA_ADDR_LIST='[fe80::3958:418:65b8:230c%en0]'
           * The %en0 will become the scope id, which IPV6_MULTICAST_IF needs
           * BSD/non-Linux system need a own socket per scope_id
           */
          socket46 = epicsSocket46Create ( AF_INET6, SOCK_DGRAM, IPPROTO_UDP );
          pPollFds[numPollFds].fd = socket46;
          pPollFds[numPollFds].events = POLLIN;
          numPollFds++;
          epicsSocket46optIPv6MultiCast(socket46, interfaceIndex);
      }
#endif
      {
        SearchDestUDP & searchDest = *
          new SearchDestUDP ( pNode->addr46, *this, socket46 );
        _searchDestList.add ( searchDest );
      }
      free ( pNode );
    }

    /* add list of tcp name service addresses */
    _searchDestList.add ( searchDestListIn );

    caStartRepeaterIfNotInstalled ( this->repeaterPort );

    this->pushVersionMsg ();

    // start timers and receive thread
    for ( unsigned j =0; j < this->nTimers; j++ ) {
        this->ppSearchTmr[j]->start ( cacGuard );
    }
    this->govTmr.start ();
    this->repeaterSubscribeTmr.start ();
    this->recvThread.start ();
}

/*
 *  udpiiu::~udpiiu ()
 */
udpiiu::~udpiiu ()
{
    {
        epicsGuard < epicsMutex > cbGuard ( this->cbMutex );
        epicsGuard < epicsMutex > guard ( this->cacMutex );
        this->shutdown ( cbGuard, guard );
    }

    tsDLIter < SearchDest > iter ( _searchDestList.firstIter () );
    while ( iter.valid () )
    {
        SearchDest & curr ( *iter );
        iter++;
        delete & curr;
    }

#ifdef AF_INET6
    if ( pPollFds && numPollFds > 1 ) {
        for ( unsigned idx = 1; idx < numPollFds; idx++ ) {
            epicsSocketDestroy ( pPollFds[idx].fd );
        }
        numPollFds = 0;
        free ( pPollFds );
    }
#endif
    epicsSocketDestroy ( this->sock4 );
}

void udpiiu::shutdown (
    epicsGuard < epicsMutex > & cbGuard,
    epicsGuard < epicsMutex > & guard )
{
    // stop all of the timers
    this->repeaterSubscribeTmr.shutdown ( cbGuard, guard );
    this->govTmr.shutdown ( cbGuard, guard );
    for ( unsigned i =0; i < this->nTimers; i++ ) {
        this->ppSearchTmr[i]->shutdown ( cbGuard, guard );
    }

    {
        this->shutdownCmd = true;
        epicsGuardRelease < epicsMutex > unguard ( guard );
        {
            epicsGuardRelease < epicsMutex > cbUnguard ( cbGuard );

            if ( ! this->recvThread.exitWait ( 0.0 ) ) {
                unsigned tries = 0u;

                this->wakeupMsg ();

                // wait for recv threads to exit
                double shutdownDelay = 1.0;
                while ( ! this->recvThread.exitWait ( shutdownDelay ) ) {
                    this->wakeupMsg ();
                    if ( shutdownDelay < 16.0 ) {
                        shutdownDelay += shutdownDelay;
                    }
                    if ( ++tries > 3 ) {
                        fprintf ( stderr, "cac: timing out waiting for UDP thread shutdown\n" );
                    }
                }
            }
        }
    }
}

udpRecvThread::udpRecvThread (
    udpiiu & iiuIn, cacContextNotify & ctxNotifyIn, epicsMutex & cbMutexIn,
    const char * pName, unsigned stackSize, unsigned priority ) :
        iiu ( iiuIn ), cbMutex ( cbMutexIn ), ctxNotify ( ctxNotifyIn ),
        thread ( *this, pName, stackSize, priority ) {}

udpRecvThread::~udpRecvThread ()
{
}

void udpRecvThread::start ()
{
    this->thread.start ();
}

bool udpRecvThread::exitWait ( double delay )
{
    return this->thread.exitWait ( delay );
}

void udpRecvThread::show ( unsigned /* level */ ) const
{
}

void udpRecvThread::run ()
{
    epicsThreadPrivateSet ( caClientCallbackThreadId, &this->iiu );

    if ( this->iiu._searchDestList.count () == 0 ) {
        callbackManager mgr ( this->ctxNotify, this->cbMutex );
        epicsGuard < epicsMutex > guard ( this->iiu.cacMutex );
        genLocalExcep ( mgr.cbGuard, guard,
            this->iiu.cacRef, ECA_NOSEARCHADDR, NULL );
    }

#ifdef NETDEBUG
    {
        epicsBaseDebugLog ("udpRecvThread::run this->iiu.pPollFds=%p this->iiu.numPollFds=%d\n",
                       this->iiu.pPollFds, this->iiu.numPollFds);
    }
#endif

    do {
        SOCKET sock = this->iiu.sock4;
#ifdef AF_INET6
        pollagain:
        if ( this->iiu.pPollFds && this->iiu.numPollFds >= 1 ) {
            int pollres = poll ( this->iiu.pPollFds, this->iiu.numPollFds, -1 );
            if ( pollres < 0 ) {
                char sockErrBuf[64];
                epicsSocketConvertErrnoToString (sockErrBuf, sizeof ( sockErrBuf ) );
                epicsBaseDebugLog("udpRecvThread::run pollres =%d: %s\n",
                              pollres, sockErrBuf);
                if ( this->iiu.shutdownCmd ) {
                    return; /* Do not end up in an endless loop */
                }
                goto pollagain;
            }
            for ( unsigned idx = 0; idx < this->iiu.numPollFds; idx++ ) {
#ifdef NETDEBUG
                epicsBaseDebugLog ("udpRecvThread::run idx=%u socket=%d revents=0x%x\n",
                               idx, (int)this->iiu.pPollFds[idx].fd, this->iiu.pPollFds[idx].revents);
#endif
                if (this->iiu.pPollFds[idx].revents) {
                    sock = this->iiu.pPollFds[idx].fd;
                }
            }
        }
#endif

        osiSockAddr46 src;
        int status = epicsSocket46Recvfrom ( sock,
            this->iiu.recvBuf, sizeof ( this->iiu.recvBuf ), 0,
            & src);

        if ( status <= 0 ) {

            if ( status < 0 ) {
                int errnoCpy = SOCKERRNO;
                if (
                    errnoCpy != SOCK_EINTR &&
                    errnoCpy != SOCK_SHUTDOWN &&
                    errnoCpy != SOCK_ENOTSOCK &&
                    errnoCpy != SOCK_EBADF &&
                    // Avoid spurious ECONNREFUSED bug in linux
                    errnoCpy != SOCK_ECONNREFUSED &&
                    // Avoid ECONNRESET from disconnected socket bug
                    // in windows
                    errnoCpy != SOCK_ECONNRESET ) {

                    char sockErrBuf[64];
                    epicsSocketConvertErrnoToString (
                        sockErrBuf, sizeof ( sockErrBuf ) );
                    errlogPrintf ( "CAC: UDP recv " ERL_ERROR " was \"%s\"\n",
                        sockErrBuf );
                }
            }
        }
        else if ( status > 0 ) {
            this->iiu.postMsg ( src, this->iiu.recvBuf,
                (arrayElementCount) status, epicsTime::getCurrent() );
        }

    } while ( ! this->iiu.shutdownCmd );
}

/* for sunpro compiler */
udpiiu::M_repeaterTimerNotify::~M_repeaterTimerNotify ()
{
}

/*
 *  udpiiu::M_repeaterTimerNotify::repeaterRegistrationMessage ()
 *
 *  register with the repeater
 */
void udpiiu :: M_repeaterTimerNotify :: repeaterRegistrationMessage ( unsigned attemptNumber )
{
    epicsGuard < epicsMutex > cbGuard ( m_udpiiu.cacMutex );
<<<<<<< HEAD
#ifdef AF_INET6
    if (!(attemptNumber & 2) && (m_udpiiu.sock6 != INVALID_SOCKET))
        caRepeaterRegistrationMessageIPv6 ( m_udpiiu.sock6, m_udpiiu.repeaterPort);
    else
#endif
    caRepeaterRegistrationMessage ( m_udpiiu.sock4, m_udpiiu.repeaterPort, attemptNumber );
=======
    caRepeaterRegistrationMessage4 ( m_udpiiu.sock4, m_udpiiu.repeaterPort, attemptNumber );
>>>>>>> cd451e5b
}

/*
 *  caRepeaterRegistrationMessage4 ()
 *
 *  register with the repeater
 */
void epicsStdCall caRepeaterRegistrationMessage4 ( 
           SOCKET sock4, unsigned repeaterPort, unsigned attemptNumber )
{
    osiSockAddr46 saddr46;
    caHdr msg;
    int status;
    int len;

    assert ( repeaterPort <= USHRT_MAX );
    unsigned short port = static_cast <unsigned short> ( repeaterPort );

    /*
     * In 3.13 beta 11 and before the CA repeater calls local_addr()
     * to determine a local address and does not allow registration
     * messages originating from other addresses. In these
     * releases local_addr() returned the address of the first enabled
     * interface found, and this address may or may not have been the loop
     * back address. Starting with 3.13 beta 12 local_addr() was
     * changed to always return the address of the first enabled
     * non-loopback interface because a valid non-loopback local
     * address is required in the beacon messages. Therefore, to
     * guarantee compatibility with past versions of the repeater
     * we alternate between the address returned by local_addr()
     * and the loopback address here.
     *
     * CA repeaters in R3.13 beta 12 and higher allow
     * either the loopback address or the address returned
     * by local address (the first non-loopback address found)
     */
    if ( attemptNumber & 1 ) {
        saddr46 = osiLocalAddr ( sock4 );
        if ( saddr46.sa.sa_family != AF_INET ) {
            /*
             * use the loop back address to communicate with the CA repeater
             * if this os does not have interface query capabilities
             *
             * this will only work with 3.13 beta 12 CA repeaters or later
             */
            saddr46.ia.sin_family = AF_INET;
            saddr46.ia.sin_addr.s_addr = htonl ( INADDR_LOOPBACK );
            saddr46.ia.sin_port = htons ( port );
        }
        else {
            saddr46.ia.sin_port = htons ( port );
        }
    }
    else {
        saddr46.ia.sin_family = AF_INET;
        saddr46.ia.sin_addr.s_addr = htonl ( INADDR_LOOPBACK );
        saddr46.ia.sin_port = htons ( port );
    }

    memset ( (char *) &msg, 0, sizeof (msg) );
    AlignedWireRef < epicsUInt16 > ( msg.m_cmmd ) = REPEATER_REGISTER;
    msg.m_available = saddr46.ia.sin_addr.s_addr;

    /*
     * Intentionally sending a zero length message here
     * until most CA repeater daemons have been restarted
     * (and only then will they accept the above protocol)
     * (repeaters began accepting this protocol
     * starting with EPICS 3.12)
     */
#   if defined ( DOES_NOT_ACCEPT_ZERO_LENGTH_UDP )
        len = sizeof (msg);
#   else
        len = 0;
#   endif

<<<<<<< HEAD
#ifdef NETDEBUG
    {
        osiSockAddr46 tmpAddr;
        osiSocklen_t saddr_length = sizeof ( tmpAddr );
        tmpAddr.in6.sin6_port = 0;
        (void)getsockname ( sock, &tmpAddr.sa, &saddr_length );
        epicsBaseDebugLog ("CAC: udpiiu::caRepeaterRegistrationMessage port=%u\n",
                           ntohs ( tmpAddr.in6.sin6_port ) );
     }
#endif
    status = epicsSocket46Sendto ( sock, (char *) &msg, len, 0,
                                   &saddr46);
=======
    status = sendto ( sock4, (char *) &msg, len, 0,
                      &saddr46.sa, sizeof ( saddr46.ia ) );
>>>>>>> cd451e5b
    if ( status < 0 ) {
        int errnoCpy = SOCKERRNO;
        /*
         * Different OS return different codes when the repeater isn't running.
         * Its ok to suppress these messages because I print another warning message
         * if we time out registering with the repeater.
         *
         * Linux returns SOCK_ECONNREFUSED
         * Windows 2000 returns SOCK_ECONNRESET
         */
        if (    errnoCpy != SOCK_EINTR &&
                errnoCpy != SOCK_ECONNREFUSED &&
                errnoCpy != SOCK_ECONNRESET ) {
            char sockErrBuf[64];
            epicsSocketConvertErrnoToString (
                sockErrBuf, sizeof ( sockErrBuf ) );
            fprintf ( stderr, "error sending registration message to CA repeater daemon was \"%s\"\n",
                sockErrBuf );
        }
    }
}

/*
 *  caRepeaterRegistrationMessageIPv6 ()
 *
 *  register with the repeater
 */
#ifdef AF_INET6
void epicsStdCall caRepeaterRegistrationMessageIPv6 ( 
           SOCKET sock6, unsigned repeaterPort)
{
    osiSockAddr46 addr46;
    caHdr msg;
    int status;
    int len;

    assert ( repeaterPort <= USHRT_MAX );
    unsigned short port = static_cast <unsigned short> ( repeaterPort );

    memset ( (char *) &addr46, 0 , sizeof (addr46) );
    addr46.in6.sin6_family = AF_INET6;
    addr46.in6.sin6_addr = in6addr_loopback;
    addr46.in6.sin6_port = htons ( port );

    memset ( (char *) &msg, 0, sizeof (msg) );
    AlignedWireRef < epicsUInt16 > ( msg.m_cmmd ) = REPEATER_REGISTER;
    //msg.m_available = saddr46.ia.sin_addr.s_addr;

#   if defined ( DOES_NOT_ACCEPT_ZERO_LENGTH_UDP )
        len = sizeof (msg);
#   else
        len = 0;
#   endif


#ifdef NETDEBUG
    {
        osiSockAddr46 tmpAddr;
        osiSocklen_t saddr_length = sizeof ( tmpAddr );
        tmpAddr.in6.sin6_port = 0;
        (void)getsockname ( sock6, &tmpAddr.sa, &saddr_length );
        epicsBaseDebugLog ("CAC: udpiiu::caRepeaterRegistrationMessageIPv6 port=%u\n",
                           ntohs ( tmpAddr.in6.sin6_port ) );
     }
#endif
    status = epicsSocket46Sendto ( sock6, (char *) &msg, len, 0, &addr46 );
    if ( status < 0 ) {
        int errnoCpy = SOCKERRNO;
        /*
         * Different OS return different codes when the repeater isn't running.
         * Its ok to suppress these messages because I print another warning message
         * if we time out registering with the repeater.
         *
         * Linux returns SOCK_ECONNREFUSED
         * Windows 2000 returns SOCK_ECONNRESET
         */
        if (    errnoCpy != SOCK_EINTR &&
                errnoCpy != SOCK_ECONNREFUSED &&
                errnoCpy != SOCK_ECONNRESET ) {
            char sockErrBuf[64];
            epicsSocketConvertErrnoToString (
                sockErrBuf, sizeof ( sockErrBuf ) );
            fprintf ( stderr, "error sending registration message to CA repeater daemon was \"%s\"\n",
                sockErrBuf );
        }
    }
}
#endif

/*
 *  caStartRepeaterIfNotInstalled ()
 *
 *  Test for the repeater already installed
 *
 *  NOTE: potential race condition here can result
 *  in two copies of the repeater being spawned
 *  however the repeater detects this, prints a message,
 *  and lets the other task start the repeater.
 *
 *  QUESTION: is there a better way to test for a port in use?
 *  ANSWER: none that I can find.
 *
 *  Problems with checking for the repeater installed
 *  by attempting to bind a socket to its address
 *  and port.
 *
 *  1) Closed socket may not release the bound port
 *  before the repeater wakes up and tries to grab it.
 *  Attempting to bind the open socket to another port
 *  also does not work.
 *
 *  072392 - problem solved by using SO_REUSEADDR
 */
void epicsStdCall caStartRepeaterIfNotInstalled ( unsigned repeaterPort )
{
    bool installed = false;
    int status;
    SOCKET tmpSock;

    if ( repeaterPort > 0xffff ) {
        fprintf ( stderr, "caStartRepeaterIfNotInstalled () : strange repeater port specified\n" );
        return;
    }

    tmpSock = epicsSocket46Create ( epicsSocket46GetDefaultAddressFamily(), SOCK_DGRAM, IPPROTO_UDP );
    if ( tmpSock != INVALID_SOCKET ) {
        ca_uint16_t port = static_cast < ca_uint16_t > ( repeaterPort );
        status = epicsSocket46BindLocalPort ( tmpSock,
                                              epicsSocket46GetDefaultAddressFamily(),
                                              port );
        if ( status < 0 ) {
            if ( SOCKERRNO == SOCK_EADDRINUSE ) {
                installed = true;
            }
            else {
                fprintf ( stderr, "caStartRepeaterIfNotInstalled () : bind failed\n" );
            }
        }
    }

    /*
     * turn on reuse only after the test so that
     * this works on kernels that support multicast
     */
    epicsSocketEnableAddressReuseDuringTimeWaitState ( tmpSock );

    epicsSocketDestroy ( tmpSock );

    if ( ! installed ) {

        /*
         * This is not called if the repeater is known to be
         * already running. (in the event of a race condition
         * the 2nd repeater exits when unable to attach to the
         * repeater's port)
         */
        osiSpawnDetachedProcessReturn osptr =
            osiSpawnDetachedProcess ( "!CA Repeater", "caRepeater" );
        if ( osptr != osiSpawnDetachedProcessSuccess ) {
            epicsThreadId tid;

            tid = epicsThreadCreate ( "CAC-repeater", epicsThreadPriorityLow,
                    epicsThreadGetStackSize ( epicsThreadStackMedium ), caRepeaterThread, 0);
            if ( tid == 0 ) {
                fprintf ( stderr, "caStartRepeaterIfNotInstalled : unable to create CA repeater daemon thread\n" );
            }
        }
    }
}

bool udpiiu::badUDPRespAction (
    const caHdr &msg, const osiSockAddr46 &netAddr, const epicsTime &currentTime )
{
    char buf[64];
    sockAddrToDottedIP ( &netAddr.sa, buf, sizeof ( buf ) );
    char date[64];
    currentTime.strftime ( date, sizeof ( date ), "%a %b %d %Y %H:%M:%S");
    errlogPrintf ( "CAC: Undecipherable ( bad msg code %u ) UDP message from %s at %s\n",
                msg.m_cmmd, buf, date );
    return false;
}

bool udpiiu::versionAction (
    const caHdr & hdr, const osiSockAddr46 &, const epicsTime & /* currentTime */ )
{
    epicsGuard < epicsMutex > guard ( this->cacMutex );

    // update the round trip time estimate
    if ( hdr.m_dataType & sequenceNoIsValid ) {
        this->lastReceivedSeqNo = hdr.m_cid;
        this->lastReceivedSeqNoIsValid = true;
    }

    return true;
}

bool udpiiu :: searchRespAction (
    const caHdr & msg, const osiSockAddr46 & addr,
    const epicsTime & currentTime )
{
    /*
     * we don't currently know what to do with channel's
     * found to be at non-IP type addresses
     */
#ifdef NETDEBUG
    {
        char buf[64];
        sockAddrToDottedIP(&addr.sa, buf, sizeof(buf));
        epicsBaseDebugLog ("CAC: udpiiu::searchRespAction recvfromAddr='%s'\n",
                       buf );
    }
#endif
    if ( ! ( epicsSocket46IsAF_INETorAF_INET6(addr.sa.sa_family ) ) ) {
        return true;
    }

    /*
     * Starting with CA V4.1 the minor version number
     * is appended to the end of each UDP search reply.
     * This value is ignored by earlier clients.
     */
    ca_uint32_t minorVersion;
    if ( msg.m_postsize >= sizeof ( minorVersion ) ){
        /*
         * care is taken here not to break gcc 3.2 aggressive alias
         * analysis rules
         */
        const ca_uint8_t * pPayLoad =
            reinterpret_cast < const ca_uint8_t *> ( & msg + 1 );
        unsigned byte0 = pPayLoad[0];
        unsigned byte1 = pPayLoad[1];
        minorVersion = ( byte0 << 8u ) | byte1;
    }
    else {
        minorVersion = CA_UKN_MINOR_VERSION;
    }

    /*
     * the type field is abused to carry the port number
     * so that we can have multiple servers on one host
     */
    osiSockAddr46 serverAddr = addr; /* struct assigment */
    if (serverAddr.ia.sin_family == AF_INET) {
        if ( CA_V48 ( minorVersion ) ) {
            if ( msg.m_cid != INADDR_BROADCAST ) {
                serverAddr.ia.sin_addr.s_addr = htonl ( msg.m_cid );
            }
            else {
                serverAddr.ia.sin_addr = addr.ia.sin_addr;
            }
            serverAddr.ia.sin_port = htons ( msg.m_dataType );
        }
        else if ( CA_V45 (minorVersion) ) {
            serverAddr.ia.sin_port = htons ( msg.m_dataType );
            serverAddr.ia.sin_addr = addr.ia.sin_addr;
        }
        else {
            serverAddr.ia.sin_port = htons ( this->serverPort );
            serverAddr.ia.sin_addr = addr.ia.sin_addr;
        }
    }
#ifdef NETDEBUG
    {
        char buf[64];
        sockAddrToDottedIP(&serverAddr.sa, buf, sizeof(buf));
        epicsBaseDebugLog ("CAC: udpiiu::searchRespAction myserverAddr='%s'\n",
                       buf );
    }
#endif
    if ( CA_V42 ( minorVersion ) ) {
       cacRef.transferChanToVirtCircuit
            ( msg.m_available, msg.m_cid, 0xffff,
                0, minorVersion, serverAddr, currentTime );
    }
    else {
        cacRef.transferChanToVirtCircuit
            ( msg.m_available, msg.m_cid, msg.m_dataType,
                msg.m_count, minorVersion, serverAddr, currentTime );
    }

    return true;
}

bool udpiiu::beaconAction (
    const caHdr & msg,
    const osiSockAddr46 & net_addr, const epicsTime & currentTime )
{
    osiSockAddr46 addr46;

    memset(&addr46, 0, sizeof(addr46));
#ifdef NETDEBUGXX
    {
        char buf[64];
        sockAddrToDottedIP(&net_addr.sa, buf, sizeof(buf));
        epicsBaseDebugLog("udpiiu::beaconAction addr='%s' m_postsize=%u\n", buf, (unsigned)msg.m_postsize);
    }
#endif
    if ( ! ( epicsSocket46IsAF_INETorAF_INET6 ( net_addr.sa.sa_family ) ) ) {
        return false;
    }

    /*
     * this allows a fan-out server to potentially
     * insert the true address of the CA server
     *
     * old servers:
     *   1) set this field to one of the ip addresses of the host _or_
     *   2) set this field to INADDR_ANY
     * new servers:
     *   always set this field to INADDR_ANY
     *
     * clients always assume that if this
     * field is set to something that isn't INADDR_ANY
     * then it is the overriding IP address of the server.
     */
    addr46.ia.sin_addr.s_addr = htonl ( msg.m_available );
    if ( msg.m_count != 0 ) {
        addr46.ia.sin_port = htons ( msg.m_count );
    }
    else {
        /*
         * old servers don't supply this and the
         * default port must be assumed
         */
        addr46.ia.sin_port = htons ( this->serverPort );
    }
    int good_IPv6_magic_and_len = 0;
#ifdef AF_INET6
    if ((sizeof (msg) +  msg.m_postsize) >= sizeof(ca_msg_IPv6_RSRV_IS_UP_type)) {
        const ca_msg_IPv6_RSRV_IS_UP_type *pMsgIPv6;
        pMsgIPv6 = reinterpret_cast < const ca_msg_IPv6_RSRV_IS_UP_type *>(&msg);
        const ca_ext_IPv6_RSRV_IS_UP_type *pExtIPv6 = &pMsgIPv6->ca_ext_IPv6_RSRV_IS_UP;
        if (pExtIPv6->m_typ_magic[0] == 'I' &&
            pExtIPv6->m_typ_magic[1] == 'P' &&
            pExtIPv6->m_typ_magic[2] == 'v' &&
            pExtIPv6->m_typ_magic[3] == '6' &&
            ntohl(pExtIPv6->m_size) == sizeof(*pExtIPv6)) {
            good_IPv6_magic_and_len = 1;
            if (memcmp(&addr46.in6.sin6_addr.s6_addr,
                       &pExtIPv6->m_s6_addr[0],
                       sizeof(addr46.in6.sin6_addr.s6_addr))) {
              good_IPv6_magic_and_len = 2;
            }
        }
#ifdef NETDEBUG
      epicsBaseDebugLog("size=%u magic='%c%c%c%c' %02x%02x:%02x%02x:%02x%02x:%02x%02x:%02x%02x:%02x%02x:%02x%02x:%02x%02x sizeof(pMsgIPv6->m_s6_addr)=%u good_IPv6_magic_and_len=%d\n",
                    (unsigned)ntohl(pExtIPv6->m_size),
                    isprint(pExtIPv6->m_typ_magic[0]) ? pExtIPv6->m_typ_magic[0] : '?',
                    isprint(pExtIPv6->m_typ_magic[1]) ? pExtIPv6->m_typ_magic[1] : '?',
                    isprint(pExtIPv6->m_typ_magic[2]) ? pExtIPv6->m_typ_magic[2] : '?',
                    isprint(pExtIPv6->m_typ_magic[3]) ? pExtIPv6->m_typ_magic[3] : '?',
                    pExtIPv6->m_s6_addr[0],
                    pExtIPv6->m_s6_addr[1],
                    pExtIPv6->m_s6_addr[2],
                    pExtIPv6->m_s6_addr[3],
                    pExtIPv6->m_s6_addr[4],
                    pExtIPv6->m_s6_addr[5],
                    pExtIPv6->m_s6_addr[6],
                    pExtIPv6->m_s6_addr[7],
                    pExtIPv6->m_s6_addr[8],
                    pExtIPv6->m_s6_addr[9],
                    pExtIPv6->m_s6_addr[10],
                    pExtIPv6->m_s6_addr[11],
                    pExtIPv6->m_s6_addr[12],
                    pExtIPv6->m_s6_addr[13],
                    pExtIPv6->m_s6_addr[14],
                    pExtIPv6->m_s6_addr[15],
                    (unsigned)sizeof(pExtIPv6->m_s6_addr),
                    good_IPv6_magic_and_len);
#endif
      if (good_IPv6_magic_and_len == 2) {
        addr46.ia.sin_family = AF_INET6;
        memcpy(&addr46.in6.sin6_addr.s6_addr,
               pExtIPv6->m_s6_addr,
               sizeof(addr46.in6.sin6_addr.s6_addr));
        addr46.in6.sin6_scope_id = pExtIPv6->m_sin6_scope_id;
      }
    }
#endif
    if (good_IPv6_magic_and_len != 2) {
        addr46.ia.sin_family = AF_INET;
    }

    unsigned protocolRevision = msg.m_dataType;
    ca_uint32_t beaconNumber = msg.m_cid;

    this->cacRef.beaconNotify ( addr46, currentTime,
                                beaconNumber, protocolRevision );

    return true;
}

bool udpiiu::repeaterAckAction (
    const caHdr &,
    const osiSockAddr46 &, const epicsTime &)
{
    this->repeaterSubscribeTmr.confirmNotify ();
    return true;
}

bool udpiiu::notHereRespAction (
    const caHdr &,
        const osiSockAddr46 &, const epicsTime & )
{
    return true;
}

bool udpiiu::exceptionRespAction (
    const caHdr &msg,
    const osiSockAddr46 & net_addr, const epicsTime & currentTime )
{
    const caHdr &reqMsg = * ( &msg + 1 );
    char name[64];
    sockAddrToDottedIP ( &net_addr.sa, name, sizeof ( name ) );
    char date[64];
    currentTime.strftime ( date, sizeof ( date ), "%a %b %d %Y %H:%M:%S");

    if ( msg.m_postsize > sizeof ( caHdr ) ){
        errlogPrintf (
            "error condition \"%s\" detected by %s with context \"%s\" at %s\n",
            ca_message ( msg.m_available ),
            name, reinterpret_cast <const char *> ( &reqMsg + 1 ), date );
    }
    else{
        errlogPrintf (
            "error condition \"%s\" detected by %s at %s\n",
            ca_message ( msg.m_available ), name, date );
    }

    return true;
}

void udpiiu::postMsg (
              const osiSockAddr46 & net_addr,
              char * pInBuf, arrayElementCount blockSize,
              const epicsTime & currentTime )
{
    caHdr *pCurMsg;

    this->lastReceivedSeqNoIsValid = false;
    this->lastReceivedSeqNo = 0u;

    while ( blockSize ) {
        arrayElementCount size;

        if ( blockSize < sizeof ( *pCurMsg ) ) {
            char buf[64];
            sockAddrToDottedIP ( &net_addr.sa, buf, sizeof ( buf ) );
            errlogPrintf (
                "%s: Undecipherable (too small) UDP msg from %s ignored\n",
                    __FILE__,  buf );
            return;
        }

        pCurMsg = reinterpret_cast < caHdr * > ( pInBuf );

        /*
         * fix endian of bytes
         */
        pCurMsg->m_postsize = AlignedWireRef < epicsUInt16 > ( pCurMsg->m_postsize );
        pCurMsg->m_cmmd = AlignedWireRef < epicsUInt16 > ( pCurMsg->m_cmmd );
        pCurMsg->m_dataType = AlignedWireRef < epicsUInt16 > ( pCurMsg->m_dataType );
        pCurMsg->m_count = AlignedWireRef < epicsUInt16 > ( pCurMsg->m_count );
        pCurMsg->m_available = AlignedWireRef < epicsUInt32 > ( pCurMsg->m_available );
        pCurMsg->m_cid = AlignedWireRef < epicsUInt32 > ( pCurMsg->m_cid );

#ifdef NETDEBUGXX
        epicsBaseDebugLog ( "UDP Cmd=%03d Type=%04d Count=%04d Size=%04d Avail=0x%08x Cid=%06d\n",
                            pCurMsg->m_cmmd,
                            pCurMsg->m_dataType,
                            pCurMsg->m_count,
                            pCurMsg->m_postsize,
                            pCurMsg->m_available,
                            pCurMsg->m_cid );
#endif

        size = pCurMsg->m_postsize + sizeof ( *pCurMsg );

        /*
         * don't allow msg body extending beyond frame boundary
         */
        if ( size > blockSize ) {
            char buf[64];
            sockAddrToDottedIP ( &net_addr.sa, buf, sizeof ( buf ) );
            errlogPrintf (
                "%s: Undecipherable (payload too small) UDP msg from %s ignored\n",
                __FILE__, buf );
            return;
        }

        /*
         * execute the response message
         */
        pProtoStubUDP pStub;
        if ( pCurMsg->m_cmmd < NELEMENTS ( udpJumpTableCAC ) ) {
            pStub = udpJumpTableCAC [pCurMsg->m_cmmd];
        }
        else {
            pStub = &udpiiu::badUDPRespAction;
        }
        bool success = ( this->*pStub ) ( *pCurMsg, net_addr, currentTime );
        if ( ! success ) {
            char buf[256];
            sockAddrToDottedIP ( &net_addr.sa, buf, sizeof ( buf ) );
            errlogPrintf ( "CAC: Undecipherable UDP message from %s\n", buf );
            return;
        }

        blockSize -= size;
        pInBuf += size;;
    }
}

bool udpiiu::pushVersionMsg ()
{
    epicsGuard < epicsMutex > guard ( this->cacMutex );

    this->sequenceNumber++;

    caHdr msg;
    AlignedWireRef < epicsUInt16 > ( msg.m_cmmd ) = CA_PROTO_VERSION;
    AlignedWireRef < epicsUInt32 > ( msg.m_available ) = 0;
    AlignedWireRef < epicsUInt16 > ( msg.m_dataType ) = sequenceNoIsValid;
    AlignedWireRef < epicsUInt16 > ( msg.m_count ) = CA_MINOR_PROTOCOL_REVISION;
    AlignedWireRef < epicsUInt32 > ( msg.m_cid ) = this->sequenceNumber; // sequence number

    return this->pushDatagramMsg ( guard, msg, 0, 0 );
}

bool udpiiu::pushDatagramMsg ( epicsGuard < epicsMutex > & guard,
    const caHdr & msg, const void * pExt, ca_uint16_t extsize )
{
    guard.assertIdenticalMutex ( this->cacMutex );

    ca_uint16_t alignedExtSize = static_cast <ca_uint16_t> (CA_MESSAGE_ALIGN ( extsize ));
    arrayElementCount msgsize = sizeof ( caHdr ) + alignedExtSize;

    /* fail out if max message size exceeded */
    if ( msgsize >= sizeof ( this->xmitBuf ) - 7 ) {
        return false;
    }

    if ( msgsize + this->nBytesInXmitBuf > sizeof ( this->xmitBuf ) ) {
        return false;
    }

    caHdr * pbufmsg = ( caHdr * ) &this->xmitBuf[this->nBytesInXmitBuf];
    *pbufmsg = msg;
    if ( extsize && pExt ) {
        memcpy ( pbufmsg + 1, pExt, extsize );
        if ( extsize != alignedExtSize ) {
            char *pDest = (char *) ( pbufmsg + 1 );
            memset ( pDest + extsize, '\0', alignedExtSize - extsize );
        }
    }
    AlignedWireRef < epicsUInt16 > ( pbufmsg->m_postsize ) = alignedExtSize;
    this->nBytesInXmitBuf += msgsize;

    return true;
}

udpiiu :: SearchDestUDP :: SearchDestUDP (
    const osiSockAddr46 & destAddr, udpiiu & udpiiuIn, SOCKET socketIn) :
    _lastError (0u), _destAddr ( destAddr ), _udpiiu ( udpiiuIn ), _sock46 ( socketIn )
{
}

void udpiiu :: SearchDestUDP :: searchRequest (
            epicsGuard < epicsMutex > & guard, const char * pBuf, size_t bufSize )
{
    guard.assertIdenticalMutex ( _udpiiu.cacMutex );
    assert ( bufSize <= INT_MAX );
    int bufSizeAsInt = static_cast < int > ( bufSize );
    while ( true ) {
        // This const_cast is needed for vxWorks:
        int status = epicsSocket46Sendto ( _sock46, const_cast<char *>(pBuf), bufSizeAsInt, 0,
                                           & _destAddr );
        if ( status == bufSizeAsInt ) {
            if ( _lastError ) {
                char buf[64];
                sockAddrToDottedIP ( &_destAddr.sa, buf, sizeof ( buf ) );
                errlogPrintf (
                    "CAC: ok sending UDP msg to %s\n", buf);
            }
            _lastError = 0;
            break;
        }
        if ( status >= 0 ) {
            errlogPrintf ( "CAC: UDP sendto () call returned strange xmit count?\n" );
            break;
        }
        else {
            int localErrno = SOCKERRNO;

            if ( localErrno == SOCK_EINTR ) {
                if ( _udpiiu.shutdownCmd ) {
                    break;
                }
                else {
                    continue;
                }
            }
            else if ( localErrno == SOCK_SHUTDOWN ) {
                break;
            }
            else if ( localErrno == SOCK_ENOTSOCK ) {
                break;
            }
            else if ( localErrno == SOCK_EBADF ) {
                break;
            }
            else if ( localErrno == _lastError) {
                break;
            } else {
                char sockErrBuf[64];
                epicsSocketConvertErrnoToString (
                    sockErrBuf, sizeof ( sockErrBuf ) );
                char buf[64];
                sockAddrToDottedIP ( &_destAddr.sa, buf, sizeof ( buf ) );
                errlogPrintf (
                    "CAC: error = \"%s\" sending UDP msg to %s\n",
                    sockErrBuf, buf);

                _lastError = localErrno;
                break;
            }
        }
    }
}

void udpiiu :: SearchDestUDP :: show (
    epicsGuard < epicsMutex > & guard, unsigned level ) const
{
    guard.assertIdenticalMutex ( _udpiiu.cacMutex );
    char buf[64];
    sockAddrToDottedIP ( &_destAddr.sa, buf, sizeof ( buf ) );
    :: printf ( "UDP Search destination \"%s\"\n", buf );
}

udpiiu :: SearchRespCallback :: SearchRespCallback ( udpiiu & udpiiuIn ) :
    _udpiiu ( udpiiuIn )
{
}

void udpiiu :: SearchRespCallback :: notify (
    const caHdr & msg, const void * pPayloadUntyped,
        const osiSockAddr46 & addr, const epicsTime & currentTime )
{
    /*
     * we don't currently know what to do with channel's
     * found to be at non-IP type addresses
     */
    if ( addr.sa.sa_family != AF_INET ) {
        return;
    }

    /*
     * Starting with CA V4.1 the minor version number
     * is appended to the end of each search reply.
     * This value is ignored by earlier clients.
     */
    ca_uint32_t minorVersion;
    if ( msg.m_postsize >= sizeof ( minorVersion ) ){
        /*
         * care is taken here not to break gcc 3.2 aggressive alias
         * analysis rules
         */
        const ca_uint8_t * pPayLoad = reinterpret_cast < const ca_uint8_t *> ( pPayloadUntyped );
        unsigned byte0 = pPayLoad[0];
        unsigned byte1 = pPayLoad[1];
        minorVersion = ( byte0 << 8u ) | byte1;
    }
    else {
        minorVersion = CA_UKN_MINOR_VERSION;
    }

    /*
     * the type field is abused to carry the port number
     * so that we can have multiple servers on one host
     */
    osiSockAddr46 serverAddr;
    serverAddr.ia.sin_family = AF_INET;
    if ( CA_V48 ( minorVersion ) ) {
        if ( msg.m_cid != INADDR_BROADCAST ) {
            serverAddr.ia.sin_addr.s_addr = htonl ( msg.m_cid );
        }
        else {
            serverAddr.ia.sin_addr = addr.ia.sin_addr;
        }
        serverAddr.ia.sin_port = htons ( msg.m_dataType );
    }
    else if ( CA_V45 (minorVersion) ) {
        serverAddr.ia.sin_port = htons ( msg.m_dataType );
        serverAddr.ia.sin_addr = addr.ia.sin_addr;
    }
    else {
        serverAddr.ia.sin_port = htons ( _udpiiu.serverPort );
        serverAddr.ia.sin_addr = addr.ia.sin_addr;
    }

    if ( CA_V42 ( minorVersion ) ) {
       _udpiiu.cacRef.transferChanToVirtCircuit
            ( msg.m_available, msg.m_cid, 0xffff,
                0, minorVersion, serverAddr, currentTime );
    }
    else {
        _udpiiu.cacRef.transferChanToVirtCircuit
            ( msg.m_available, msg.m_cid, msg.m_dataType,
                msg.m_count, minorVersion, serverAddr, currentTime );
    }
}

void udpiiu :: SearchRespCallback :: show (
    epicsGuard < epicsMutex > & guard, unsigned level ) const
{
    guard.assertIdenticalMutex ( _udpiiu.cacMutex );
    ::printf ( "udpiiu :: SearchRespCallback\n" );
}

bool udpiiu :: datagramFlush (
    epicsGuard < epicsMutex > & guard, const epicsTime & currentTime )
{
    guard.assertIdenticalMutex ( cacMutex );

    // don't send the version header by itself
    if ( this->nBytesInXmitBuf <= sizeof ( caHdr ) ) {
        return false;
    }

    tsDLIter < SearchDest > iter ( _searchDestList.firstIter () );
    while ( iter.valid () )
    {
        iter->searchRequest ( guard, this->xmitBuf, this->nBytesInXmitBuf );
        iter++;
    }

    this->nBytesInXmitBuf = 0u;

    this->pushVersionMsg ();

    return true;
}

void udpiiu :: show ( unsigned level ) const
{
    epicsGuard < epicsMutex > guard ( this->cacMutex );

    ::printf ( "Datagram IO circuit (and disconnected channel repository)\n");
    if ( level > 1u ) {
        ::printf ("\trepeater port %u\n", this->repeaterPort );
        ::printf ("\tdefault server port %u\n", this->serverPort );
        ::printf ( "Search Destination List with %u items\n",
            _searchDestList.count () );
        if ( level > 2u ) {
            tsDLIterConst < SearchDest > iter (
                _searchDestList.firstIter () );
            while ( iter.valid () )
            {
                iter->show ( guard, level - 2 );
                iter++;
            }
        }
    }
    if ( level > 2u ) {
        ::printf ("\tsocket identifier %d\n", int(this->sock4) );
        ::printf ("\tbytes in xmit buffer %u\n", this->nBytesInXmitBuf );
        ::printf ("\tshut down command bool %u\n", this->shutdownCmd );
        ::printf ( "\trecv thread exit signal:\n" );
        this->recvThread.show ( level - 2u );
        this->repeaterSubscribeTmr.show ( level - 2u );
        this->govTmr.show ( level - 2u );
    }
    if ( level > 3u ) {
        for ( unsigned i =0; i < this->nTimers; i++ ) {
            this->ppSearchTmr[i]->show ( level - 3u );
        }
    }
}

bool udpiiu::wakeupMsg ()
{
    caHdr msg;
    AlignedWireRef < epicsUInt16 > ( msg.m_cmmd ) = CA_PROTO_VERSION;
    AlignedWireRef < epicsUInt32 > ( msg.m_available ) = 0u;
    AlignedWireRef < epicsUInt16 > ( msg.m_dataType ) = 0u;
    AlignedWireRef < epicsUInt16 > ( msg.m_count ) = 0u;
    AlignedWireRef < epicsUInt32 > ( msg.m_cid ) = 0u;
    AlignedWireRef < epicsUInt16 > ( msg.m_postsize ) = 0u;

    osiSockAddr46 addr46;
    addr46.ia.sin_family = AF_INET;
    addr46.ia.sin_addr.s_addr = htonl ( INADDR_LOOPBACK );
    addr46.ia.sin_port = htons ( this->localPort4 );

    // send a wakeup msg so the UDP recv thread will exit
    int status = epicsSocket46Sendto ( this->sock4, reinterpret_cast < char * > ( &msg ),
                                       sizeof (msg), 0, &addr46 );
    return status == sizeof (msg);
}

void udpiiu::beaconAnomalyNotify (
    epicsGuard < epicsMutex > & cacGuard )
{
    for ( unsigned i = this->beaconAnomalyTimerIndex+1u;
            i < this->nTimers; i++ ) {
        this->ppSearchTmr[i]->moveChannels ( cacGuard,
            *this->ppSearchTmr[this->beaconAnomalyTimerIndex] );
    }
}

void udpiiu::uninstallChanDueToSuccessfulSearchResponse (
    epicsGuard < epicsMutex > & guard, nciu & chan,
    const epicsTime & currentTime )
{
    channelNode::channelState chanState =
        chan.channelNode::listMember;
    if ( chanState == channelNode::cs_disconnGov ) {
        this->govTmr.uninstallChan ( guard, chan );
    }
    else {
        this->ppSearchTmr[ chan.getSearchTimerIndex ( guard ) ]->
            uninstallChanDueToSuccessfulSearchResponse (
            guard, chan, this->lastReceivedSeqNo,
            this->lastReceivedSeqNoIsValid, currentTime );
    }
}

void udpiiu::uninstallChan (
        epicsGuard < epicsMutex > & guard, nciu & chan )
{
    channelNode::channelState chanState =
        chan.channelNode::listMember;
    if ( chanState == channelNode::cs_disconnGov ) {
        this->govTmr.uninstallChan ( guard, chan );
    }
    else {
        this->ppSearchTmr[ chan.getSearchTimerIndex ( guard ) ]->
            uninstallChan ( guard, chan );
    }
}

bool udpiiu::searchMsg (
    epicsGuard < epicsMutex > & guard, ca_uint32_t id,
        const char * pName, unsigned nameLength )
{
    caHdr msg;
    AlignedWireRef < epicsUInt16 > ( msg.m_cmmd ) = CA_PROTO_SEARCH;
    AlignedWireRef < epicsUInt32 > ( msg.m_available ) = id;
    AlignedWireRef < epicsUInt16 > ( msg.m_dataType ) = DONTREPLY;
    AlignedWireRef < epicsUInt16 > ( msg.m_count ) = CA_MINOR_PROTOCOL_REVISION;
    AlignedWireRef < epicsUInt32 > ( msg.m_cid ) = id;
    return this->pushDatagramMsg (
        guard, msg, pName, (ca_uint16_t) nameLength );
}

void udpiiu::installNewChannel (
    epicsGuard < epicsMutex > & guard, nciu & chan, netiiu * & piiu )
{
    piiu = this;
    this->ppSearchTmr[0]->installChannel ( guard, chan );
}

void udpiiu::installDisconnectedChannel (
    epicsGuard < epicsMutex > & guard, nciu & chan )
{
    chan.setServerAddressUnknown ( *this, guard );
    this->govTmr.installChan ( guard, chan );
}

void udpiiu::noSearchRespNotify (
    epicsGuard < epicsMutex > & guard, nciu & chan, unsigned index )
{
    const unsigned nTimersMinusOne = this->nTimers - 1;
    if ( index < nTimersMinusOne ) {
        index++;
    }
    else {
        index = nTimersMinusOne;
    }
    this->ppSearchTmr[index]->installChannel ( guard, chan );
}

void udpiiu::boostChannel (
    epicsGuard < epicsMutex > & guard, nciu & chan )
{
    this->ppSearchTmr[this->beaconAnomalyTimerIndex]->
            installChannel ( guard, chan );
}

void udpiiu::govExpireNotify (
    epicsGuard < epicsMutex > & guard, nciu & chan )
{
    this->ppSearchTmr[0]->installChannel ( guard, chan );
}

int udpiiu :: M_repeaterTimerNotify :: printFormated (
                            epicsGuard < epicsMutex > & cbGuard,
                            const char * pformat, ... )
{
    va_list theArgs;
    int status;

    va_start ( theArgs, pformat );

    status = m_udpiiu.cacRef.varArgsPrintFormated ( cbGuard, pformat, theArgs );

    va_end ( theArgs );

    return status;
}

void udpiiu::updateRTTE ( epicsGuard < epicsMutex > & guard, double measured )
{
    guard.assertIdenticalMutex ( this->cacMutex );
    if ( measured > maxRoundTripEstimate ) {
        measured = maxRoundTripEstimate;
    }
    if ( measured < minRoundTripEstimate ) {
        measured = minRoundTripEstimate;
    }
    double error = measured - this->rtteMean;
    this->rtteMean += 0.125 * error;
    if ( error < 0.0 ) {
        error = - error;
    }
    this->rtteMeanDev = this->rtteMeanDev + .25 * ( error - this->rtteMeanDev );
}

double udpiiu::getRTTE ( epicsGuard < epicsMutex > & guard ) const
{
    guard.assertIdenticalMutex ( this->cacMutex );
    return this->rtteMean + 4 * this->rtteMeanDev;
}

unsigned udpiiu::getHostName (
    epicsGuard < epicsMutex > & cacGuard,
    char *pBuf, unsigned bufLength ) const throw ()
{
    return netiiu::getHostName ( cacGuard, pBuf, bufLength );
}

const char * udpiiu::pHostName (
    epicsGuard < epicsMutex > & cacGuard ) const throw ()
{
    return netiiu::pHostName ( cacGuard );
}

bool udpiiu::ca_v42_ok (
    epicsGuard < epicsMutex > & cacGuard ) const
{
    return netiiu::ca_v42_ok ( cacGuard );
}

bool udpiiu::ca_v41_ok (
    epicsGuard < epicsMutex > & cacGuard ) const
{
    return netiiu::ca_v41_ok ( cacGuard );
}

void udpiiu::writeRequest (
    epicsGuard < epicsMutex > & guard,
    nciu & chan, unsigned type,
    arrayElementCount nElem, const void * pValue )
{
    netiiu::writeRequest ( guard, chan, type, nElem, pValue );
}

void udpiiu::writeNotifyRequest (
    epicsGuard < epicsMutex > & guard, nciu & chan,
    netWriteNotifyIO & io, unsigned type,
    arrayElementCount nElem, const void *pValue )
{
    netiiu::writeNotifyRequest ( guard, chan, io, type, nElem, pValue );
}

void udpiiu::readNotifyRequest (
    epicsGuard < epicsMutex > & guard, nciu & chan,
    netReadNotifyIO & io, unsigned type, arrayElementCount nElem )
{
    netiiu::readNotifyRequest ( guard, chan, io, type, nElem );
}

void udpiiu::clearChannelRequest (
    epicsGuard < epicsMutex > & guard,
    ca_uint32_t sid, ca_uint32_t cid )
{
    netiiu::clearChannelRequest ( guard, sid, cid );
}

void udpiiu::subscriptionRequest (
    epicsGuard < epicsMutex > & guard, nciu & chan,
    netSubscription & subscr )
{
    netiiu::subscriptionRequest ( guard, chan, subscr );
}

void udpiiu::subscriptionUpdateRequest (
    epicsGuard < epicsMutex > & guard, nciu & chan,
    netSubscription & subscr )
{
    netiiu::subscriptionUpdateRequest (
        guard, chan, subscr );
}

void udpiiu::subscriptionCancelRequest (
    epicsGuard < epicsMutex > & guard,
    nciu & chan, netSubscription & subscr )
{
    netiiu::subscriptionCancelRequest ( guard, chan, subscr );
}

void udpiiu::flushRequest (
    epicsGuard < epicsMutex > & guard )
{
    netiiu::flushRequest ( guard );
}

unsigned udpiiu::requestMessageBytesPending (
    epicsGuard < epicsMutex > & guard )
{
    return netiiu::requestMessageBytesPending ( guard );
}

void udpiiu::flush (
    epicsGuard < epicsMutex > & guard )
{
    netiiu::flush ( guard );
}

void udpiiu::requestRecvProcessPostponedFlush (
    epicsGuard < epicsMutex > & guard )
{
    netiiu::requestRecvProcessPostponedFlush ( guard );
}

osiSockAddr46 udpiiu::getNetworkAddress (
    epicsGuard < epicsMutex > & guard ) const
{
    return netiiu::getNetworkAddress ( guard );
}

double udpiiu::receiveWatchdogDelay (
    epicsGuard < epicsMutex > & guard ) const
{
    return netiiu::receiveWatchdogDelay ( guard );
}

ca_uint32_t udpiiu::datagramSeqNumber (
    epicsGuard < epicsMutex > & ) const
{
    return this->sequenceNumber;
}
<|MERGE_RESOLUTION|>--- conflicted
+++ resolved
@@ -609,16 +609,12 @@
 void udpiiu :: M_repeaterTimerNotify :: repeaterRegistrationMessage ( unsigned attemptNumber )
 {
     epicsGuard < epicsMutex > cbGuard ( m_udpiiu.cacMutex );
-<<<<<<< HEAD
 #ifdef AF_INET6
     if (!(attemptNumber & 2) && (m_udpiiu.sock6 != INVALID_SOCKET))
         caRepeaterRegistrationMessageIPv6 ( m_udpiiu.sock6, m_udpiiu.repeaterPort);
     else
 #endif
-    caRepeaterRegistrationMessage ( m_udpiiu.sock4, m_udpiiu.repeaterPort, attemptNumber );
-=======
     caRepeaterRegistrationMessage4 ( m_udpiiu.sock4, m_udpiiu.repeaterPort, attemptNumber );
->>>>>>> cd451e5b
 }
 
 /*
@@ -695,23 +691,18 @@
         len = 0;
 #   endif
 
-<<<<<<< HEAD
 #ifdef NETDEBUG
     {
         osiSockAddr46 tmpAddr;
         osiSocklen_t saddr_length = sizeof ( tmpAddr );
         tmpAddr.in6.sin6_port = 0;
-        (void)getsockname ( sock, &tmpAddr.sa, &saddr_length );
+        (void)getsockname ( sock4, &tmpAddr.sa, &saddr_length );
         epicsBaseDebugLog ("CAC: udpiiu::caRepeaterRegistrationMessage port=%u\n",
                            ntohs ( tmpAddr.in6.sin6_port ) );
      }
 #endif
-    status = epicsSocket46Sendto ( sock, (char *) &msg, len, 0,
+    status = epicsSocket46Sendto ( sock4, (char *) &msg, len, 0,
                                    &saddr46);
-=======
-    status = sendto ( sock4, (char *) &msg, len, 0,
-                      &saddr46.sa, sizeof ( saddr46.ia ) );
->>>>>>> cd451e5b
     if ( status < 0 ) {
         int errnoCpy = SOCKERRNO;
         /*

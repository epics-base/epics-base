/*************************************************************************\
* Copyright (c) 2009 Helmholtz-Zentrum Berlin fuer Materialien und Energie.
* Copyright (c) 2009 UChicago Argonne LLC, as Operator of Argonne
*     National Laboratory.
* Copyright (c) 2002 The Regents of the University of California, as
*     Operator of Los Alamos National Laboratory.
* EPICS BASE is distributed subject to a Software License Agreement found
* in file LICENSE that is included with this distribution. 
\*************************************************************************/
/* $Revision-Id$ */

/* Authors: Jun-ichi Odagiri, Marty Kraimer, Eric Norum,
 *          Mark Rivers, Andrew Johnson, Ralph Lange
 *
 * Routines in this file should have corresponding test code in
 *    libCom/test/epicsStringTest.c
 */

#include <stdlib.h>
#include <stdio.h>
#include <string.h>
#include <limits.h>
#include <errno.h>
#include <ctype.h>

#define epicsExportSharedSymbols
#include "epicsStdio.h"
#include "cantProceed.h"
#include "epicsString.h"

/* Deprecated, use epicsStrnRawFromEscaped() instead */
int dbTranslateEscape(char *dst, const char *src)
{
    size_t big_enough = strlen(src) + 1;

    return epicsStrnRawFromEscaped(dst, big_enough, src, big_enough);
}

int epicsStrnRawFromEscaped(char *dst, size_t dstlen, const char *src,
    size_t srclen)
{
    int rem = dstlen;
    int ndst = 0;

    while (srclen--) {
        int c = *src++;
        #define OUT(chr) if (--rem > 0) ndst++, *dst++ = chr

        if (!c) break;

    input:
        if (c != '\\') {
            OUT(c);
            continue;
        }

        if (!srclen-- || !(c = *src++)) break;

        switch (c) {
        case 'a':  OUT('\a'); break;
        case 'b':  OUT('\b'); break;
        case 'f':  OUT('\f'); break;
        case 'n':  OUT('\n'); break;
        case 'r':  OUT('\r'); break;
        case 't':  OUT('\t'); break;
        case 'v':  OUT('\v'); break;
        case '\\': OUT('\\'); break;
        case '\'': OUT('\''); break;
        case '\"': OUT('\"'); break;

        case '0' :case '1' :case '2' :case '3' :
        case '4' :case '5' :case '6' :case '7' :
            { /* \ooo */
                unsigned int u = c - '0';

                if (!srclen-- || !(c = *src++)) {
                    OUT(u); goto done;
                }
<<<<<<< HEAD
                if (c < '0' || c > '7') {
                    OUT(u); goto input;
                }
                u = u << 3 | (c - '0');

                if (!srclen-- || !(c = *src++)) {
                    OUT(u); goto done;
                }
                if (c < '0' || c > '7') {
                    OUT(u); goto input;
                }
                u = u << 3 | (c - '0');

                if (u > 0377) {
                    /* Undefined behaviour! */
                }
                OUT(u);
            }
            break;

        case 'x' :
            { /* \xXXX... */
                unsigned int u = 0;

                if (!srclen-- || !(c = *src++))
                    goto done;

                while (isxdigit(c)) {
                    u = u << 4 | ((c > '9') ? toupper(c) - 'A' + 10 : c - '0');
                    if (u > 0xff) {
                        /* Undefined behaviour! */
                    }
                    if (!srclen-- || !(c = *src++)) {
                        OUT(u);
                        goto done;
=======
                break;
            case 'x' :
                {
                    int  i;
                    char strval[3] = {0,0,0};
                    unsigned int  ival;
                    unsigned char *pchar;

                    pfrom++; /*skip the x*/
                    for (i=0; i<2; i++) {
                        if (!isxdigit(0xff & (int)*pfrom)) break;
                        strval[i] = *pfrom++; nfrom++;
>>>>>>> 804aeafa
                    }
                }
                OUT(u);
                goto input;
            }

        default:
            OUT(c);
        }
        #undef OUT
    }
done:
    if (dstlen)
        *dst = '\0';
    return ndst;
}

int epicsStrnEscapedFromRaw(char *dst, size_t dstlen, const char *src,
    size_t srclen)
{
    int rem = dstlen;
    int ndst = 0;

    if (dst == src)
        return -1;

    while (srclen--) {
        int c = *src++;
        #define OUT(chr) ndst++; if (--rem > 0) *dst++ = chr

        switch (c) {
<<<<<<< HEAD
        case '\a': OUT('\\'); OUT('a');  break;
        case '\b': OUT('\\'); OUT('b');  break;
        case '\f': OUT('\\'); OUT('f');  break;
        case '\n': OUT('\\'); OUT('n');  break;
        case '\r': OUT('\\'); OUT('r');  break;
        case '\t': OUT('\\'); OUT('t');  break;
        case '\v': OUT('\\'); OUT('v');  break;
        case '\\': OUT('\\'); OUT('\\'); break;
        case '\'': OUT('\\'); OUT('\''); break;
        case '\"': OUT('\\'); OUT('\"'); break;
        default:
            if (isprint(c)) {
                OUT(c);
=======
            case '\a':  len = epicsSnprintf(outpos, maxout, "\\a"); break;
            case '\b':  len = epicsSnprintf(outpos, maxout, "\\b"); break;
            case '\f':  len = epicsSnprintf(outpos, maxout, "\\f"); break;
            case '\n':  len = epicsSnprintf(outpos, maxout, "\\n"); break;
            case '\r':  len = epicsSnprintf(outpos, maxout, "\\r"); break;
            case '\t':  len = epicsSnprintf(outpos, maxout, "\\t"); break;
            case '\v':  len = epicsSnprintf(outpos, maxout, "\\v"); break;
            case '\\':  len = epicsSnprintf(outpos, maxout, "\\\\"); ; break;
            case '\'':  len = epicsSnprintf(outpos, maxout, "\\'"); break;
            case '\"':  len = epicsSnprintf(outpos, maxout, "\\\""); break;
            default:
                if (isprint(0xff & (int)c))
                    len = epicsSnprintf(outpos, maxout, "%c", c);
                else
                    len = epicsSnprintf(outpos, maxout, "\\%03o",
                        (unsigned char)c);
>>>>>>> 804aeafa
                break;
            }
            OUT('\\');
            OUT('0' + ((c & 0300) >> 6));
            OUT('0' + ((c & 0070) >> 3));
            OUT('0' +  (c & 0007));
        }
        #undef OUT
    }
    if (dstlen)
        *dst = '\0';
    return ndst;
}

size_t epicsStrnEscapedFromRawSize(const char *src, size_t srclen)
{
    size_t ndst = srclen;

    while (srclen--) {
        int c = *src++;

        switch (c) {
        case '\a': case '\b': case '\f': case '\n':
        case '\r': case '\t': case '\v': case '\\':
        case '\'': case '\"':
            ndst++;
            break;
        default:
<<<<<<< HEAD
            if (!isprint(c))
                ndst += 3;
=======
            if (!isprint(0xff & (int)c))
                nout += 3;
>>>>>>> 804aeafa
        }
    }
    return ndst;
}

int epicsStrCaseCmp(const char *s1, const char *s2)
{
    while (1) {
        int ch1 = toupper((int) *s1);
        int ch2 = toupper((int) *s2);

        if (ch2 == 0) return (ch1 != 0);
        if (ch1 == 0) return -1;
        if (ch1 < ch2) return -1;
        if (ch1 > ch2) return 1;
        s1++;
        s2++;
    }
}

int epicsStrnCaseCmp(const char *s1, const char *s2, size_t len)
{
    size_t i = 0;

    while (i++ < len) {
        int ch1 = toupper((int) *s1);
        int ch2 = toupper((int) *s2);

        if (ch2 == 0) return (ch1 != 0);
        if (ch1 == 0) return -1;
        if (ch1 < ch2) return -1;
        if (ch1 > ch2) return 1;
        s1++;
        s2++;
    }
    return 0;
}

char * epicsStrDup(const char *s)
{
    return strcpy(mallocMustSucceed(strlen(s)+1, "epicsStrDup"), s);
}

int epicsStrPrintEscaped(FILE *fp, const char *s, size_t len)
{
   int nout = 0;

   while (len--) {
       char c = *s++;

       switch (c) {
       case '\a':  nout += fprintf(fp, "\\a");  break;
       case '\b':  nout += fprintf(fp, "\\b");  break;
       case '\f':  nout += fprintf(fp, "\\f");  break;
       case '\n':  nout += fprintf(fp, "\\n");  break;
       case '\r':  nout += fprintf(fp, "\\r");  break;
       case '\t':  nout += fprintf(fp, "\\t");  break;
       case '\v':  nout += fprintf(fp, "\\v");  break;
       case '\\':  nout += fprintf(fp, "\\\\"); break;
       case '\'':  nout += fprintf(fp, "\\'");  break;
       case '\"':  nout += fprintf(fp, "\\\"");  break;
       default:
           if (isprint(0xff & (int)c))
               nout += fprintf(fp, "%c", c);
           else
               nout += fprintf(fp, "\\%03o", (unsigned char)c);
           break;
       }
   }
   return nout;
}

int epicsStrGlobMatch(const char *str, const char *pattern)
{
    const char *cp = NULL, *mp = NULL;

    while ((*str) && (*pattern != '*')) {
        if ((*pattern != *str) && (*pattern != '?'))
            return 0;
        pattern++;
        str++;
    }
    while (*str) {
        if (*pattern == '*') {
            if (!*++pattern)
                return 1;
            mp = pattern;
            cp = str+1;
        }
        else if ((*pattern == *str) || (*pattern == '?')) {
            pattern++;
            str++;
        }
        else {
            pattern = mp;
            str = cp++;
        }
    }
    while (*pattern == '*')
        pattern++;
    return !*pattern;
}

char * epicsStrtok_r(char *s, const char *delim, char **lasts)
{
   const char *spanp;
   int c, sc;
   char *tok;

   if (s == NULL && (s = *lasts) == NULL)
      return NULL;

   /*
    * Skip (span) leading delimiters (s += strspn(s, delim), sort of).
    */
cont:
   c = *s++;
   for (spanp = delim; (sc = *spanp++) != 0;) {
      if (c == sc)
         goto cont;
   }

   if (c == 0) {      /* no non-delimiter characters */
      *lasts = NULL;
      return NULL;
   }
   tok = s - 1;

   /*
    * Scan token (scan for delimiters: s += strcspn(s, delim), sort of).
    * Note that delim must have one NUL; we stop if we see that, too.
    */
   for (;;) {
      c = *s++;
      spanp = delim;
      do {
         if ((sc = *spanp++) == c) {
            if (c == 0)
               s = NULL;
            else
               s[-1] = 0;
            *lasts = s;
            return tok;
         }
      } while (sc != 0);
   }
}


unsigned int epicsStrHash(const char *str, unsigned int seed)
{
    unsigned int hash = seed;
    char c;

    while ((c = *str++)) {
        hash ^= ~((hash << 11) ^ c ^ (hash >> 5));
        if (!(c = *str++)) break;
        hash ^= (hash << 7) ^ c ^ (hash >> 3);
    }
    return hash;
}

unsigned int epicsMemHash(const char *str, size_t length, unsigned int seed)
{
    unsigned int hash = seed;

    while (length--) {
        hash ^= ~((hash << 11) ^ *str++ ^ (hash >> 5));
        if (!length--) break;
        hash ^= (hash << 7) ^ *str++ ^ (hash >> 3);
    }
    return hash;
}<|MERGE_RESOLUTION|>--- conflicted
+++ resolved
@@ -76,7 +76,6 @@
                 if (!srclen-- || !(c = *src++)) {
                     OUT(u); goto done;
                 }
-<<<<<<< HEAD
                 if (c < '0' || c > '7') {
                     OUT(u); goto input;
                 }
@@ -101,7 +100,7 @@
             { /* \xXXX... */
                 unsigned int u = 0;
 
-                if (!srclen-- || !(c = *src++))
+                if (!srclen-- || !(c = *src++ & 0xff))
                     goto done;
 
                 while (isxdigit(c)) {
@@ -109,23 +108,9 @@
                     if (u > 0xff) {
                         /* Undefined behaviour! */
                     }
-                    if (!srclen-- || !(c = *src++)) {
+                    if (!srclen-- || !(c = *src++ & 0xff)) {
                         OUT(u);
                         goto done;
-=======
-                break;
-            case 'x' :
-                {
-                    int  i;
-                    char strval[3] = {0,0,0};
-                    unsigned int  ival;
-                    unsigned char *pchar;
-
-                    pfrom++; /*skip the x*/
-                    for (i=0; i<2; i++) {
-                        if (!isxdigit(0xff & (int)*pfrom)) break;
-                        strval[i] = *pfrom++; nfrom++;
->>>>>>> 804aeafa
                     }
                 }
                 OUT(u);
@@ -157,7 +142,6 @@
         #define OUT(chr) ndst++; if (--rem > 0) *dst++ = chr
 
         switch (c) {
-<<<<<<< HEAD
         case '\a': OUT('\\'); OUT('a');  break;
         case '\b': OUT('\\'); OUT('b');  break;
         case '\f': OUT('\\'); OUT('f');  break;
@@ -169,26 +153,8 @@
         case '\'': OUT('\\'); OUT('\''); break;
         case '\"': OUT('\\'); OUT('\"'); break;
         default:
-            if (isprint(c)) {
+            if (isprint(c & 0xff)) {
                 OUT(c);
-=======
-            case '\a':  len = epicsSnprintf(outpos, maxout, "\\a"); break;
-            case '\b':  len = epicsSnprintf(outpos, maxout, "\\b"); break;
-            case '\f':  len = epicsSnprintf(outpos, maxout, "\\f"); break;
-            case '\n':  len = epicsSnprintf(outpos, maxout, "\\n"); break;
-            case '\r':  len = epicsSnprintf(outpos, maxout, "\\r"); break;
-            case '\t':  len = epicsSnprintf(outpos, maxout, "\\t"); break;
-            case '\v':  len = epicsSnprintf(outpos, maxout, "\\v"); break;
-            case '\\':  len = epicsSnprintf(outpos, maxout, "\\\\"); ; break;
-            case '\'':  len = epicsSnprintf(outpos, maxout, "\\'"); break;
-            case '\"':  len = epicsSnprintf(outpos, maxout, "\\\""); break;
-            default:
-                if (isprint(0xff & (int)c))
-                    len = epicsSnprintf(outpos, maxout, "%c", c);
-                else
-                    len = epicsSnprintf(outpos, maxout, "\\%03o",
-                        (unsigned char)c);
->>>>>>> 804aeafa
                 break;
             }
             OUT('\\');
@@ -217,13 +183,8 @@
             ndst++;
             break;
         default:
-<<<<<<< HEAD
-            if (!isprint(c))
+            if (!isprint(c & 0xff))
                 ndst += 3;
-=======
-            if (!isprint(0xff & (int)c))
-                nout += 3;
->>>>>>> 804aeafa
         }
     }
     return ndst;

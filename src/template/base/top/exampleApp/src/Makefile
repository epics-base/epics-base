TOP=../..

include $(TOP)/configure/CONFIG
#----------------------------------------
#  ADD MACRO DEFINITIONS BELOW HERE

# xxxRecord.h will be created from xxxRecord.dbd
DBDINC += xxxRecord

# Install xxxSupport.dbd into <top>/dbd
DBD += xxxSupport.dbd

<<<<<<< HEAD
# Build an IOC support library
LIBRARY_IOC += _APPNAME_Support

# Compile and add the code to the support library
=======
# Compile and add code to the support library
>>>>>>> 8b3d37d3
_APPNAME_Support_SRCS += xxxRecord.c
_APPNAME_Support_SRCS += devXxxSoft.c

# Link locally-provided code into the support library,
<<<<<<< HEAD
# rather than directly into the IOC application.
# This is required for Windows DLL builds.
=======
# rather than directly into the IOC application, that
# causes problems on Windows DLL builds
>>>>>>> 8b3d37d3
_APPNAME_Support_SRCS += dbSubExample.c
_APPNAME_Support_SRCS += dev_APPNAME_Version.c
_APPNAME_Support_SRCS += _APPNAME_Hello.c
_APPNAME_Support_SRCS += initTrace.c

_APPNAME_Support_LIBS += $(EPICS_BASE_IOC_LIBS)

<<<<<<< HEAD
=======
# Auto-generate a header file containing a version string.
# Version comes from the VCS if available, else date+time.
GENVERSION = _APPNAME_Version.h
# Macro name
GENVERSIONMACRO = _APPNAME_VERSION

#=============================
>>>>>>> 8b3d37d3
# Build the IOC application
PROD_IOC = _APPNAME_

# _APPNAME_.dbd will be created and installed
DBD += _APPNAME_.dbd

# _APPNAME_.dbd will include these files:
_APPNAME__DBD += base.dbd
_APPNAME__DBD += xxxSupport.dbd
_APPNAME__DBD += dbSubExample.dbd
_APPNAME__DBD += dev_APPNAME_Version.dbd
_APPNAME__DBD += _APPNAME_Hello.dbd
_APPNAME__DBD += initTrace.dbd

# _APPNAME__registerRecordDeviceDriver.cpp derives from _APPNAME_.dbd
_APPNAME__SRCS += _APPNAME__registerRecordDeviceDriver.cpp

# Build the main IOC entry point where needed
_APPNAME__SRCS_DEFAULT += _APPNAME_Main.cpp
_APPNAME__SRCS_vxWorks += -nil-

# Add support from base/src/vxWorks if needed
#_APPNAME__OBJS_vxWorks += $(EPICS_BASE_BIN)/vxComLibrary

# Link in the code from our support library
_APPNAME__LIBS += _APPNAME_Support

# To build SNL programs, SNCSEQ must be defined
# in the <top>/configure/RELEASE file
ifneq ($(SNCSEQ),)
    # Build sncExample into _APPNAME_Support
    sncExample_SNCFLAGS += +r
    _APPNAME__DBD += sncExample.dbd
    _APPNAME_Support_SRCS += sncExample.stt
    _APPNAME_Support_LIBS += seq pv
    _APPNAME__LIBS += seq pv

    # Build sncProgram as a standalone program
    PROD_HOST += sncProgram
    sncProgram_SNCFLAGS += +m
    sncProgram_SRCS += sncProgram.st
    sncProgram_LIBS += seq pv
    sncProgram_LIBS += $(EPICS_BASE_HOST_LIBS)
endif

# Finally link IOC to the EPICS Base libraries
_APPNAME__LIBS += $(EPICS_BASE_IOC_LIBS)

include $(TOP)/configure/RULES
#----------------------------------------
<<<<<<< HEAD
#  ADD EXTRA GNUMAKE RULES BELOW HERE
=======
#  ADD RULES AFTER THIS LINE

# Explicit dependency needed for generated header file
dev_APPNAME_Version$(DEP): $(COMMON_DIR)/$(GENVERSION)
>>>>>>> 8b3d37d3
<|MERGE_RESOLUTION|>--- conflicted
+++ resolved
@@ -10,25 +10,16 @@
 # Install xxxSupport.dbd into <top>/dbd
 DBD += xxxSupport.dbd
 
-<<<<<<< HEAD
 # Build an IOC support library
 LIBRARY_IOC += _APPNAME_Support
 
-# Compile and add the code to the support library
-=======
 # Compile and add code to the support library
->>>>>>> 8b3d37d3
 _APPNAME_Support_SRCS += xxxRecord.c
 _APPNAME_Support_SRCS += devXxxSoft.c
 
 # Link locally-provided code into the support library,
-<<<<<<< HEAD
-# rather than directly into the IOC application.
-# This is required for Windows DLL builds.
-=======
 # rather than directly into the IOC application, that
 # causes problems on Windows DLL builds
->>>>>>> 8b3d37d3
 _APPNAME_Support_SRCS += dbSubExample.c
 _APPNAME_Support_SRCS += dev_APPNAME_Version.c
 _APPNAME_Support_SRCS += _APPNAME_Hello.c
@@ -36,16 +27,12 @@
 
 _APPNAME_Support_LIBS += $(EPICS_BASE_IOC_LIBS)
 
-<<<<<<< HEAD
-=======
 # Auto-generate a header file containing a version string.
 # Version comes from the VCS if available, else date+time.
 GENVERSION = _APPNAME_Version.h
 # Macro name
 GENVERSIONMACRO = _APPNAME_VERSION
 
-#=============================
->>>>>>> 8b3d37d3
 # Build the IOC application
 PROD_IOC = _APPNAME_
 
@@ -96,11 +83,7 @@
 
 include $(TOP)/configure/RULES
 #----------------------------------------
-<<<<<<< HEAD
 #  ADD EXTRA GNUMAKE RULES BELOW HERE
-=======
-#  ADD RULES AFTER THIS LINE
 
 # Explicit dependency needed for generated header file
-dev_APPNAME_Version$(DEP): $(COMMON_DIR)/$(GENVERSION)
->>>>>>> 8b3d37d3
+dev_APPNAME_Version$(DEP): $(COMMON_DIR)/$(GENVERSION)
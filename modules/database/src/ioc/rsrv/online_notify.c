--- conflicted
+++ resolved
@@ -93,13 +93,8 @@
                     char sockDipBuf[64];
 
                     epicsSocketConvertErrorToString(sockErrBuf, sizeof(sockErrBuf), err);
-<<<<<<< HEAD
                     sockAddrToDottedIP(&pAddr->addr46.sa, sockDipBuf, sizeof(sockDipBuf));
-                    errlogPrintf ( "CAS: CA beacon send to %s error: %s\n",
-=======
-                    ipAddrToDottedIP(&pAddr->addr.ia, sockDipBuf, sizeof(sockDipBuf));
                     errlogPrintf ( "CAS: CA beacon send to %s " ERL_ERROR ": %s\n",
->>>>>>> a662cae2
                         sockDipBuf, sockErrBuf);
 
                     lastError[i] = err;

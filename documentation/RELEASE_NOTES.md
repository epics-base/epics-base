# EPICS 7.0 Release Notes    {#releasenotes}

These release notes describe changes that have been made since the previous
release of this series of EPICS Base. **Note that changes which were merged up
from commits to new releases in an older Base series are not described at the
top of this file but have entries that appear lower down, under the series to
which they were originally committed.** Thus it is important to read more than
just the first section to understand everything that has changed in each
release.

The PVA submodules each have their own individual sets of release notes which
should also be read to understand what has changed since earlier releases.

**This version of EPICS has not been released yet.**

## Changes made on the 7.0 branch since 7.0.4.1

<!-- Insert new items immediately below here ... -->

<<<<<<< HEAD
### Support for JSON5

The YAJL parser and generator routines in libcom and in the IOC's dbStatic
parser now support the JSON5 standard. This adds various features to JSON
without altering the API for the code other than adding a new option to the
YAJL parser which can be used to disable JSON5 support if desired. The new
features include:

- The ability to handle numeric values `Infinity`, `-Infinity` and `NaN`.
- String values and map keys may be enclosed in single quotes `'`, inside which
  the double-quote character `"` doesn't have to be escaped with a back-slash
  `\`, although a single-quote character `'` (or apostrophy) must be escaped
  inside a single-quoted string.
- Numbers may start with a plus sign, `+`.
- Integers may be expressed in hexadecimal with a leading `0x` or `0X`.
- Floating-point numbers may start or end with their decimal point `.`
  (after the sign or before the exponent respectively if present).
- Map keys that match the regex `[A-Za-z_][A-Za-z_0-9]*` don't have to be
  enclosed in quotes at all. The dbStatic parser adds `.+-` to the characters
  allowed but will add quotes around such keys before passing them to YAJL.
- Arrays and maps allow a comma before the closing bracket/brace character.
- The YAJL parser will elide a backslash followed by a newline characters from
  a string value. The dbStatic parser doesn't allow that however.

Code that must also compile against the older API can use the new C macro
`HAS_JSON5` to detect the new version. This macro is defined on including
either the `yajl_parse.h` or `yajl_gen.h` headers, which also provide the
new configuration options to turn on JSON5 support.

All APIs in the IOC that previously accepted JSON will now accept JSON5.
This includes JSON field modifiers (channel filters), JSON link addresses,
constant input link array values and database info-tag values. JSON values
that get parsed by the dbLoadRecords() routine are still more liberal than
the other uses as the ability to use unquoted strings that was called
"relaxed JSON" is still supported, whereas the JSON5 standard and the YAJL
parser only allow unquoted strings to be used for keys in a JSON map.

This also fixes [lauchpad bug #1714455](https://bugs.launchpad.net/bugs/1714455).


### Character Escape Changes

- The libCom routines `epicsStrnRawFromEscaped()` and `dbTranslateEscape()`
  declared in epicsString.h no longer accept octal escaped characters such as
  `\123` or `\41`.
- The routine `epicsStrnEscapedFromRaw()` now generates hex
  excaped characters for unprintable characters such as `\x1f`.
- Hex escape character sequences `\xXX` must now contain exactly 2 hex digits.
- An escape sequence `\0` now generates a zero byte in the raw string, but the
  other digits `1-9` should not appear after a back-slash.

These changes are to more closely follow the JSON5 standard, which doesn't
support octal character escapes or the `\a` (Bel, `\x07`) escape sequence.
=======
### Support for RTEMS 5

The new major release of the RTEMS real-time OS contains many changes including
the ability to support SMP systems. The earlier EPICS support for RTEMS made use
of various RTEMS-specific kernel APIs which cannot be used on an SMP system, so
the changes here required acompletely new port to the Posix real-time APIs that
RTEMS-5 now recommends.
A new RTEMS configuration variable RTEMS_SERIES has been added which should be
set to the first two components of the OS version number, e.g. 4.9. When this
is 4.12 or greater, true for 5.0 as well, the new libCom/osi/os/RTEMS-posix
source files will be used; the older API source files can now be found in
libCom/osi/os/RTEMS-kernel, and those which are common to both installations are
in libCom/osi/os/RTEMS. The compiler options are read from the Makefile.inc of
the corresponding BSP and set in the configuration files. It checks that the BSP
was also built with the --enable-posix option. It also checks if the BSP was built
with the legacy stack or libbsd.
>>>>>>> 79d488d5

### Filters in database input links

Input database links can now use channel filters, it is not necessary to
make them CA links for the filters to work.

### ai Soft Channel support

The Soft Channel device support for ai records now returns failure when
fetching the INP link fails.

### Support for zero-length arrays

Several modifications have been made to properly support zero-length
array values inside the IOC and over Channel Access. Some of these changes
may affect external code that interfaces with the IOC, either directly or
over the CA client API so we recommend thorough testing of any external
code that handles array fields when upgrading to this release.

Since these changes affect the Channel Access client-side API they will
require rebuilding any CA Gateways against this version or Base to
properly handle zero-length arrays. The `caget`, `caput` and `camonitor`
client programs are known to work with empty arrays as long as they were
built with this or a later version of EPICS.

#### Change to the db_access.h `dbr_size_n(TYPE, COUNT)` macro

When called with COUNT=0 this macro no longer returns the number of bytes
required for a scalar (1 element) but for an empty array (0 elements).
Make sure code that uses this doesn't call it with COUNT=0 when it really
means COUNT=1.

Note that the db_access.h header file is included by cadef.h so the change
can impact Channel Access client programs that use this macro.

#### Channel Access support for zero-length arrays

The `ca_array_put()` and `ca_array_put_callback()` routines now accept an
element count of zero, and will write a zero-length array to the PV if
possible. No error will be raised if the target is a scalar field though,
and the field's value will not be changed.

The `ca_array_get_callback()` and `ca_create_subscription()` routines
still accept a count of zero to mean fetch as many elements as the PV
currently holds.

Client programs should be prepared for the `count` fields of any
`struct event_handler_args` or `struct exception_handler_args` passed to
their callback routines to be zero.

#### Array records

The soft device support for the array records aai, waveform, and subArray
as well as the aSub record type now correctly report reading 0 elements
when getting an empty array from an input link.

#### Array support for dbpf

The dbpf command now accepts array values, including empty arrays, when
provided as a JSON string. This must be enclosed in quotes so the iocsh
argument parser sees the JSON as a single argument:

```
epics> dbpf wf10:i32 '[1, 2, 3, 4, 5]'
DBF_LONG[5]:        1 = 0x1   2 = 0x2   3 = 0x3   4 = 0x4   5 = 0x5
```

#### Reading empty arrays as scalar values

Record links that get a scalar value from an array that is currently
empty will cause the record that has the link field to be set to an
`INVALID/LINK` alarm status.
The record code must call `dbGetLink()` with `pnRequest=NULL` for it to
be recognized as a request for a scalar value though.

This changes the semantics of passing `pnRequest=NULL` to `dbGetLink()`,
which now behaves differently than passing it a pointer to a long integer
containing the value 1, which was previously equivalent.
The latter can successfully fetch a zero-element array without triggering
a LINK alarm.

#### Writing empty arrays to scalar fields

Record links that put a zero-element array into a scalar field will now set
the target record to `INVALID/LINK` alarm without changing the field's value.
Previously the field was set to 0 in this case (with no alarm).
The target field must be marked as `special(SPC_DBADDR)` to be recognized
as an array field, and its record support must define a `put_array_info()`
routine.

### Timestamp before processing output links
The record processing code for records with output links has been modified
to update the timestamp via recGblGetTimeStamp() before processing the
output links.  This ensures that other records which get processed via
the output link can use TSEL links to fetch the timestamp which corresponds
to the data processed by the output link.

This change could result in a slightly earlier timestamp for records whose
output link is handled by a device driver, but only if the device driver does
not handle its own timestamping via TSE -2 and instead uses TSE 0 or TSE -1
to get current time or best time, and the time spent in the device driver is
greater than your timestamp provider resolution.  For these situations it is
recommended to set TSE to -2 and set the timestamp in the driver code.

### Add registerAllRecordDeviceDrivers()

Addition of registerAllRecordDeviceDrivers() as an iocsh function
and in iocshRegisterCommon.h.  This function uses dynamic lookup with
`epicsFindSymbol()` to perform the same function as a generated
`*_registerRecordDeviceDriver()` function.
This allows dynamic loading/linking of support modules without code generation.

This feature is not intended for use by IOCs constructed using the standard EPICS application
build process and booted from a startup script in an iocBoot subdirectory, although it might
work in some of those cases (the IOC's registerRecordDeviceDriver.cpp file is still required
to link everything into the executable). It also won't work with some static build
configurations or where the symbol table has been stripped from the executable.

### Using a `{const:"string"}` to initialize an array of `DBF_CHAR`

It is now possible to use a JSON Const link with a string value to initialize
an aai or waveform record that has `FTVL` set to `CHAR` through the INP link.
The string length is not limited to 40 characters. This should also work for
aSub record inputs similarly configured as long strings.

```
  record(waveform, "wf") {
    field(NELM, 100)
    field(FTVL, CHAR)
    field(INP, {const:"This is a waveform and more than 40 characters"})
  }
```

### RELEASE files may use `undefine`

GNUmake added the directive `undefine` in version 3.82 to allow variables to
be undefined. Support for this has been added to the EPICS Release file parser,
so `undefine` can now be used in configure/RELEASE files to unset variables.

## EPICS Release 7.0.4.1

### ARM Architecture Changes

Build configuration files for a new cross-build architecture `linux-aarch64`
have been added, and the targets `linux-arm_el` and `linux-arm_eb` removed.
The 64-bit ARM architecture target doesn't have build files for self-hosting
yet but they should be relatively easy to add, contributions welcome!

### Bug fixes

The following bugs/issues have fixes included in this release:

- [lp: 1884339](https://bugs.launchpad.net/epics-base/+bug/1884339),
  Inaccessible CA servers on Windows
- [github: 83](https://github.com/epics-base/epics-base/issues/83)
  osdTimeGetCurrent doesn't work for subprocess on macOS
- Recent Cygwin build problem with a missing `TCP_NODELAY` declaration.

### Perl CA Bindings under Conda

Builds of the Perl CA bindings weren't working properly when the Perl
installation was from Conda. This release also fixed the capr.pl script
to handle the INT64 data types, and to be able to properly handle missing
fields, as happens if the IOC is running an older EPICS version for example.

### epicsMessageQueue implementation on RTEMS

The implementation of the `epicsMessageQueue` used on RTEMS has switched from
the native RTEMS-specific one to the EPICS generic version, avoiding a bug
in the RTEMS Kernel message queue code.

### Record Name Validation

Historically, there have been very few restrictions on which characters
may be present in record and alias names.  Base 3.14.12.3 added a warning
for names containing space, single or double quote, period/dot, or
dollar sign.

```
Bad character ' ' in record name "bad practice"
```

7.0.4.1 Turns this warning into an error, and adds a new warning
if a record name begins with a minus, plus, left square bracket,
or left curly bracket.

## EPICS Release 7.0.4

### Bug fixes

The following launchpad bugs have fixes included in this release:

- [lp: 1812084](https://bugs.launchpad.net/bugs/1812084), Build failure on
  RTEMS 4.10.2
- [lp: 1829919](https://bugs.launchpad.net/bugs/1829919), IOC segfaults when
  calling dbLoadRecords after iocInit
- [lp: 1838792](https://bugs.launchpad.net/bugs/1838792), epicsCalc bit-wise
  operators on aarch64
- [lp: 1853148](https://bugs.launchpad.net/bugs/1853148), mingw compiler
  problem with printf/scanf formats
- [lp: 1852653](https://bugs.launchpad.net/bugs/1852653), USE_TYPED_DSET
  incompatible with C++
- [lp: 1862328](https://bugs.launchpad.net/bugs/1862328), Race condition on
  IOC start leaves rsrv unresponsive
- [lp: 1866651](https://bugs.launchpad.net/bugs/1866651), thread joinable race
- [lp: 1868486](https://bugs.launchpad.net/bugs/1868486), epicsMessageQueue
  lost messages
- [lp: 1868680](https://bugs.launchpad.net/bugs/1868680), Access Security file
  reload (asInit) fails

### \*_API macros in EPICS headers

Internally, the Com and ca libraries now express dllimport/export (Windows)
and symbol visibility (GCC) using library-specific macros (eg. `LIBCOM_API`)
instead of the macros `epicsShareFunc`, `epicsShareClass`, `epicsShareDef` etc.
that are defined in the `shareLib.h` header.
This change may affect some user code which uses the `epicsShare*` macros
without having explicitly included the `shareLib.h` header themselves.
Such code should be changed to include `shareLib.h` directly.

A new helper script `makeAPIheader.pl` and build rules to generate a
library-specific `*API.h` header file has been added. Run `makeAPIheader.pl -h`
for information on how to use this in your own applications, but note that the
resulting sources will not be able to be compiled using earlier versions of
EPICS Base.

### IOCsh usage messages

At the iocShell prompt `help <cmd>` now prints a descriptive usage message
for many internal IOCsh commands in addition to the command parameters.
Try `help *` to see all commands, or a glob pattern such as `help db*` to see
a subset.

External code may provide usage messages when registering commands using a
new `const char *usage` member of the `iocshFuncDef` structure.
The `iocsh.h` header also now defines a macro `IOCSHFUNCDEF_HAS_USAGE` which
can be used to detect Base versions that support this feature at compile-time.

### Variable names in RELEASE files

`configure/RELEASE` files are parsed by both GNUmake and the `convertRelease.pl`
script. While GNUmake is quite relaxed about what characters may be used in a
RELEASE variable name, the `convertRelease.pl` script parser has only recognized
variable names that match the Perl regular expression `\w+`, i.e. upper and
lower-case letters, digits and underscore characters.

The script has been modified so now RELEASE variable names must start with a
letter or underscore, and be followed by any number of letters, digits,
underscore or hyphen characters, matching the regular expression
`[A-Za-z_][A-Za-z_0-9-]*`. The hyphen character `-` was not previously allowed
and if used would have prevented a build from finding include files and
libraries in any module using that in its RELEASE variable name.

This change does disallow names that start with a digit which used to be
allowed, but hopefully nobody has been relying on that ability. The regular
expression used for names can be found in the file `src/tools/EPICS/Release.pm`
and can be adjusted locally if necessary.

### caRepeater /dev/null

On \*NIX targets caRepeater will now partially daemonize by redirecting
stdin/out/err to /dev/null.  This prevents caRepeater from inheriting
the stdin/out of a process, like caget, which has spawned it in the
background.  This has been known to cause problems in some cases when
caget is itself being run from a shell script.

caRepeater will now understand the `-v` argument to retain stdin/out/err
which may be necessary to see any error messages it may emit.

### `state` record deprecated

IOCs now emit a warning when a database file containing the `state` record is
loaded. This record has been deprecated for a while and will be removed
beginning with EPICS 7.1. Consider using the `stringin` record instead.

### Record types publish dset's

The record types in Base now define their device support entry table (DSET)
structures in the record header file. While still optional, developers of
external support modules are encouraged to start converting their code to use
the record's new definitions instead of the traditional approach of copying the
structure definitions into each source file that needs them. By following the
instructions below it is still possible for the converted code to build and
work with older Base releases.

This would also be a good time to modify the device support to use the type-safe
device support entry tables that were introduced in Base-3.16.2 -- see
[#type-safe-device-and-driver-support-tables](this entry below) for the
description of that change, which is also optional for now.

Look at the aiRecord for example. Near the top of the generated `aiRecord.h`
header file is a new section that declares the `aidset`:

```C
/* Declare Device Support Entry Table */
struct aiRecord;
typedef struct aidset {
    dset common;
    long (*read_ai)(struct aiRecord *prec);
    long (*special_linconv)(struct aiRecord *prec, int after);
} aidset;
#define HAS_aidset
```

Notice that the common members (`number`, `report()`, `init()`, `init_record()`
and `get_ioint_info()` don't appear directly but are included by embedding the
`dset common` member instead. This avoids the need to have separate definitions
of those members in each record dset, but does require those members to be
wrapped inside another set of braces `{}` when initializing the data structure
for the individual device supports. It also requires changes to code that
references those common members, but that code usually only appears inside the
record type implementation and very rarely in device supports.

An aiRecord device support that will only be built against this or later
versions of EPICS can now declare its dset like this:

```C
aidset devAiSoft = {
    { 6, NULL, NULL, init_record, NULL },
    read_ai, NULL
};
epicsExportAddress(dset, devAiSoft);
```

However most device support that is not built into EPICS itself will need to
remain compatible with older EPICS versions, which is why the ai record's header
file also declares the preprocessor macro `HAS_aidset`. This makes it easy to
define the `aidset` in the device support code when it's needed, and not when
it's provided in the header:

```C
#ifndef HAS_aidset
typedef struct aidset {
    dset common;
    long (*read_ai)(aiRecord *prec);
    long (*special_linconv)(aiRecord *prec, int after);
} aidset;
#endif
aidset devAiSoft = {
    { 6, NULL, NULL, init_record, NULL },
    read_ai, NULL
};
epicsExportAddress(dset, devAiSoft);
```

The above `typedef struct` declaration was copied directly from the new
aiRecord.h file and wrapped in the `#ifndef HAS_aidset` conditional.

This same pattern should be followed for all record types except for the lsi,
lso and printf record types, which have published their device support entry
table structures since they were first added to Base but didn't previously embed
the `dset common` member. Device support for these record types therefore can't
use the dset name since the new definitions are different from the originals and
will cause a compile error, so this pattern should be used instead:

```C
#ifndef HAS_lsidset
struct {
    dset common;
    long (*read_string)(lsiRecord *prec);
}
#else
lsidset
#endif
devLsiEtherIP = {
    {5, NULL, lsi_init, lsi_init_record, get_ioint_info},
    lsi_read
};
```

## EPICS Release 7.0.3.1

**IMPORTANT NOTE:** *Some record types in this release will not be compatible
with device support binaries compiled against earlier versions of those record
types, because importing the record documentation from the EPICS Wiki
[as described below](#imported-record-reference-documentation-from-wiki)
also modified the order of some of the fields in the record definitions.*
As long as all support modules and IOCs are rebuilt from source after updating
them to use this release of EPICS Base, these changes should not have any
affect.


### logClient reliability

On supported targets (Linux, Mac, Windows) logClient will attempt to avoid dropping
undelivered log messages when the connection to the log server is closed/reset.

### Timers and delays use monotonic clock

Many internal timers and delay calculations use a monotonic clock
epicsTimeGetMonotonic() instead of the realtime epicsTimeGetCurrent(). This is
intended to make IOCs less susceptible to jumps in system time.

### Iocsh `on error ...`

A new statement is added to enable IOC shell commands to signal error
conditions, and for scripts to respond. This first is through the new function

```C
    int iocshSetError(int err);
```

A script may be prefixed with eg. "on error break" to stop at the failed
command.

```sh
    on error continue | break | wait [value] | halt
```

A suggested form for IOC shell commands is:

```C
    static void doSomethingCallFunc(const iocshArgBuf *args)
    {
        iocshSetError(doSomething(...)); /* return 0 == success */
    }
```

### Relocatable Builds

Allows built trees to be copied or moved without invalidating RPATH entires.

The `LINKER_USE_RPATH` Makefile variable (see `configure/CONFIG_SITE`) may be
set to `YES`, `NO`, and a new third option `ORIGIN`.  This is limited to
targets using the ELF executable format (eg. Linux).

When `LINKER_USE_RPATH=ORIGIN`, the variable `LINKER_ORIGIN_ROOT` is set to
one of the parents of the build directory.  Any libraries being linked
to which are found under this root will have a relative RPATH entry.
Other libraries continue to result in absolute RPATH entries.

An effect of this might change a support library from being linked with
`-Wl,-rpath /build/epics-base/lib/linux-x86`
to being linked with
`-Wl,-rpath \$ORIGIN/../../../epics-base/lib/linux-x86`
if the support module directory is `/build/mymodule`
and `LINKER_ORIGIN_ROOT=/build`.

The API functions `epicsGetExecDir()` and `epicsGetExecName()` are also
added to `osiFileName.h` to provide runtime access to the directory or
filename of the executable with which the process was started.

### Decouple LINKER_USE_RPATH and STATIC_BUILD

Previously, setting `STATIC_BUILD=NO` implied `LINKER_USE_RPATH=NO`.
This is no longer the case.  Setting `LINKER_USE_RPATH=YES` will
always emit RPATH entries.  This was found to be helpful when linking
against some 3rd party libraries which are only available as shared objects.

### Channel Access Security: Check Hostname Against DNS

Host names given in a `HAG` entry of an IOC's Access Security Configuration
File (ACF) have to date been compared against the hostname provided by the CA
client at connection time, which may or may not be the actual name of that
client. This allows rogue clients to pretend to be a different host, and the
IOC would believe them.

An option is now available to cause an IOC to ask its operating system to look
up the IP address of any hostnames listed in its ACF (which will normally be
done using the DNS or the `/etc/hosts` file). The IOC will then compare the
resulting IP address against the client's actual IP address when checking
access permissions at connection time. This name resolution is performed at
ACF file load time, which has a few consequences:

  1. If the DNS is slow when the names are resolved this will delay the process
of loading the ACF file.

  2. If a host name cannot be resolved the IOC will proceed, but this host name
will never be matched.

  3. Any changes in the hostname to IP address mapping will not be picked up by
the IOC unless and until the ACF file gets reloaded.

Optionally, IP addresses may be added instead of, or in addition to, host
names in the ACF file.

This feature can be enabled before `iocInit` with

```
    var("asCheckClientIP",1)
```

or with the VxWorks target shell use

```C
    asCheckClientIP = 1
```

### New and modified epicsThread APIs

#### `epicsThreadCreateOpt()`

A new routine `epicsThreadCreateOpt()` is an alternative to
`epicsThreadCreate()` which takes some arguments via a structure (`struct
epicsThreadOpts`) to allow for future extensions.

```C
    typedef struct epicsThreadOpts {
        unsigned int priority;
        unsigned int stackSize;
        unsigned int joinable;
    } epicsThreadOpts;
    #define EPICS_THREAD_OPTS_INIT { \
        epicsThreadPriorityLow, epicsThreadStackMedium, 0}
     epicsThreadId epicsThreadCreateOpt(const char * name,
        EPICSTHREADFUNC funptr, void * parm, const epicsThreadOpts *opts);
```

The final `opts` parameter may be `NULL` to use the default values of thread
priority (low) and stack size (medium). Callers wishing to provide alternative
settings for these thread options or to create a joinable thread (see below)
should create and pass in an `epicsThreadOpts` structure as shown below.
Always initialize one of these structures using the `EPICS_THREAD_OPTS_INIT`
macro to ensure that any additional fields that get added in the future are
set to their default values.

```C
    void startitup(void) {
        epicsThreadOpts opts = EPICS_THREAD_OPTS_INIT;
        epicsThreadId tid;

        opts.priority = epicsThreadPriorityMedium;
        tid = epicsThreadCreateOpt("my thread", &threadMain, NULL, &opts);
    }
```

C or C++ Code that also needs to build on earlier versions of Base can use
`#ifdef EPICS_THREAD_OPTS_INIT` to determine whether the
`epicsThreadCreateOpt()` API is available on this Base version.

#### Thread stack sizes

The `stackSize` member of the `epicsThreadOpts` structure and the equivalent
parameters to the `epicsThreadCreate()` and `epicsThreadMustCreate()` routines
can now be passed either one of the `epicsThreadStackSizeClass` enum values or
a value returned from the `epicsThreadGetStackSize()` routine.

#### `epicsThreadMustJoin()`

If the new `joinable` flag of an `epicsThreadOpts` structure is non-zero (the
default value is zero), the new API routine `epicsThreadMustJoin()` *must* be
called with the thread's `epicsThreadId` when/after the thread exits, to free
up thread resources. This function will block until the thread's main function
has returned, allowing the parent to wait for its child thread. The child's
`epicsThreadId` will no longer be valid and should not be used after the
`epicsThreadMustJoin()` routine returns.

A thread that was originally created with its joinable flag set may itself
call `epicsThreadMustJoin()`, passing in its own epicsThreadId. This marks the
thread as no longer being joinable, so it will then free the thread resources
itself when its main function returns. The `epicsThreadId` of a thread that is
not joinable gets invalidated as soon as its main function returns.

### Non-VME RTEMS targets now define pdevLibVME

Previously IOC executables that made calls to devLib routines would fail to
link when built for some non-VME based RTEMS targets, which would have to be
explicitly filtered out by sites that build Base for those targets. [This
fix](https://bugs.launchpad.net/epics-base/+bug/1841692) makes that no longer
necessary, all RTEMS targets should now link although the IOC won't be able to
be used with the VME I/O on those systems (that we don't have VMEbus I/O
support for in libCom).

## EPICS Release 7.0.3

### `epicsTimeGetCurrent()` optimization

Add a fast path to epicsTimeGetCurrent() and related calls in the common case
where only the default OS current time provider is registered. This path does
not take the global mutex guarding the time providers list, potentially
reducing lock contention.

### dbEvent tweak Queue size

The size of the queue used by dbEvent to push monitor updates has been
slightly increased based on `DBR_TIME_DOUBLE` to better fill an ethernet frame.
This may result in slightly fewer, but larger frames being sent.

### mbbo/mbbiDirect number of bits as precision

Report NOBT as "precision" through the dbAccess API. This is not accessible
through CA, but is planned to be used through QSRV.

## EPICS Release 7.0.2.2

### Build System changes

 * The GNUmake build targets `cvsclean` and `depclean` are now available from
any directory; previously they were only available from application top
directories.

 * The approach that EPICS Base uses for building submodules inside the parent
module looks useful for support modules too. The rules for building submodules
have been modified and extracted into a new `RULES_MODULES` file, so a support
module will be able to use them too without having to copy them into its own
`modules/Makefile`. There are some specific requirements that support modules
and their submodules must follow, which are described as comments in the new
`base/configure/RULES_MODULES` file itself.

### `EPICS_BASE_VERSION` Update Policy change

In the past, a build of EPICS using sources checked out from the repository
branch between official releases would have shown the version number of the
previous release, followed by a -DEV suffix, for example 7.0.2.1-DEV.

The policy that controls when the number gets updated has been changed, and
now immediately after a release has been tagged the version number will be
updated to the next patch release version, plus the -DEV suffix as before.
Thus following 7.0.2.2 the version number will show as 7.0.2.3-DEV. This does
not require the next official release to be numbered 7.0.2.3 though, it could
become 7.0.3 or even 7.1.0 if the changes incorporated into it are more
substantial than bug fixes.

### Drop `CLOCK_MONOTONIC_RAW` from posix/osdMonotonic.c

Turns out this is ~10x slower to query than `CLOCK_MONOTONIC`.

## EPICS Release 7.0.2.1

### Linking shared libraries on macOS

The linker flag `-flat_namespace` has been restored for creating shared
libraries, although not for loadable libraries (bundles). This was required
for building using the latest versions of Apple XCode.

### Fix `DB_LINK` loop breaking

A regression was introduced in 7.0.2 which caused record chains with loops to
be incorrectly broken. Processing should be skipped when a `DB_LINK` with
Process Passive (PP) closes a loop to a synchronous record.

Instead in 7.0.2 the targeted record would be processed if processing began
with a remote action (or some other caller of `dbPutField()`). This would
result in the loop running a second time. The loop would be broken on the
second iteration.

[See lp: #1809570](https://bugs.launchpad.net/epics-base/+bug/1809570)

### Old dbStaticLib APIs removed

Support for some obsolete dbStaticLib Database Configuration Tool (DCT) APIs
was removed some time ago, but vestiges of them still remained. The following
routines and macros and have now finally been removed:

  * `int dbGetFieldType(DBENTRY *pdbentry)`
  * `int dbGetLinkType(DBENTRY *pdbentry)`
  * `DCT_STRING`
  * `DCT_INTEGER`
  * `DCT_REAL`
  * `DCT_MENU`
  * `DCT_MENUFORM`
  * `DCT_INLINK`
  * `DCT_OUTLINK`
  * `DCT_FWDLINK`
  * `DCT_NOACCESS`
  * `DCT_LINK_CONSTANT`
  * `DCT_LINK_FORM`
  * `DCT_LINK_PV`

### Fix for `dbhcr` before `iocInit`

The `dbhcr` command used to work before `iocInit` as well as afterwards. It
displays all records that have hardware addresses (`VME_IO`, `CAMAC_IO`,
`GPIB_IO`, `INST_IO` etc.) but stopped working if run before iocInit due to the
rewrite of the link address parser code in dbStaticLib. This release fixes that
issue, although in some cases the output may be slightly different than it used
to be.

## EPICS Release 7.0.2

### Launchpad Bugs

The list of tracked bugs fixed in this release can be found on the
[Launchpad Milestone page for EPICS Base 7.0.2](https://launchpad.net/epics-base/+milestone/7.0.2).

### Git Branches Recombined

The four separate Git branches `core/master`, `libcom/master`, `ca/master` and
`database/master` have been recombined into one branch called `7.0`. Keeping
these as 4 separate branches in the same repository made it impossible to
create merge requests that contained changes in more than one of these
modules. The layout of the source files has not changed at all however, so the
source code for libcom, ca and the database are still found separately under
the module subdirectory.

## EPICS Release 7.0.1.1

### Changed SIML failure behavior

A failure when fetching the simulation mode through `SIML` will not put the
record into INVALID alarm state anymore. Instead, as long as the record's
current alarm severity (`SEVR`)is `NO_ALARM`, its alarm status (`STAT`) will be
set to `LINK_ALARM` without increasing the severity. This allows clients to get
some notification of a failing or bad `SIML` link without otherwise affecting
record processing.

### `dbVerify()` has been restored to dbStaticLib

This routine was removed in Base-3.16.1 but has been reimplemented in this
release by special request. Note that the error message strings that it
returns when verification fails have changed, but are still designed for
display to the user.

### Simulation mode improvements

Records that support simulation mode have two new fields, `SSCN` (Simulation
Scan Mode) and `SDLY` (Simulation Delay). `SSCN` is a menu field that provides
an alternate value for the `SCAN` field to be used while the record is in
simulation mode. This is especially useful for I/O scanned records, for which
simulation mode was not working at all. Setting `SDLY` to a positive value
makes the record process asynchronously in simulation mode, with the second
stage processing happening after the specified time (in seconds).

### Extend the dbServer API with init/run/pause/stop methods

This change permits IOCs to be built that omit the CA server (RSRV) by
removing its registrar entry which is now provided in the new `rsrv.dbd` file.
Other server layers can be built into the IOC (alongside RSRV or in place of
it) by registering them in a similar manner. The dbServer API is documented
with Doxygen comments in the header file.

Specific IOC server layers can be disabled at runtime by adding their name to
the environment variable `EPICS_IOC_IGNORE_SERVERS` (separated by spaces if more
than one should be ignored).

### Grand source-code reorganization

EPICS 7.0.1 contains the IOC Database, RSRV server and the Channel Access
client code from EPICS Base 3.16.1 along with all the original record types
and soft device support, but GDD and the Portable Channel Access Server have
been unbundled and are now available separately. In their place we have
brought in the more recently written EPICS V4 C++ libraries (collectively
referred to as the PVA modules). The directory tree for EPICS is somewhat
larger as a result, and the original structure of the Base directories has
been split into 4 separate Git repositories. External modules should build
against this new structure with little or no changes needed, except that some
allowance may be needed for the merging of the V4 modules.

There should be rather more description and documantation of these changes
than is currently available, but as developers we generally much prefer to
write code than documentation. Send questions to the tech-talk mailing list
and we'll be happy to try and answer them!

## Changes between 3.16.1 and 3.16.2

The list of tracked bugs fixed in this release can be found on the
[Launchpad Milestone page for EPICS Base 3.16.2](https://launchpad.net/epics-base/+milestone/3.16.2).

### Status reporting for the callback and scanOnce task queues

Two new iocsh commands and some associated underlying APIs have been added to
show the state of the queues that feed the three callback tasks and the
scanOnce task, including a high-water mark which can optionally be reset. The
new iocsh commands are `callbackQueueShow` and `scanOnceQueueShow`; both take
an optional integer argument which must be non-zero to reset the high-water
mark.

### Support for event codes greater than or equal to `NUM_TIME_EVENTS`

Event numbers greater than or equal to `NUM_TIME_EVENTS` are now allowed if
supported by the registered event time provider, which must provide its own
advancing timestamp validation for such events.

Time events numbered 0 through `(NUM_TIME_EVENTS-1)` are still validated by code
in epicsGeneralTime.c that checks for advancing timestamps and enforces that
restriction.

### Type-safe Device and Driver Support Tables

Type-safe versions of the device and driver support structures `dset` and
`drvet` have been added to the devSup.h and drvSup.h headers respectively. The
original structure definitions have not been changed so existing support
modules will still build normally, but older modules can be modified and new
code written to be compatible with both.

The old structure definitions will be replaced by the new ones if the macros
`USE_TYPED_DSET` and/or `USE_TYPED_DRVET` are defined when the appropriate
header is included. The best place to define these is in the Makefile, as with
the `USE_TYPED_RSET` macro that was introduced in Base-3.16.1 and described
below. See the comments in devSup.h for a brief usage example, or look at
[this commit](https://github.com/epics-modules/ipac/commit/a7e0ff4089b9aa39108bc8569e95ba7fcf07cee9)
to the ipac module to see a module conversion.

A helper function `DBLINK* dbGetDevLink(dbCommon *prec)` has also been added
to devSup.h which fetches a pointer to the INP or OUT field of the record.

### RTEMS build configuration update, running tests under QEMU

This release includes the ability to run the EPICS unit tests built for a
special version of the RTEMS-pc386 target architecture on systems that have an
appropriate QEMU emulator installed (`qemu-system-i386`). It is also now
possible to create sub-architectures of RTEMS targets, whereas previously the
EPICS target architecture name had to be `RTEMS-$(RTEMS_BSP)`.

The new target `RTEMS-pc386-qemu` builds binaries that can be run in the
`qemu-system-i386` PC System emulator. This target is a derivative of the
original `RTEMS-pc386` target but with additional software to build an in-
memory file-system, and some minor modifications to allow the unit tests to
work properly under QEMU. When this target is enabled, building any of the
make targets that cause the built-in self-tests to be run (such as `make
runtests`) will also run the tests for RTEMS using QEMU.

To allow the new 3-component RTEMS target name, the EPICS build system for
RTEMS was modified to allow a `configure/os/CONFIG.Common.<arch>` file to set
the `RTEMS_BSP` variable to inform the build what RTEMS BSP to use. Previously
this was inferred from the value of the `T_A` make variable, but that prevents
having multiple EPICS targets that build against the same BSP. All the
included RTEMS target configuration files have been updated; build
configuration files for out-of-tree RTEMS targets will continue to work as the
original rules are used to set `RTEMS_BSP` if it hasn't been set when needed.

### Link type enhancements

This release adds three new link types: "state", "debug" and "trace". The
"state" link type gets and puts boolean values from/to the dbState library
that was added in the 3.15.1 release. The "debug" link type sets the
`jlink::debug` flag in its child link, while the "trace" link type also causes
the arguments and return values for all calls to the child link's jlif and
lset routines to be printed on stdout. The debug flag can no longer be set
using an info tag. The addition of the "trace" link type has allowed over 200
lines of conditional diagnostic printf() calls to be removed from the other
link types.

The "calc" link type can now be used for output links as well as input links.
This allows modification of the output value and even combining it with values
from other input links. See the separate JSON Link types document for details.

A new `start_child()` method was added to the end of the jlif interface table.

The `lset` methods have now been properly documented in the dbLink.h header
file using Doxygen annotations, although we do not run Doxygen on the source
tree yet to generate API documentation.

Link types that utilize child links must now indicate whether the child will
be used for input, output or forward linking by the return value from its
`parse_start_map()` method. The `jlif_key_result` enum now contains 3 values
`jlif_key_child_inlink`, `jlif_key_child_outlink` and `jlif_key_child_fwdlink`
instead of the single `jlif_key_child_link` that was previously used for this.

### GNUmake targets for debugging

Some additional build rules have been added to help debug configuration
problems with the build system. Run `make show-makefiles` to get a sorted list
of all the files that the build system includes when building in the current
directory.

A new pattern rule for `PRINT.%` can be used to show the value of any GNUmake
variable for the current build directory (make sure you are in the right
directory though, many variables are only set when inside the `O.<arch>` build
directory). For example `make PRINT.T_A` will display the build target
architecture name from inside a `O.<arch>` directory but the variable will be
empty from an application top or src directory. `make PRINT.EPICS_BASE` will
show the path to Base from any EPICS application directory though.

### Propagate PUTF across Asynchronous record processing

The IOC contains a mechanism involving the PUTF and RPRO fields of each record
to ensure that if a record is busy when it receives a put to one of its
fields, the record will be processed again to ensure that the new field value
has been correctly acted on. Until now that mechanism only worked if the put
was to the asynchronous record itself, so puts that were chained from some
other record via a DB link did not cause reprocessing.

In this release the mechanism has been extended to propagate the PUTF state
across DB links until all downstream records have been reprocessed. Some
additional information about the record state can be shown by setting the TPRO
field of an upstream record, and even more trace data is displayed if the
debugging variable `dbAccessDebugPUTF` is set in addition to TPRO.

### Finding info fields

A new iocsh command `dbli` lists the info fields defined in the database, and
can take a glob pattern to limit output to specific info names. The newly
added dbStaticLib function `dbNextMatchingInfo()` iterates through the info
fields defined in the current record, and is used to implement the new
command.

### Output from `dbpr` command enhanced

The "DataBase Print Record" command `dbpr` now generates slightly better
output, with more field types having their own display methods. This release
also includes additional protection against buffer overflows while printing
long links in `dbpr`, and corrects the output of long strings from the `dbgf`
command.

### Record types mbbiDirect and mbboDirect upgraded to 32 bit

The VAL fields and related fields of these records are now `DBF_LONG`. (Not
`DBF_ULONG` in order to prevent Channel Access from promoting them to
`DBF_DOUBLE`.) Additional bit fields `B10`...`B1F` have been added.

Device support that accesses `VAL` or the bit fields directly (most don't) and
aims for compatibility with old and new versions of these records should use
at least 32 bit integer types to avoid bit loss. The number of bit fields can
be calculated using `8 * sizeof(prec->val)` which is correct in both versions.

### Restore use of ledlib for VxWorks command editing

The epicsReadline refactoring work described below unfortunately disabled the
VxWorks implementation of the osdReadline.c API that uses ledlib for command
editing and history. This functionality has now been restored, see Launchpad
[bug #1741578](https://bugs.launchpad.net/bugs/1741578).

### Constant link types

Constant links can now hold 64-bit integer values, either as scalars or
arrays. Only base 10 is supported by the JSON parser though, the JSON standard
doesn't allow for hexadecimal numbers.

### Upgraded the YAJL JSON Library

The third-party YAJL library that has been included in libCom for several
years has been upgraded to version 2.1.0 and several bugs fixed. This has an
updated API, requiring any code that uses it to parse its own JSON files to be
modified to match. The changes are mainly that it uses `size_t` instead
`unsigned int` for string lengths, but it also uses `long long` instead of
`long` for JSON integer values, which was the main motivation for the upgrade.

The self-tests that YAJL comes with have been imported and are now run as an
EPICS Unit Test program, and the JSON syntax accepted by the parser was
extended to permit trailing commas in both arrays and maps. The difference
between the old and new YAJL APIs can be detected at compile time by looking
for the macro `EPICS_YAJL_VERSION` which is defined in the `yajl_common.h`
header file along with a brief description of the API changes.

### Timestamp support for the calc link type

A new optional parameter can be given when specifying a calc JSON link. The
`time` parameter is a string containing a single letter `A..L` that selects
one of the input links to be used for the timestamp of calculation if
requested. The timestamp will be fetched atomically with the value from the
chosen input link (providing that input link type supports the readLocked()
method).

### Silence errors from puts to constant link types

A soft channel output record with the OUT link unset uses the CONSTANT link
type. The new link type code was causing some soft channel device supports to
return an error status from the write method of that link type, which would
cause a `ca_put()` operation to such a record to generate an exception. This has
been silenced by giving the constant link types a dummy putValue method. A new
test program has been added to prevent regressions of this behaviour.

### RSRV expanding large buffer causes crash

In the 3.16.1 release a crash can occur in the IOC's RSRV server when a large
array is made even larger; the previous array buffer was not being released
correctly. See Launchpad
[bug #1706703](https://bugs.launchpad.net/epics-base/+bug/1706703).

## Changes made between 3.16.0.1 and 3.16.1

### IOC Database Support for 64-bit integers

The IOC now supports the 64-bit integer field types `DBF_INT64` and
`DBF_UINT64`, and there are new record types `int64in` and `int64out` derived
from the `longin` and `longout` types respectively that use the `DBF_INT64`
data type for their VAL and related fields. The usual range of Soft Channel
device support are included for these new record types.

All internal IOC APIs such as dbAccess can handle the new field types and
their associated request values `DBR_INT64` and `DBR_UINT64`, which are
implemented using the `epicsInt64` and `epicsUInt64` typedef's from the
`epicsTypes.h` header.

The waveform record type has been updated to support these new field types.
**All waveform device support layers must be updated to recognize the new type
enumeration values**, which had to be inserted before the `FLOAT` value in the
enum `dbfType` and in `menuFtype`. C or C++ code can detect at compile-time
whether this version of base provides 64-bit support by checking for the
presence of the `DBR_INT64` macro as follows (Note that `DBF_INT64` is an
enum tag and not a preprocessor macro):

```
    #ifdef DBR_INT64
        /* Code where Base has INT64 support */
    #else
        /* Code for older versions */
    #endif
```

If the code uses the old `db_access.h` types (probably because it's calling
Channel Access APIs) then it will have to test against the EPICS version
number instead, like this:

```
    #include <epicsVersion.h>

    #ifndef VERSION_INT
    #  define VERSION_INT(V,R,M,P) ( ((V)<<24) | ((R)<<16) | ((M)<<8) | (P))
    #endif
    #ifndef EPICS_VERSION_INT
    #  define EPICS_VERSION_INT VERSION_INT(EPICS_VERSION, EPICS_REVISION, EPICS_MODIFICATION, EPICS_PATCH_LEVEL)
    #endif

    #if EPICS_VERSION_INT >= VERSION_INT(3,16,1,0)
        /* Code where Base has INT64 support */
    #else
        /* Code for older versions */
    #endif
```

Channel Access does not (and probably never will) directly support 64-bit
integer types, so the new field types are presented to the CA server as
`DBF_DOUBLE` values. This means that field values larger than 2^52
(0x10_0000_0000_0000 = 4503599627370496) cannot be transported over Channel
Access without their least significant bits being truncated. The EPICS V4
pvAccess network protocol _can_ transport 64-bit data types however, and a
future release of the pvaSrv module will connect this ability to the fields of
the IOC.

Additional 64-bit support will be provided in later release. For instance the
JSON parser for the new Link Support feature only handles integers up to 32
bits wide, so constant array initializer values cannot hold larger values in
this release.

### Add `EPICS_CA_MCAST_TTL`

A new environment parameter `EPICS_CA_MCAST_TTL` is used to set the Time To Live
(TTL) value of any IP multi-cast CA search or beacon packets sent.

### `EPICS_CA_MAX_ARRAY_BYTES` is optional

A new environment parameter `EPICS_CA_AUTO_ARRAY_BYTES` is now used by libca and
RSRV (CA clients and the IOC CA server). The default is equivalent to setting
`EPICS_CA_AUTO_ARRAY_BYTES=YES` which removes the need to set
`EPICS_CA_MAX_ARRAY_BYTES` and always attempts to allocate sufficiently large
network buffers to transfer large arrays properly over the network. In this case
the value of the `EPICS_CA_MAX_ARRAY_BYTES` parameter is ignored.

Explicitly setting `EPICS_CA_AUTO_ARRAY_BYTES=NO` will continue to honor the
buffer setting in `EPICS_CA_AUTO_ARRAY_BYTES` as in previous releases.

The default setting for `EPICS_CA_AUTO_ARRAY_BYTES` can be changed by adding the
line

```makefile
    EPICS_CA_AUTO_ARRAY_BYTES=NO
```

to the `configure/CONFIG_SITE_ENV` file before building Base. Sites that wish to
override this only for specific IOC architectures can create new files for each
architecture named `configure/os/CONFIG_SITE_ENV.<target-arch>` with the above
setting in before building Base. The configuration can also be explicitly
changed by setting the environment variable in the IOC's startup script,
anywhere above the `iocInit` line.

The PCAS server (used by the PV Gateway and other CA servers) now always behaves
as if `EPICS_CA_AUTO_ARRAY_BYTES` is set to `YES` (it ignores the configuration
parameter and environment variable).

### Channel Access "modernization"

Drop support for CA clients advertising protocol versions less than 4.

This effects clients from Base older than 3.12.0-beta1. Newer clients will
continue to be able to connect to older servers. Older clients will be ignored
by newer servers.

This allows removal of UDP echo and similar protocol features which are not
compatible with secure protocol design practice.

### Lookup-tables using the subArrray record

The subArray record can now be used as a lookup-table from a constant array
specified in its INP field. For example:

```
    record(subArray, "powers-of-2") {
      field(FTVL, "LONG")
      field(MALM, 12)
      field(INP, [1, 2, 4, 8, 16, 32, 64, 128, 256, 512, 1024, 2048])
      field(INDX, 0)
      field(NELM, 1)
    }
```

The INDX field selects which power of 2 to set the VAL field to. In previous
releases the INP field would have to have been pointed to a separate waveform
record that was initialized with the array values somehow at initialization
time.

### Synchronized Timestamps with TSEL=-2

Most Soft Channel input device support routines have supported fetching the
timestamp through the INP link along with the input data. However before now
there was no guarantee that the timestamp provided by a CA link came from the
same update as the data, since the two were read from the CA input buffer at
separate times without maintaining a lock on that buffer in between. This
shortcoming could be fixed as a result of the new link support code, which
allows code using a link to pass a subroutine to the link type which will be
run with the link locked. The subroutine may make multiple requests for
metadata from the link, but must not block.

### Extensible Link Types

A major new feature introduced with this release of EPICS Base is an
Extensible Link Type mechanism, also known as Link Support or JSON Link Types.
This addition permits new kinds of link I/O to be added to an IOC in a similar
manner to the other extension points already supported (e.g. record, device
and driver support).

A new link type must implement two related APIs, one for parsing the JSON
string which provides the link address and the other which implements the link
operations that get called at run-time to perform I/O. The link type is built
into the IOC by providing a new `link` entry in a DBD file.

#### New Link Types Added

This release contains two new JSON link types, `const` and `calc`:

 * The `const` link type is almost equivalent to the old CONSTANT link type
with the updates described below to accept arrays and strings, except that
there is no need to wrap a scalar string constant inside array brackets since
a constant string will never be confused with a PV name.

 * The `calc` link type allows CALC expressions to be used to combine
values from other JSON links to produce its value. Until additional JSON link
types are created though, the `calc` link type has little practical utility as
it can currently only fetch inputs from other `calc` links or from `const`
links.

```
    field(INP, {calc:{expr:"A+B+1",
                      args:[5,         # A
                            {const:6}] # B
                     }
               }
           )
```

The new link types are documented in a separate document that gets generated at build time and installed as `html/links.html`.

#### Device Support Addressing using `JSON_LINK`

The API to allow device support to use JSON addresses is currently
incomplete; developers are advised not to try creating device support that
specifies a `JSON_LINK` address type.

#### Support Routine Modifications for Extensible Link Types

For link fields in external record types and soft device support to be able
to use the new link types properly, various changes are required to utilize
the new Link Support API as defined in the dbLink.h header file and outlined
below. The existing built-in Database and Channel Access link types have been
altered to implement the link APIs, so will work properly after these
conversions:

 * Make all calls to `recGblInitConstantLink()` unconditional on the link
type, i.e. change this code:

```C
        if (prec->siml.type == CONSTANT) {
            recGblInitConstantLink(&prec->siml, DBF_USHORT, &prec->simm);
        }
```

  into this:

```C
        recGblInitConstantLink(&prec->siml, DBF_USHORT, &prec->simm);
```

  Note that `recGblInitConstantLink()` still returns TRUE if the field was
  successfully initialized from the link (implying the link is constant).
  This change will work properly with all Base releases currently in use.

 * Code that needs to identify a constant link should be modified to use
the new routine `dbLinkIsConstant()` instead, which returns TRUE for constant
or undefined links, FALSE for links whose `dbGetLink()` routine may return
different values on different calls. For example this:

```C
        if (prec->dol.type != CONSTANT)
```

  should become this:

```C
        if (!dbLinkIsConstant(&prec->dol))
```

  When the converted software is also required to build against older versions
  of Base, this macro definition may be useful:

```C
        #define dbLinkIsConstant(lnk) ((lnk)->type == CONSTANT)
```

 * Any code that calls dbCa routines directly, or that explicitly checks if
a link has been resolved as a CA link using code such as

```C
        if (prec->inp.type == CA_LINK)
```

  will still compile and run, but will only work properly with the old CA link
  type. To operate with the new extensible link types such code must be
  modified to use the new generic routines defined in dbLink.h and should
  never attempt to examine or modify data inside the link. After conversion
  the above line would probably become:

```C
        if (dbLinkIsVolatile(&prec->inp))
```

  A volatile link is one like a Channel Access link which may disconnect and
  reconnect without notice at runtime. Database links and constant links are
  not volatile; unless their link address is changed they will always remain
  in the same state they started in. For compatibility when building against
  older versions of Base, this macro definition may be useful:

```C
        #define dbLinkIsVolatile(lnk) ((lnk)->type == CA_LINK)
```

 * The current connection state of a volatile link can be found using the
routine `dbIsLinkConnected()` which will only return TRUE for a volatile link
that is currently connected. Code using the older dbCa API returning this
information used to look like this:

```C
        stat = dbCaIsLinkConnected(plink);
```

  which should become:

```C
        stat = dbIsLinkConnected(plink);
```

  Similar changes should be made for calls to the other dbCa routines.

 * A full example can be found by looking at the changes to the calcout
record type, which has been modified in this release to use the new dbLink
generic API.

### Constant Link Values

Previously a constant link (i.e. a link that did not point to another PV,
either locally or over Channel Access) was only able to provide a single
numeric value to a record initialization; any string given in a link field
that was not recognized as a number was treated as a PV name. In this release,
constant links can be expressed using JSON array syntax and may provide array
initialization of values containing integers, doubles or strings. An array
containing a single string value can also be used to initialize scalar
strings, so the stringin, stringout, lsi (long string input), lso (long string
output), printf, waveform, subArray and aai (analog array input) record types
and/or their soft device supports have been modified to support this.

Some examples of constant array and string initialized records are:

```
    record(stringin, "const:string") {
        field(INP, ["Not-a-PV-name"])
    }
    record(waveform, "const:longs") {
        field(FTVL, LONG)
        field(NELM, 10)
        field(INP, [1, 2, 3, 4, 5, 6, 7, 8, 9, 10])
    }
    record(aai, "const:doubles") {
        field(FTVL, DOUBLE)
        field(NELM, 10)
        field(INP, [0, 1, 1.6e-19, 2.718, 3.141593])
    }
    record(aSub, "select") {
        field(FTA, STRING)
        field(NOA, 4)
        field(INPA, ["Zero", "One", "Two", "Three"])
        field(FTB, SHORT)
        field(NOB, 1)
        field(FTVA, STRING)
        field(NOVA, 1)
        field(SNAM, "select_asub")
    }
```

Reminder: Link initialization with constant values normally only occurs at
record initialization time. The calcout and printf record types are the only
exceptions in the Base record types to this rule, so it is generally not
useful to change a const link value after iocInit.

### Database Parsing of "Relaxed JSON" Values

A database file can now provide a "relaxed JSON" value for a database field
value or an info tag. Only a few field types can currently accept such values,
but the capability is now available for use in other places in the future.
When writing to a JSON-capable field at run-time however, only strictly
compliant JSON may be used (the dbStaticLib parser rewrites relaxed JSON
values into strict JSON before passing them to the datase for interpretation,
where the strict rules must be followed).

"Relaxed JSON" was developed to maximize compatibility with the previous
database parser rules and reduce the number of double-quotes that would be
needed for strict JSON syntax. The parser does accept strict JSON too though,
which should be used when machine-generating database files. The differences
are:

  * Strings containing only the characters `a-z A-Z 0-9 _ - + .` do not have to
be enclosed in double-quote characters.

  * The above rule applies to map keys as well as to regular string values.

  * The JSON keywords `null`, `true` and `false` (all lower-case) will be
recognized as keywords, so they must be quoted to use any of these single words
as a string.

  * Comments may be used, introduced as usual by the `#` character and extending
to the end of the line.

A JSON field or info value is only enclosed in quotes when the value being
provided is a single string, and even here the quotes can be omitted in some
cases as described above. The following shows both correct and incorrect
excerpts from a database file:

```
    record(ai, math:pi) {
        field(INP, {const: 3.14159265358979})   # Correct
        field(SIOL, "{const: 3.142857}")        # Wrong

        info(autosave, {            # White-space and comments are allowed
            fields:[DESC, SIMM],
            pass0:[VAL]
        })                          # Correct
    }
```

Note that the record, field and info-tag names do *not* accept JSON values, so
they follows the older bareword rules for quoting where the colon `:` and
several additional characters are legal in a bareword string. Only the value
(after the comma) is parsed as JSON. The autosave module has not been modified
to accept JSON syntax, the above is only an example of how JSON might be used.

### Echoless comments in iocsh

The way comments are parsed by the iocsh interpreter has changed. The
interpreter can be selectively disabled from echoing comments coming from a
script by starting those lines with `#-` rather than just `#`.

### Typed record support methods

The table of record support functions (rset methods for short) no longer has
entries of type `RECSUPFUN` (which says: any number and type of arguments).
Instead, rset methods are now typed by default. The `RECSUPFUN` typedef has
been deprecated and casts to it as well as using the untyped `struct rset`
will create compilation warnings.

Existing code (e.g. external record supports) will generate such warnings when
compiled against this version of Base, but it will work without changes.

For a conversion period, the new typed rset definitions are activated by
defining `USE_TYPED_RSET`, preferably by setting `USR_CPPFLAGS +=
-DUSE_TYPED_RSET` inside a Makefile. After activating the new typed rset in
this way and making the following changes, the result should still compile and
work properly against older versions of Base.

The first parameter of `init_record` and `process` has been changed to `struct
dbCommon *`. Record types that use `void*` here should be changed to use
`struct dbCommon*`, and cast the argument to their own `xxxRecord *`.

When compiled against this release, compiler warnings about incompatible types
for the method pointers should be taken seriously. When compiled against older
versions of base, such warnings are unavoidable.

Record types written in C++ need to take more drastic measures because of the
stricter type checking in C++. To remain compatible with older versions of
base you will need to use something like:

```
    #include "epicsVersion.h"
    #ifdef VERSION_INT
    #  if EPICS_VERSION_INT < VERSION_INT(3,16,0,2)
    #    define RECSUPFUN_CAST (RECSUPFUN)
    #  else
    #    define RECSUPFUN_CAST
    #  endif
    #else
    #  define RECSUPFUN_CAST (RECSUPFUN)
    #endif
```

and then replace `(RECSUPFUN)` with `RECSUPFUN_CAST` when initializing the
rset. Further changes might also be needed, e.g. to adapt `const`-ness of
method parameters.


## Changes made between 3.15.3 and 3.16.0.1

### Build support for CapFast and dbst removed

The build rules associated with the CapFast-related tools `sch2edif` and
`e2db` and the database optimization tool `dbst` have been removed, along with
the `DB_OPT` build configuration variable.

### compressRecord buffering order

The compressRecord has a new field `BALG` which can select between FIFO
(append) and LIFO (prepend) ordering for insertion of new elements. FIFO
ordering is the default, matching the behviour of previous versions.

### Valgrind Instrumentation

Valgrind is a software debugging suite provided by many Linux distributions.
The header valgrind/valgrind.h is now included in, and installed by, Base.
When included by a C or C++ source file this header defines some macros which
expand to provide hints to the Valgrind runtime. These have no effect on
normal operation of the software, but when run using the valgrind tool they
can help to find memory leaks and buffer overflows. Suitable hints have been
added to several free-lists within libCom, including freeListLib, allowing
valgrind to provide more accurate information about the source of potential
leaks.

valgrind.h automatically disables itself when the build target is not
supported by the valgrind tool. It can also explicitly be disabled by defining
the macro `NVALGRIND`. See `src/libCom/Makefile` for a commented-out example.

As a matter of policy valgrind.h will never be included by any header file
installed by Base, so its use will remain purely an implementation detail
hidden from application software. Support modules which choose to use
valgrind.h are advised to do likewise.

### Database Multi-locking

The IOC record locking code has been re-written with an expanded API; global
locks are no longer required by the IOC database implementation.

The new API functions center around `dbScanLockMany()`, which behaves like
`dbScanLock()` applied to an arbitrary group of records. `dbLockerAlloc()` is
used to prepare a list or record pointers, then `dbScanLockMany()` is called.
When it returns, all of the records listed may be accessed (in any order) until
`dbScanUnlockMany()` is called.

The Application Developer's Guide has been updated to describe the API and
implementation is more detail.

Previously a global mutex `lockSetModifyLock` was locked and unlocked during
`dbScanLock()`, acting as a sequencing point for otherwise unrelated calls. The
new dbLock.c implementation does not include any global mutex in `dbScanLock()`
or `dbScanLockMany()`. Locking and unlocking of unrelated lock sets is now
completely concurrent.

### Generate Version Header

A Perl script and Makefile rules have been added to allow modules to generate
a C header file with a macro defined with an automatically updated identifier.
This is a VCS revision ID (Darcs, Git, Mercurial, Subversion, and Bazaar are
supported) or the date/time of the build if no VCS system is in use.

The makeBaseApp example template has been updated with a new device support
which makes this identifier visible via a lsi (long string input) record.

### epicsTime API return status

The epicsTime routines that used to return epicsTimeERROR now return a
specific `S_time_` status value, allowing the caller to discover the reason for
any failure. The identifier `epicsTimeERROR` is no longer defined, so any
references to it in source code will no longer compile. The identifier
epicsTimeOK still exists and has the value 0 as before, so most code that uses
these APIs can be changed in a way that is backwards-compatible with the
previous return status.

Time providers that have to return a status value and still need to be built
with earlier versions of Base can define the necessary status symbols like
this:

```
    #include "epicsTime.h"

    #ifndef M_time
      /* S_time_... status values were not provided before Base 3.16 */
      #define S_time_unsynchronized epicsTimeERROR
      #define S_time_...whatever... epicsTimeERROR
    #endif
```

### Refactoring of epicsReadline

The epicsReadline code has been reorganized to allow the commandline history
editor to be disabled at runtime. The `EPICS_COMMANDLINE_LIBRARY` build setting
still selects the preferred editor, but the new `IOCSH_HISTEDIT_DISABLE`
environment variable can be set at runtime to disable history editing and make
the IOC or other program use the basic editor instead. This is useful when
starting and controlling an IOC from another program through its stdin and
stdout streams since history editors often insert invisible escape codes into
the stdout stream, making it hard to parse.

### Callback subsystem API

Added a new macro `callbackGetPriority(prio, callback)` to the callback.h
header and removed the need for dbScan.c to reach into the internals of its
`CALLBACK` objects.


# Changes incorporated from the 3.15 branch


## Changes made on the 3.15 branch since 3.15.8

### Change to the `junitfiles` self-test build target

The names of the generated junit xml test output files have been changed
from `<testname>.xml` to `<testname>-results.xml`, to allow better
distinction from other xml files. (I.e., for easy wildcard matching.)


## Changes made between 3.15.7 and 3.15.8

### Bug fixes

The following launchpad bugs have fixes included in this release:

- [lp: 1812084](https://bugs.launchpad.net/epics-base/+bug/1812084), Build
  failure on RTEMS 4.10.2
- [lp: 1829770](https://bugs.launchpad.net/epics-base/+bug/1829770), event
  record device support broken with constant INP
- [lp: 1829919](https://bugs.launchpad.net/epics-base/+bug/1829919), IOC
  segfaults when calling dbLoadRecords after iocInit
- [lp: 1838792](https://bugs.launchpad.net/epics-base/+bug/1838792), epicsCalc
  bit-wise operators on aarch64
- [lp: 1841608](https://bugs.launchpad.net/epics-base/+bug/1841608), logClient
  falsely sends error logs on all connections
- [lp: 1853168](https://bugs.launchpad.net/epics-base/+bug/1853168), undefined
  reference to `clock_gettime()`
- [lp: 1862328](https://bugs.launchpad.net/epics-base/+bug/1862328), Race
  condition on IOC start leaves rsrv unresponsive
- [lp: 1868486](https://bugs.launchpad.net/epics-base/+bug/1868486),
  epicsMessageQueue lost messages

### Improvements to the self-test build targets

This release contains changes that make it possible to integrate another test
running and reporting system (such as Google's gtest) into the EPICS build
system. The built-in test-runner and reporting system will continue to be used
by the test programs inside Base however.

These GNUmake `tapfiles` and `test-results` build targets now collect a list of
the directories that experienced test failures and display those at the end of
running and/or reporting all of the tests. The GNUmake process will also only
exit with an error status after running and/or reporting all of the test
results; previously the `-k` flag to make was needed and even that didn't always
work.

Continuous Integration systems are recommended to run `make tapfiles` (or if
they can read junittest output instead of TAP `make junitfiles`) followed by
`make -s test-results` to display the results of the tests. If multiple CPUs are
available the `-j` flag can be used to run tests in parallel, giving the maximum
jobs that should be allowed so `make -j4 tapfiles` for a system with 4 CPUs say.
Running many more jobs than you have CPUs is likely to be slower and is not
recommended.

### Calc Engine Fixes and Enhancements

The code that implements bit operations for Calc expressions has been reworked
to better handle some CPU architectures and compilers. As part of this work a
new operator has been added: `>>>` performs a logical right-shift, inserting
zero bits into the most significant bits (the operator `>>` is an arithmetic
right-shift which copies the sign bit as it shifts the value rightwards).

### IOC logClient Changes

The IOC's error logging system has been updated significantly to fix a number
of issues including:

  - Only send errlog messages to iocLogClient listeners
  - Try to minimize lost messages while the log server is down:
    + Detect disconnects sooner
    + Don't discard the buffer on disconnect
    + Flush the buffer immediately after a server reconnects

### epicsThread: Main thread defaults to allow blocking I/O

VxWorks IOCs (and potentially RTEMS IOCs running GeSys) have had problems with
garbled error messages from dbStaticLib routines for some time &mdash; messages
printed before `iocInit` were being queued through the errlog thread instead of
being output immediately. This has been fixed by initializing the main thread
with its `OkToBlock` flag set instead of cleared. IOCs running on other
operating systems that use iocsh to execute the startup script previously had
that set anyway in iocsh so were not affected, but this change might cause other
programs that don't use iocsh to change their behavior slightly if they use
`errlogPrintf()`, `epicsPrintf()` or `errPrintf()`.

### catools: Handle data type changes in camonitor

The camonitor program didn't properly cope if subscribed to a channel whose data
type changed when its IOC was rebooted without restarting the camonitor program.
This has now been fixed.

### More Record Reference Documentation

The remaining record types have had their reference pages moved from the Wiki,
and some new reference pages have been written to cover the analog array and
long string input and output record types plus the printf record type, none of
which were previously documented. The wiki reference pages covering the fields
common to all, input, and output record types have also been added, thanks to
Rolf Keitel. The POD conversion scripts have also been improved and they now
properly support linking to subsections in a different document, although the
POD changes to add the cross-links that appeared in the original wiki pages
still needs to be done in most cases.

### Fix build issues with newer MinGW versions

The `clock_gettime()` routine is no longer used under MinGW since newer versions
don't provide it any more.

### Fix race for port in RSRV when multiple IOCs start simultaneously

If multiple IOCs were started at the same time, by systemd say, they could race
to obtain the Channel Access TCP port number 5064. This issue has been fixed.


## Changes made between 3.15.6 and 3.15.7

### GNU Readline detection on Linux

Most Linux architectures should now configure themselves automatically to use
the GNU Readline library if its main header file can be found in the expected
place, and not try to use Readline if the header file isn't present. For older
Linux architectures where libncurses or libcurses must also be linked with, the
manual configuration of the `COMMANDLINE_LIBRARY` variable in the appropriate
`configure/os/CONFIG_SITE.Common.<arch>` file will still be necessary.

### Replace `EPICS_TIMEZONE` with `EPICS_TZ`

The `EPICS_TIMEZONE` environment parameter provided time-zone information for
the IOC's locale in the old ANSI format expected by VxWorks for its `TIMEZONE`
environment variable, and can also used by RTEMS to set its `TZ` environment
variable. However the `TIMEZONE` value has to be updated every year since it
contains the exact dates of the daylight-savings time changes. The Posix TZ
format that RTEMS uses contains rules that for calculating those dates, thus its
value would only need updating if the rules (or the locale) are changed.

This release contains changes that replace the `EPICS_TIMEZONE` environment
parameter with one called `EPICS_TZ` and a routine for VxWorks that calculates
the `TIMEZONE` environment variable from the current `TZ` value. This routine
will be run once at start-up, when the EPICS clock has synchronized to its NTP
server. The calculations it contains were worked out and donated to EPICS by
Larry Hoff in 2009; it is unforunate that it has taken 10 years for them to be
integrated into Base.

The default value for the `EPICS_TZ` environment parameter is set in the Base
`configure/CONFIG_SITE_ENV` file, which contains example settings for most EPICS
sites that use VxWorks, and a link to a page describing the Posix TZ format for
any locations that I missed.

If a VxWorks IOC runs continuously without being rebooted from December 31st to
the start of daylight savings time the following year, its `TIMEZONE` value will
be wrong as it was calculated for the previous year. This only affects times
that are converted to a string on the IOC however and is easily fixed; just run
the command `tz2timezone()` on the VxWorks shell and the calculation will be
redone for the current year. IOCs that get rebooted at least once before the
start of summer time will not need this to be done.

### Added new decimation channel filter

A new server-side filter has been added to the IOC for reducing the number
and frequency of monitor updates from a channel by a client-specified factor.
The filter's behaviour is quite simplistic, it passes the first monitor event it
sees to the client and then drops the next N-1 events before passing another
event. For example to sample a 60Hz channel at 1Hz, a 10Hz channel every 6
seconds, or a 1Hz channel once every minute:

```
    Hal$ camonitor 'test:channel.{"dec":{"n":60}}'
    ...
```

More information is included in the filters documentation, which can be found
in the `html/filters.html` document that is generated during the build.

### Imported Record Reference Documentation from Wiki

The remaining record types that had 3.14 reference documentation in the EPICS
Wiki have had that documentation converted and imported into their DBD files.
The preferred form for future updates to the record type descriptions is now an
emailed patch file, a Pull Request through GitHub, or a Merge Request through
Launchpad. Note that in some cases the behavior of a record type in a 7.0.x
release may differ from that of the same record type in a 3.15 release, although
this would be unusual, so it may be important to indicate the branch that your
changes apply to.

**NOTE:** *These documentation changes have modified the order of the fields in
some record definitions. As a result this release is not compatible with record
or device support binaries that were compiled against earlier releases.*

### `make test-results` for Windows

The make target `test-results` should now work properly on Windows. Some Perl
installations used versions of `prove.bat` that would only display the results of
up to 3 tests or didn't return an error status in the event of tests failing. The
build system now calls its own perl script to summarize the results instead of
passing a list of TAP filenames to `prove`.

### Add option to avoid CALLBACK conflict

If a macro `EPICS_NO_CALLBACK` is defined, then callback.h will no longer
(re)define CALLBACK. The name `CALLBACK` is used by the WIN32 API, and
redefinition in callback.h cause errors if some windows headers are later
included.

Code which defines `EPICS_NO_CALLBACK`, but still wishes to use callbacks,
should use the alternate name `epicsCallback` introduced in 3.15.6, 3.16.2, and
7.0.2. It is also possible, though not encouraged, to use `struct callbackPvt`
which has been present since the callback API was introduced.

### Cleaning up with Multiple CA contexts in a Process

Bruno Martins reported a problem with the CA client library at shutdown in a
process that uses multiple CA client contexts. The first context that triggers
the CA client exit handler prevents any others from being able to clean up
because it resets the ID of an internal epicsThreadPrivate variable which is
shared by all clients. This action has been removed from the client library,
which makes cleanup of clients like this possible.

### Perl CA bindings fixed for macOS Mojave

Apple removed some Perl header files from macOS Mojave that were available
in their SDK, requiring a change to the include paths used when compiling the
CA bindings. The new version should build on new and older macOS versions, and
these changes may also help other targets that have an incomplete installation
of Perl (the build will continue after printing a warning that the Perl CA
bindings could not be built).

### Routine `epicsTempName()` removed from libCom

This routine was a simple wrapper around the C89 function `tmpnam()`
which is now seen as unsafe and causes warning messages to be generated by
most modern compilers. The two internal uses of this function have been
modified to call `epicsTempFile()` instead. We were unable to find any
published code that used this function, so it was removed immediately instead
of being deprecated.

### DBD Parsing of Record Types

The Perl DBD file parser has been made slightly more liberal; the order in
which DBD files must be parsed is now more flexible, so that a record type
definition can now be parsed after a device support that referred to that
record type. A warning message will be displayed when the device support is
seen, but the subsequent loading of the record type will be accepted without
triggering an error. See
[Launchpad bug 1801145](https://bugs.launchpad.net/epics-base/+bug/1801145).

### menuScan and several record types documented with POD

The EPICS Wiki pages describing a number of standard record types has been
converted into the Perl POD documentation format and added to the DBD files,
so at build-time an HTML version of these documents is generated and installed
into the htmls directory. Thanks to Tony Pietryla.

### CA client tools learned `-V` option

This displays the version numbers of EPICS Base and the CA protocol.

## Changes made between 3.15.5 and 3.15.6

### Unsetting environment variables

The new command `epicsEnvUnset varname` can be used to
unset an environment variable.

### Warning indicators in msi (and macLib) output

The libCom macro expansion library has been modified so that when the
`SUPPRESS_WARNINGS` flag is set it will no longer include any `,undefined`
or `,recursive` indicators in its output when undefined or recursive
macros are encountered. These indicators were harmless when the output was fed
into an IOC along with a definition for the macro, but when the `msi`
tool was used to generate other kinds of files they caused problems. If the
`msi -V` flag is used the markers will still be present in the output
whenever the appropriate condition is seen.

### Improvements to msi

In addition to fixing its response to discovering parsing errors in its
substitution input file (reported as Launchpad
[bug 1503661](https://bugs.launchpad.net/epics-base/+bug/1503661))
so it now deletes the incomplete output file, the msi program has been cleaned
up a little bit internally.

### All array records now post monitors on their array-length fields

The waveform record has been posting monitors on its NORD field since Base
3.15.0.1; we finally got around to doing the equivalent in all the other
built-in record types, which even required modifying device support in some
cases. This fixes
[Launchpad bug 1730727](https://bugs.launchpad.net/epics-base/+bug/1730727).

### HOWTO: Converting Wiki Record Reference to POD

Some documentation has been added to the `dbdToHtml.pl` script
explaining how Perl POD (Plain Old Documentation) markup can be added to
`.dbd` files to generate HTML documentation for the record types. To see
these instructions, run `perl bin/<host>/dbdToHtml.pl -H`
or `perldoc bin/<host>/dbdToHtml.pl`.

### Fix problem with numeric soft events

Changing from numeric to named soft events introduced an incompatibility
when a numeric event 1-255 is converted from a DOUBLE, e.g. from a calc record.
The `post_event()` API is not marked deprecated any more.

Also `scanpel` has been modified to accept a glob pattern for
event name filtering and to show events with no connected records as well.

### Add `osiSockOptMcastLoop_t` and osiSockTest

Added a new OS-independent typedef for multicast socket options, and a test
file to check their correct operation.

### Support for `CONFIG_SITE.local` in Base

This feature is mostly meant for use by developers; configuration
settings that would normally appear in `base/configure/CONFIG_SITE` can now
be put in a locally created `base/configure/CONFIG_SITE.local` file instead
of having go modify or replace the original. A new `.gitignore` pattern
tells git to ignore all `configure/*.local` files.

### Fix broken `EPICS_IOC_LOG_FILE_LIMIT=0` setting

The Application Developers' Guide says this is allowed and disables the
limit on the log-file, but it hasn't actually worked for some time (if ever).
Note that the iocLogServer will be removed from newer Base release sometime
soon as its functionality can be implemented by other dedicated log servers
such as logstash or syslog-ng.

Fixes [lp:1786858](https://bugs.launchpad.net/bugs/1786858)
and part of [lp:1786966](https://bugs.launchpad.net/bugs/1786966).

### Cleanup of startup directory

The files in the startup directory have not been maintained in recent years
and have grown crufty (technical term). This release includes the following
updates to these files:

  - The Perl `EpicsHostArch.pl` script has been rewritten, and support
    for a few previously missing host architectures has been added to it.
  - The `EpicsHostArch.pl` script has also been moved into the standard
    `src/tools` directory, from where it will be installed into
    `lib/perl`. In this new location it is no longer executable, so it must
    be run by the `perl` executable.
  - The build system has been adjusted to look for `EpicsHostArch.pl` in
    both places if the `EPICS_HOST_ARCH` environment variable has not been
    set at build-time.
  - Sites that used the original Perl script to set `EPICS_HOST_ARCH` as part of
    their standard environment will need to adjust their scripts when they
    upgrade to this release.
  - The `EpicsHostArch` shell script has been replaced with a wrapper
    routine that calls the Perl `EpicsHostArch.pl` script. Sites that rely on
    this script to set `EPICS_HOST_ARCH` should consider switching to the
    Perl script instead.
  - The `Site.cshrc` and `Site.profile` files have been renamed to
    `unix.csh` and `unix.sh`, respectively.
  - The existing `win32.bat` file has been cleaned up and a new
    `windows.bat` file added for 64-bit targets. The contents of these files
    should be seen as examples, don't uncomment or install parts for software
    that you don't explicitly know that you need.

### Recent Apple XCode Build Issues

The latest version of XCode will not compile calls to `system()` or
`clock_settime()` for iOS targets. There were several places in Base
where these were being compiled, although there were probably never called. The
code has now been modified to permit iOS builds to complete again.

### Prevent illegal alarm severities

A check has been added to `recGblResetAlarms()` that prevents records
from getting an alarm severity higher than `INVALID_ALARM`. It is still possible
for a field like HSV to get set to a value that is not a legal alarm severity,
but the core IOC code should never copy such a value into a record's SEVR or
ACKS fields. With this fix the record's alarm severity will be limited to
`INVALID_ALARM`.

### Fixes for Launchpad bugs

The following launchpad bugs have fixes included:

  - [lp: 1786320](https://bugs.launchpad.net/epics-base/+bug/1786320), dbCa
    subscribes twice to ENUM
  - [lp: 541221](https://bugs.launchpad.net/epics-base/+bug/541221),
    `assert (pca->pgetNative)` failed in ../dbCa.c
  - [lp: 1747091](https://bugs.launchpad.net/epics-base/+bug/1747091),
    epicsTimeGetEvent() / generalTime bug
  - [lp: 1743076](https://bugs.launchpad.net/epics-base/+bug/1743076), Segfault
    in `ca_attach_context()` during exits
  - [lp: 1751380](https://bugs.launchpad.net/epics-base/+bug/1751380), Deadlock
    in `ca_clear_subscription()`
  - [lp: 1597809](https://bugs.launchpad.net/epics-base/+bug/1597809), Setting
    NAME field in DB file may break IOC
  - [lp: 1770292](https://bugs.launchpad.net/epics-base/+bug/1770292),
    `get_alarm_double()` inconsistent across record types
  - [lp: 1771298](https://bugs.launchpad.net/epics-base/+bug/1771298),
    Conversion of NaN to integer relies on undefined behavior

### Updated VxWorks Timezone settings

Removed the settings for 2017; fixed the hour of the change for MET.

### Fixed camonitor server side relative timestamps bug

Initialize the first time-stamp from the first monitor, not the client-side
current time in this configuration.

### Build changes for MSVC

Windows builds using Visual Studio 2015 and later now use the `-FS`
compiler option to allow parallel builds to work properly.

We now give the `-FC` option to tell the compiler to print absolute
paths for source files in diagnostic messages.

### Extend maximum Posix epicsEventWaitWithTimeout() delay

The Posix implementation of epicsEventWaitWithTimeout() was limiting the
timeout delay to at most 60 minutes (3600.0 seconds). This has been changed to
10 years; significantly longer maximum delays cause problems on systems where
`time_t` is still a signed 32-bit integer so cannot represent absolute
time-stamps after 2038-01-19. Our assumption is that such 32-bit systems will
have been retired before the year 2028, but some additional tests have been
added to the epicsTimeTest program to detect and fail if this assumption is
violated.

### New test-related make targets

This release adds several new make targets intended for use by developers
and Continuous Integration systems which simplify the task of running the
built-in self-test programs and viewing the results. Since these targets are
intended for limited use they can have requirements for the build host which
go beyond the standard minimum set needed to build and run Base.

#### `test-results` - Summarize test results

The new make target `test-results` will run the self-tests if
necessary to generate a TAP file for each test, then summarizes the TAP output
files in each test directory in turn, displaying the details of any failures.
This step uses the program `prove` which comes with Perl, but also needs
`cat` to be provided in the default search path so will not work on most
Windows systems.

#### `junitfiles` - Convert test results to JUnit XML Format

The new make target `junitfiles` will run the self-tests if necessary
and then convert the TAP output files into the more commonly-supported JUnit
XML format. The program that performs this conversion needs the Perl module
`XML::Generator` to have been installed.

#### `clean-tests` - Delete test result files

The new make target `clean-tests` removes any test result files from
previous test runs. It cleans both TAP and JUnit XML files.

### Fix DNS related crash on exit

The attempt to fix DNS related delays for short lived CLI programs (eg. caget)
in [lp:1527636](https://bugs.launchpad.net/epics-base/+bug/1527636) introduced a
bug which cased these short lived clients to crash on exit. This bug should now
be fixed.

### Server bind issue on Windows

When a National Instruments network variables CA server is already running on
a Windows system and an IOC or PCAS server is started, the IOC's attempt to
bind a TCP socket to the CA server port number fails, but Windows returns a
different error status value than the IOC is expecting in that circumstance
(because the National Instruments code requests exclusive use of that port,
unlike the EPICS code) so the IOC fails to start properly. The relevent EPICS
bind() checks have now been updated so the IOC will request that a dynamic port
number be allocated for this TCP socket instead when this happens.

### Checking Periodic Scan Rates

Code has been added to the IOC startup to better protect it against bad
periodic scan rates, including against locales where `.` is not
accepted as a decimal separator character. If the scan period in a menuScan
choice string cannot be parsed, the associated periodic scan thread will no
longer be started by the IOC and a warning message will be displayed at iocInit
time. The `scanppl` command will also flag the faulty menuScan value.

## Changes made between 3.15.4 and 3.15.5

### dbStatic Library Speedup and Cleanup

Loading of database files has been optimized to avoid over-proportionally
long loading times for large databases. As a part of this, the alphabetical
ordering of records instances (within a record type) has been dropped. In the
unexpected case that applications were relying on the alphabetic order, setting
`dbRecordsAbcSorted = 1` before loading the databases will retain the
old behavior.

The routine `dbRenameRecord()` has been removed, as it was intended
to be used by database configuration tools linked against a host side version
of the dbStatic library that is not being built anymore.

### Launchpad Bug-fixes

In addition to the more detailed change descriptions below, the following
Launchpad bugs have also been fixed in this release:

  - [lp:1440186](https://bugs.launchpad.net/epics-base/+bug/1440186) Crash due
    to a too small buffer being provided in `dbContextReadNotifyCache()`
  - [lp:1479316](https://bugs.launchpad.net/epics-base/+bug/1479316) Some data
    races found using Helgrind
  - [lp:1495833](https://bugs.launchpad.net/epics-base/+bug/1495833) biRecord
    prompt groups are nonsensical
  - [lp:1606848](https://bugs.launchpad.net/epics-base/+bug/1606848) WSAIoctl
    `SIO_GET_INTERFACE_LIST` failed in Windows

### Whole-Program Optimization for MS Visual Studio Targets

When using the Microsoft compilers a new build system variable is provided that
controls whether whole program optimization is used or not. For static builds
using Visual Studio 2010 this optimization must be disabled. This is controlled
in the files `configure/os/CONFIG_SITE.Common.windows-x64-static` and
`configure/os/CONFIG_SITE.Common.win32-x86-static` by setting the variable
`OPT_WHOLE_PROGRAM=NO` to override the default value `YES` that would otherwise
be used.

Note that enabling this optimization slows down the build process. It is not
possible to selectively disable this optimization, when building a particular
module say; Microsoft's linker will restart itself automatically with the
`-LTCG` flag set and display a warning if it is asked to link any object
files that were compiled with the `-GL` flag.

### Add dynamic (variable length) array support to PCAS

Dynamic array sizing support was added to the IOC server (RSRV) in the
Base-3.14.12 release, but has not until now been supported in the Portable
Channel Access Server (PCAS). Channel Access server applications using the
PCAS may not need to be modified at all; if they already push monitors with
different gdd array lengths, those variable sizes will be forwarded to any CA
clients who have requested variable length updates. The example CAS server
application has been modified to demonstrate this feature.

In implementing the above, the gdd method `gdd::put(const gdd *)` now
copies the full-sized array from the source gdd if the destination gdd is of
type array, has no allocated memory and a boundary size of 0.

### Additional epicsTime conversion

The EPICS timestamp library (epicsTime) inside libCom's OSI layer has
been extended by routines that convert from `struct tm` to the EPICS
internal `epicsTime` type, assuming UTC - i.e. without going through
the timezone mechanism. This solves issues with converting from the structured
type to the EPICS timestamp at driver level from multiple threads at a high
repetition rate, where the timezone mechanism was blocking on file access.

### MinGW Cross-builds from Linux

The build configuration files that allow cross-building of the 32-bit
win32-x86-mingw cross-target have been adjusted to default to building shared
libraries (DLLs) as this is now supported by recent MinGW compilers. The 64-bit
windows-x64-mingw cross-target was already being built that way by default. The
configuration options to tell the minGW cross-compiler to link programs with
static versions of the compiler support libraries have now been moved into the
`CONFIG_SITE.linux-x86.<target>` files.

### General Time updates

The `iocInit` code now performs a sanity check of the current time
returned by the generalTime subsystem and will print a warning if the wall-clock
time returned has not been initialized yet. This is just a warning message; when
a time provider does synchonize the IOC will subsequently pick up and use the
correct time. This check code also primes the registered event system provider
if there is one so the `epicsTimeGetEventInt()` routine will work on IOCs
that ask for event time within an interrupt service routine.

The osiClockTime provider's synchronization thread (which is only used on
some embedded targets) will now poll the other time providers at 1Hz until the
first time it manages to get a successful timestamp, after which it will poll
for updates every 60 seconds as before.

The routine `generalTimeGetExceptPriority()` was designed for use by
backup (lower priority) time providers like the osiClockTime provider which do
not have their own absolute time reference and rely on other providers for an
absolute time source. This routine no longer implements the ratchet mechanism
that prevented the time it returned from going backwards. If the backup clock's
tick-timer runs fast the synchronization of the backup time provider would never
allow it to be corrected backwards when the ratchet was in place. The regular
`epicsTimeGetCurrent()` API still uses the ratchet mechanism, so this
change will not cause the IOC to see time going backwards.

### Microsoft Visual Studio builds

The build configuration files for builds using the Microsoft compilers have been
updated, although there should be no noticable difference at most sites. One
extra compiler warning is now being suppressed for C++ code, `C4344: behavior
change: use of explicit template arguments results in ...` which is gratuitous
and was appearing frequently in builds of the EPICS V4 modules.

Cross-builds of the windows-x64 target from a win32-x86 host have been
removed as they don't actually work within the context of a single `make`
run. Significant changes to the build configuration files would be necessary for
these kinds of cross-builds to work properly, which could be done if someone
needs them (email Andrew Johnson before working on this, and see
[this stack-overflow answer](http://stackoverflow.com/questions/5807647/how-do-you-compile-32-bit-and-64-bit-applications-at-the-same-time-in-visual-stu) for a starting point).

### Bazaar keywords such as 'Revision-Id' removed

In preparation for moving to git in place of the Bazaar revision control
system we have removed all the keywords from the Base source code.

### Linux systemd service file for CA Repeater

Building this version of Base on a Linux system creates a systemd service
file suitable for starting the Channel Access Repeater under systemd. The file
will be installed into the target bin directory, from where it can be copied
into the appropriate systemd location and modified as necessary. Installation
instructions are included as comments in the file.

## Changes made between 3.15.3 and 3.15.4

### New string input device support "getenv"

A new "getenv" device support for both the stringin and lsi (long string
input) record types can be used to read the value of an environment variable
from the IOC at runtime. See base/db/softIocExit.db for sample usage.

### Build rules and `DELAY_INSTALL_LIBS`

A new order-only prerequisite build rule has been added to ensure that
library files (and DLL stubs on Windows) get installed before linking any
executables, which resolves parallel build problems on high-powered CPUs. There
are some (rare) cases though where a Makefile has to build an executable and run
it to be able to compile code for a library built by the same Makefile. With
this new build rule GNUmake will complain about a circular dependency and the
build will probably fail in those cases. To avoid this problem the failing
Makefile should set `DELAY_INSTALL_LIBS = YES` before including the
`$(TOP)/configure/RULES` file, disabling the new build rule.

### IOC environment variables and build parameters

The IOC now sets a number of environment variables at startup that provide the
version of EPICS Base it was built against (`EPICS_VERSION_...`) and its build
architecture (ARCH). In some cases this allows a single iocBoot/ioc directory to
be used to run the same IOC on several different architectures without any
changes.

There are also 3 new environment parameters (`EPICS_BUILD_...`) available that
C/C++ code can use to find out the target architecture, OS class and compiler
class it was built with. These may be useful when writing interfaces to other
languages.

### New implementation of `promptgroup`/`gui_group` field property

The mechanism behind the `promptgroup()` field property inside a record type
definition has been changed. Instead of using a fixed set of choices,
the static database access library now collects the used gui group names
while parsing DBD information. Group names should start with a two-digit number
plus space-dash-space to allow proper sorting of groups.

The include file `guigroup.h` that defined the fixed set of choices
has been deprecated. Instead, use the conversion functions between index number
and group string that have been added to dbStaticLib.

When a DBD file containing record-type descriptions is expanded, any
old-style `GUI_xxx` group names will be replaced by a new-style
string for use by the IOC. This permits an older record type to be used with
the 3.15.4 release, although eventually record types should be converted by
hand with better group names used.

### CA server configuration changes

RSRV now honors `EPICS_CAS_INTF_ADDR_LIST` and binds only to the provided list
of network interfaces. Name searches (UDP and TCP) on other network interfaces
are ignored. For example on a computer with interfaces 10.5.1.1/24, 10.5.2.1/24,
and 10.5.3.1/24, setting `EPICS_CAS_INTF_ADDR_LIST='10.5.1.1 10.5.2.1'` will
accept traffic on the .1.1 and .2.1, but ignore from .3.1

RSRV now honors `EPICS_CAS_IGNORE_ADDR_LIST` and ignores UDP messages received
from addresses in this list.

Previously, CA servers (RSRV and PCAS) would build the beacon address list using
`EPICS_CA_ADDR_LIST` if `EPICS_CAS_BEACON_ADDR_LIST` was no set. This is no
longer done. Sites depending on this should set both environment variables to
the same value.

### IPv4 multicast for name search and beacons

libca, RSRV, and PCAS may now use IPv4 multicasting for UDP traffic (name search
and beacons). This is disabled by default. To enable multicast address(s) must
be listed in `EPICS_CA_ADDR_LIST` for clients and `EPICS_CAS_INTF_ADDR_LIST` for
servers (IOCs should set both). For example:

    EPICS_CAS_INTF_ADDR_LIST='224.0.2.9' EPICS_CA_ADDR_LIST=224.0.2.9

Please note that no IPv4 multicast address is officially assigned for Channel
Access by IANA. The example 224.0.2.9 is taken from the AD-HOC Block I range.

### Moved `mlockall()` into its own epicsThread routine

Since EPICS Base 3.15.0.2 on Posix OSs the initialization of the epicsThread
subsystem has called `mlockall()` when the OS supports it and thread
priority scheduling is enabled. Doing so has caused problems in third-party
applications that call the CA client library, so the functionality has been
moved to a separate routine `epicsThreadRealtimeLock()` which will be
called by the IOC at iocInit (unless disabled by setting the global variable
`dbThreadRealtimeLock` to zero).

### Added dbQuietMacroWarnings control

When loading database files, macros get expanded even on comment lines. If a
comment contains an undefined macro, the load still continues but an error
message gets printed. For this release the error message has been changed to a
warning, but even this warning can be made less verbose by setting this new
variable to a non-zero value before loading the file, like this:

```
    var dbQuietMacroWarnings 1      iocsh
    dbQuietMacroWarnings=1          VxWorks
```

This was [Launchpad bug
541119](https://bugs.launchpad.net/bugs/541119).

## Changes from the 3.14 branch between 3.15.3 and 3.15.4

### NTP Time Provider adjusts to OS tick rate changes

Dirk Zimoch provided code that allows the NTP Time provider (used on VxWorks
and RTEMS only) to adapt to changes in the OS clock tick rate after the provider
has been initialized. Note that changing the tick rate after iocInit() is not
advisable, and that other software might still misbehave if initialized before
an OS tick rate change. This change was back-ported from the 3.15 branch.

### Making IOC `ca_get` operations atomic

When a CA client gets data from an IOC record using a compound data type such
as `DBR_TIME_DOUBLE` the value field is fetched from the database in a
separate call than the other metadata, without keeping the record locked. This
allows some other thread such as a periodic scan thread a chance to interrupt
the get operation and process the record in between. CA monitors have always
been atomic as long as the value data isn't a string or an array, but this race
condition in the CA get path has now been fixed so the record will stay locked
between the two fetch operations.

This fixes
[Launchpad bug 1581212](https://bugs.launchpad.net/epics-base/+bug/1581212),
thanks to Till Strauman and Dehong Zhang.

### New `CONFIG_SITE` variable for running self-tests

The 'make runtests' and 'make tapfiles' build targets normally only run the
self-tests for the main `EPICS_HOST_ARCH` architecture. If the host is
able to execute self-test programs for other target architectures that are being
built by the host, such as when building a `-debug` version of the host
architecture for example, the names of those other architectures can be added to
the new `CROSS_COMPILER_RUNTEST_ARCHS` variable in either the
`configure/CONFIG_SITE` file or in an appropriate
`configure/os/CONFIG_SITE.<host>.Common` file to have the test
programs for those targets be run as well.

### Additional RELEASE file checks

An additional check has been added at build-time for the contents of the
`configure/RELEASE` file(s), which will mostly only affect users of the Debian
EPICS packages published by NSLS-2. Support modules may share an install path,
but all such modules must be listed adjacent to each other in any `RELEASE`
files that point to them. For example the following will fail the new checks:

```
    AUTOSAVE = /usr/lib/epics
    ASYN = /home/mdavidsaver/asyn
    EPICS_BASE = /usr/lib/epics
```

giving the compile-time error

```
    This application's RELEASE file(s) define
        EPICS_BASE = /usr/lib/epics
    after but not adjacent to
        AUTOSAVE = /usr/lib/epics
    Module definitions that share paths must be grouped together.
    Either remove a definition, or move it to a line immediately
    above or below the other(s).
    Any non-module definitions belong in configure/CONFIG_SITE.
```

In many cases such as the one above the order of the `AUTOSAVE` and
`ASYN` lines can be swapped to let the checks pass, but if the
`AUTOSAVE` module depended on `ASYN` and hence had to appear
before it in the list this error indicates that `AUTOSAVE` should also be
built in its own private area; a shared copy would likely be incompatible with
the version of `ASYN` built in the home directory.

### String field buffer overflows

Two buffer overflow bugs that can crash the IOC have been fixed, caused by
initializing a string field with a value larger than the field size
([Launchpad bug 1563191](https://bugs.launchpad.net/bugs/1563191)).

### Fixed stack corruption bug in epicsThread C++ API

The C++ interface to the epicsThread API could corrupt the stack on thread
exit in some rare circumstances, usually at program exit. This bug has been
fixed ([Launchpad bug 1558206](https://bugs.launchpad.net/bugs/1558206)).

### RTEMS NTP Support Issue

On RTEMS the NTP Time Provider could in some circumstances get out of sync
with the server because the `osdNTPGet()` code wasn't clearing its input socket
before sending out a new request. This
([Launchpad bug 1549908](https://bugs.launchpad.net/bugs/1549908))
has now been fixed.

### CALC engine bitwise operator fixes

The bitwise operators in the CALC engine have been modified to work properly
with values that have bit 31 (0x80000000) set. This modification involved
back-porting some earlier changes from the 3.15 branch, and fixes
[Launchpad bug 1514520](https://code.launchpad.net/bugs/1514520).

### Fix `ipAddrToAsciiAsync()`: Don't try to join the daemon thread

On process exit, don't try to stop the worker thread that makes DNS lookups
asynchronous. Previously this would wait for any lookups still in progress,
delaying the exit unnecessarily. This was most obvious with catools (eg.
cainfo).
[lp:1527636](https://bugs.launchpad.net/bugs/1527636)

### Fix `epicsTime_localtime()` on Windows

Simpler versions of the `epicsTime_gmtime()` and `epicsTime_localtime()`
routines have been included in the Windows implementations, and a new test
program added. The original versions do not report DST status properly. Fixes
[Launchpad bug 1528284](https://bugs.launchpad.net/bugs/1528284).<|MERGE_RESOLUTION|>--- conflicted
+++ resolved
@@ -17,7 +17,23 @@
 
 <!-- Insert new items immediately below here ... -->
 
-<<<<<<< HEAD
+### Support for RTEMS 5
+
+The new major release of the RTEMS real-time OS contains many changes including
+the ability to support SMP systems. The earlier EPICS support for RTEMS made use
+of various RTEMS-specific kernel APIs which cannot be used on an SMP system, so
+the changes here required acompletely new port to the Posix real-time APIs that
+RTEMS-5 now recommends.
+A new RTEMS configuration variable RTEMS_SERIES has been added which should be
+set to the first two components of the OS version number, e.g. 4.9. When this
+is 4.12 or greater, true for 5.0 as well, the new libCom/osi/os/RTEMS-posix
+source files will be used; the older API source files can now be found in
+libCom/osi/os/RTEMS-kernel, and those which are common to both installations are
+in libCom/osi/os/RTEMS. The compiler options are read from the Makefile.inc of
+the corresponding BSP and set in the configuration files. It checks that the BSP
+was also built with the --enable-posix option. It also checks if the BSP was built
+with the legacy stack or libbsd.
+
 ### Support for JSON5
 
 The YAJL parser and generator routines in libcom and in the IOC's dbStatic
@@ -71,24 +87,6 @@
 
 These changes are to more closely follow the JSON5 standard, which doesn't
 support octal character escapes or the `\a` (Bel, `\x07`) escape sequence.
-=======
-### Support for RTEMS 5
-
-The new major release of the RTEMS real-time OS contains many changes including
-the ability to support SMP systems. The earlier EPICS support for RTEMS made use
-of various RTEMS-specific kernel APIs which cannot be used on an SMP system, so
-the changes here required acompletely new port to the Posix real-time APIs that
-RTEMS-5 now recommends.
-A new RTEMS configuration variable RTEMS_SERIES has been added which should be
-set to the first two components of the OS version number, e.g. 4.9. When this
-is 4.12 or greater, true for 5.0 as well, the new libCom/osi/os/RTEMS-posix
-source files will be used; the older API source files can now be found in
-libCom/osi/os/RTEMS-kernel, and those which are common to both installations are
-in libCom/osi/os/RTEMS. The compiler options are read from the Makefile.inc of
-the corresponding BSP and set in the configuration files. It checks that the BSP
-was also built with the --enable-posix option. It also checks if the BSP was built
-with the legacy stack or libbsd.
->>>>>>> 79d488d5
 
 ### Filters in database input links
 

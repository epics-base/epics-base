--- conflicted
+++ resolved
@@ -14,8 +14,6 @@
 <h2 align="center">Changes between 3.15.1 and 3.15.2</h2>
 <!-- Insert new items immediately below here ... -->
 
-<<<<<<< HEAD
-=======
 <h3>Build rules for RTEMS GESYS modules</h3>
 
 <p>RTEMS target builds can now be configured to make GESYS modules by changing
@@ -36,6 +34,7 @@
 <li>CMD_LDFLAGS</li>
 <li>CMD_DBFLAGS</li>
 <li>CMD_DBDFLAGS</li>
+<li>CMD_REGRDDFLAGS</li>
 <li>CMD_ARFLAGS</li>
 </ul>
 
@@ -45,11 +44,6 @@
 make CMD_INCLUDES=/opt/local/include CMD_LDFLAGS=-L/opt/local/lib
 </pre></blockquote>
 
-<h3>Back-ported dbLoadRecordsHook from the 3.15 branch</h3>
-
-<p>See the Release Notes from the Base 3.15.1 release for details.</p>
-
->>>>>>> 3601a73b
 <h3>Enhanced API for asTrapWrite listeners</h3>
 
 <p>External software such as the CA Put Logging module that registers a listener

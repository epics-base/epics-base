--- conflicted
+++ resolved
@@ -118,14 +118,6 @@
 #  configure/os/CONFIG_SITE.<host>.Common files instead.
 CROSS_COMPILER_HOST_ARCHS=
 
-<<<<<<< HEAD
-# Build shared libraries (DLLs on Windows).
-#  Must be either YES or NO.  Definitions in the target-specific
-#  os/CONFIG.Common.<target> and os/CONFIG_SITE.Common.<target> files may
-#  override this setting.  On Windows only these combinations are valid:
-#    SHARED_LIBRARIES = YES and STATIC_BUILD = NO
-#    SHARED_LIBRARIES = NO  and STATIC_BUILD = YES
-=======
 #  The 'make runtests' and 'make tapfiles' build targets normally only run
 #  self-tests for the EPICS_HOST_ARCH architecture. If the host can execute
 #  the self-test programs for any other cross-built architectures such as
@@ -133,16 +125,12 @@
 #
 CROSS_COMPILER_RUNTEST_ARCHS=
 
-#  Build shared libraries?
-#        must be either YES or NO
-#     NOTE: os/CONFIG.$(EPICS_HOST_ARCH).$(EPICS_HOST_ARCH) files and
-#     os/CONFIG_SITE.$(EPICS_HOST_ARCH).$(EPICS_HOST_ARCH) files may override
-#
-#     NOTE Windows: YES results in a DLL.  Valid settings are
-#        SHARED_LIBRARIES=YES  and  STATIC_BUILD=NO
-#        SHARED_LIBRARIES=NO   and  STATIC_BUILD=YES
-#
->>>>>>> 6db0e138
+# Build shared libraries (DLLs on Windows).
+#  Must be either YES or NO.  Definitions in the target-specific
+#  os/CONFIG.Common.<target> and os/CONFIG_SITE.Common.<target> files may
+#  override this setting.  On Windows only these combinations are valid:
+#    SHARED_LIBRARIES = YES and STATIC_BUILD = NO
+#    SHARED_LIBRARIES = NO  and STATIC_BUILD = YES
 SHARED_LIBRARIES=YES
 
 # Build client objects statically.

/*************************************************************************\
* Copyright (c) 2016 UChicago Argonne LLC, as Operator of Argonne
*     National Laboratory.
* Copyright (c) 2008 Diamond Light Source Ltd
* Copyright (c) 2004 Oak Ridge National Laboratory
* EPICS BASE is distributed subject to a Software License Agreement found
* in file LICENSE that is included with this distribution.
\*************************************************************************/

/* Original Authors: David H. Thompson & Sheng Peng (ORNL) */

#include <string.h>
#include <stdlib.h>

#define epicsExportSharedSymbols
#include "epicsTypes.h"
#include "epicsEvent.h"
#include "epicsMutex.h"
#include "epicsMessageQueue.h"
#include "epicsString.h"
#include "epicsStdioRedirect.h"
#include "epicsThread.h"
#include "epicsTime.h"
#include "epicsTimer.h"
#include "epicsInterrupt.h"
#include "osiSock.h"
#include "ellLib.h"
#include "errlog.h"
#include "cantProceed.h"
#include "envDefs.h"
#include "generalTimeSup.h"
#include "epicsGeneralTime.h"

/* Change 'undef' to 'define' to turn on debug statements: */
#undef DEBUG_GENERAL_TIME

#ifdef DEBUG_GENERAL_TIME
    int generalTimeDebug = 10;
#   define IFDEBUG(n) \
        if (generalTimeDebug >= n) /* block or statement */
#else
#   define IFDEBUG(n) \
        if(0) /* Compiler will elide the block or statement */
#endif

/* Declarations */

typedef struct {
    ELLNODE node;
    char    *name;
    int     priority;
    union {
        TIMECURRENTFUN Time;
        TIMEEVENTFUN   Event;
    } get;
    union {
        TIMECURRENTFUN Time;
        TIMEEVENTFUN   Event;
    } getInt;
} gtProvider;

static struct {
    epicsMutexId    timeListLock;
    ELLLIST         timeProviders;
    gtProvider      *lastTimeProvider;
    epicsTimeStamp  lastProvidedTime;

    epicsMutexId    eventListLock;
    ELLLIST         eventProviders;
    gtProvider      *lastEventProvider;
    epicsTimeStamp  eventTime[NUM_TIME_EVENTS];
    epicsTimeStamp  lastProvidedBestTime;

    int               ErrorCounts;
} gtPvt;

static epicsThreadOnceId onceId = EPICS_THREAD_ONCE_INIT;

static const char * const tsfmt = "%Y-%m-%d %H:%M:%S.%09f";

/* Implementation */

static void generalTime_InitOnce(void *dummy)
{
    ellInit(&gtPvt.timeProviders);
    gtPvt.timeListLock = epicsMutexMustCreate();

    ellInit(&gtPvt.eventProviders);
    gtPvt.eventListLock = epicsMutexMustCreate();

    IFDEBUG(1)
        printf("General Time Initialized\n");
}

void generalTime_Init(void)
{
    epicsThreadOnce(&onceId, generalTime_InitOnce, NULL);
}


int generalTimeGetExceptPriority(epicsTimeStamp *pDest, int *pPrio, int ignore)
{
    gtProvider *ptp;
    int status = S_time_noProvider;

    generalTime_Init();

    IFDEBUG(2)
        printf("generalTimeGetExceptPriority(ignore=%d)\n", ignore);

    epicsMutexMustLock(gtPvt.timeListLock);
    for (ptp = (gtProvider *)ellFirst(&gtPvt.timeProviders);
         ptp; ptp = (gtProvider *)ellNext(&ptp->node)) {
        if ((ignore > 0 && ptp->priority == ignore) ||
            (ignore < 0 && ptp->priority != -ignore))
            continue;

        status = ptp->get.Time(pDest);
        if (status == epicsTimeOK) {
            /* No ratchet, time from this routine may go backwards */
            if (pPrio)
                *pPrio = ptp->priority;
            break;
        }
        else IFDEBUG(2)
            printf("gTGExP provider '%s' returned error\n", ptp->name);
    }
    epicsMutexUnlock(gtPvt.timeListLock);

    IFDEBUG(2) {
        if (ptp && status == epicsTimeOK) {
            char buff[40];

            epicsTimeToStrftime(buff, sizeof(buff), tsfmt, pDest);
            printf("gTGExP returning %s from provider '%s'\n",
                buff, ptp->name);
        }
        else
            printf("gTGExP returning error\n");
    }

    return status;
}

int epicsShareAPI epicsTimeGetCurrent(epicsTimeStamp *pDest)
{
    gtProvider *ptp;
    int status = epicsTimeERROR;
    epicsTimeStamp ts;

    generalTime_Init();

    IFDEBUG(20)
        printf("epicsTimeGetCurrent()\n");

    epicsMutexMustLock(gtPvt.timeListLock);
    for (ptp = (gtProvider *)ellFirst(&gtPvt.timeProviders);
         ptp; ptp = (gtProvider *)ellNext(&ptp->node)) {

        status = ptp->get.Time(&ts);
        if (status == epicsTimeOK) {
            /* check time is monotonic */
            if (epicsTimeGreaterThanEqual(&ts, &gtPvt.lastProvidedTime)) {
                *pDest = ts;
                gtPvt.lastProvidedTime = ts;
                gtPvt.lastTimeProvider = ptp;
            } else {
                int key;

                *pDest = gtPvt.lastProvidedTime;
                key = epicsInterruptLock();
                gtPvt.ErrorCounts++;
                epicsInterruptUnlock(key);

                IFDEBUG(10) {
                    char last[40], buff[40];

                    epicsTimeToStrftime(last, sizeof(last), tsfmt,
                        &gtPvt.lastProvidedTime);
                    epicsTimeToStrftime(buff, sizeof(buff), tsfmt, &ts);
                    printf("eTGC provider '%s' returned older time\n"
                        "    %s, using %s instead\n", ptp->name, buff, last);
                }
            }
            break;
        }
    }
<<<<<<< HEAD
    if (status && ignore == 0)
=======
    if (status == epicsTimeERROR)
>>>>>>> 14716684
        gtPvt.lastTimeProvider = NULL;
    epicsMutexUnlock(gtPvt.timeListLock);

    IFDEBUG(20) {
        if (ptp && status == epicsTimeOK) {
            char buff[40];

            epicsTimeToStrftime(buff, sizeof(buff), tsfmt, &ts);
            printf("eTGC returning %s from provider '%s'\n",
                buff, ptp->name);
        }
        else
            printf("eTGC returning error\n");
    }

    return status;
}

int epicsTimeGetCurrentInt(epicsTimeStamp *pDest)
{
    gtProvider *ptp = gtPvt.lastTimeProvider;

    if (ptp == NULL ||
<<<<<<< HEAD
        ptp->getInt.Time == NULL)
	return S_time_noProvider;
=======
        ptp->getInt.Time == NULL) {
        IFDEBUG(20)
            epicsInterruptContextMessage("eTGCInt: No support\n");
        return epicsTimeERROR;
    }
>>>>>>> 14716684

    return ptp->getInt.Time(pDest);
}


static int generalTimeGetEventPriority(epicsTimeStamp *pDest, int eventNumber,
    int *pPrio)
{
    gtProvider *ptp;
<<<<<<< HEAD
    int status = S_time_noProvider;
=======
    int status = epicsTimeERROR;
    epicsTimeStamp ts;
>>>>>>> 14716684

    generalTime_Init();

    IFDEBUG(2)
        printf("generalTimeGetEventPriority(eventNum=%d)\n", eventNumber);

    if ((eventNumber < 0 || eventNumber >= NUM_TIME_EVENTS) &&
        (eventNumber != epicsTimeEventBestTime))
        return S_time_badEvent;

    epicsMutexMustLock(gtPvt.eventListLock);
    for (ptp = (gtProvider *)ellFirst(&gtPvt.eventProviders);
         ptp; ptp = (gtProvider *)ellNext(&ptp->node)) {

<<<<<<< HEAD
        status = ptp->get.Event(pDest, eventNumber);
=======
        status = ptp->get.Event(&ts, eventNumber);
>>>>>>> 14716684
        if (status == epicsTimeOK) {
            gtPvt.lastEventProvider = ptp;
            if (pPrio)
                *pPrio = ptp->priority;

            if (eventNumber == epicsTimeEventBestTime) {
                if (epicsTimeGreaterThanEqual(&ts,
                        &gtPvt.lastProvidedBestTime)) {
                    *pDest = ts;
                    gtPvt.lastProvidedBestTime = ts;
                } else {
                    int key;

                    *pDest = gtPvt.lastProvidedBestTime;
                    key = epicsInterruptLock();
                    gtPvt.ErrorCounts++;
                    epicsInterruptUnlock(key);

                    IFDEBUG(10) {
                        char last[40], buff[40];

                        epicsTimeToStrftime(last, sizeof(last), tsfmt,
                            &gtPvt.lastProvidedBestTime);
                        epicsTimeToStrftime(buff, sizeof(buff), tsfmt, &ts);
                        printf("gTGEvP provider '%s' returned older time\n"
                            "    %s, using %s instead\n",
                            ptp->name, buff, last);
                    }
                }
            } else {
                if (epicsTimeGreaterThanEqual(pDest,
                        &gtPvt.eventTime[eventNumber])) {
                    *pDest = ts;
                    gtPvt.eventTime[eventNumber] = ts;
                } else {
                    int key;

                    *pDest = gtPvt.eventTime[eventNumber];
                    key = epicsInterruptLock();
                    gtPvt.ErrorCounts++;
                    epicsInterruptUnlock(key);
                }

                    IFDEBUG(10) {
                        char last[40], buff[40];

                        epicsTimeToStrftime(last, sizeof(last), tsfmt,
                            &gtPvt.lastProvidedBestTime);
                        epicsTimeToStrftime(buff, sizeof(buff), tsfmt, &ts);
                        printf("gTGEvP provider '%s' returned older time\n"
                            "    %s, using %s instead\n",
                            ptp->name, buff, last);
                    }
            }
            break;
        }
        else IFDEBUG(2)
            printf("gTGEvP provider '%s' returned error\n", ptp->name);
    }
    if (status)
        gtPvt.lastEventProvider = NULL;
    epicsMutexUnlock(gtPvt.eventListLock);

    IFDEBUG(10) {
        if (ptp && status == epicsTimeOK) {
            char buff[40];

            epicsTimeToStrftime(buff, sizeof(buff), tsfmt, &ts);
            printf("gTGEvP returning %s from provider '%s'\n",
                buff, ptp->name);
        }
        else
            printf("gTGEvP returning error\n");
    }

    return status;
}

int epicsShareAPI epicsTimeGetEvent(epicsTimeStamp *pDest, int eventNumber)
{
    if (eventNumber == epicsTimeEventCurrentTime) {
        return epicsTimeGetCurrent(pDest);
    } else {
        return generalTimeGetEventPriority(pDest, eventNumber, NULL);
    }
}

int epicsTimeGetEventInt(epicsTimeStamp *pDest, int eventNumber)
{
    if (eventNumber == epicsTimeEventCurrentTime) {
        return epicsTimeGetCurrentInt(pDest);
    } else {
        gtProvider *ptp = gtPvt.lastEventProvider;

        if (ptp == NULL ||
<<<<<<< HEAD
            ptp->getInt.Event == NULL)
	    return S_time_noProvider;
=======
            ptp->getInt.Event == NULL) {
            IFDEBUG(20)
                epicsInterruptContextMessage("eTGEvInt: No support\n");
            return epicsTimeERROR;
        }
>>>>>>> 14716684

        return ptp->getInt.Event(pDest, eventNumber);
    }
}


/* Provider Registration */

static void insertProvider(gtProvider *ptp, ELLLIST *plist, epicsMutexId lock)
{
    gtProvider *ptpref;

    epicsMutexMustLock(lock);

    for (ptpref = (gtProvider *)ellFirst(plist);
         ptpref; ptpref = (gtProvider *)ellNext(&ptpref->node)) {
        if (ptpref->priority > ptp->priority)
            break;
    }

    if (ptpref) {
        /* Found a provider below the new one */
        ptpref = (gtProvider *)ellPrevious(&ptpref->node);
        ellInsert(plist, &ptpref->node, &ptp->node);
    } else {
        ellAdd(plist, &ptp->node);
    }

    epicsMutexUnlock(lock);
}

static gtProvider * findProvider(ELLLIST *plist, epicsMutexId lock,
    const char *name, int priority)
{
    gtProvider *ptp;

    epicsMutexMustLock(lock);

    for (ptp = (gtProvider *)ellFirst(plist);
         ptp; ptp = (gtProvider *)ellNext(&ptp->node)) {
        if (ptp->priority == ptp->priority &&
            !strcmp(ptp->name, name))
            break;
    }

    epicsMutexUnlock(lock);
    return ptp;
}

int generalTimeRegisterEventProvider(const char *name, int priority,
    TIMEEVENTFUN getEvent)
{
    gtProvider *ptp;

    generalTime_Init();

    if (name == NULL || getEvent == NULL)
        return S_time_badArgs;

    ptp = (gtProvider *)malloc(sizeof(gtProvider));
    if (ptp == NULL)
        return S_time_noMemory;

    ptp->name         = epicsStrDup(name);
    ptp->priority     = priority;
    ptp->get.Event    = getEvent;
    ptp->getInt.Event = NULL;

    insertProvider(ptp, &gtPvt.eventProviders, gtPvt.eventListLock);

    IFDEBUG(1)
        printf("Registered event provider '%s' at %d\n", name, priority);

    return epicsTimeOK;
}

int generalTimeAddIntEventProvider(const char *name, int priority,
    TIMEEVENTFUN getEvent)
{
    gtProvider *ptp = findProvider(&gtPvt.eventProviders, gtPvt.eventListLock,
        name, priority);
    if (ptp == NULL)
        return S_time_noProvider;

    ptp->getInt.Event = getEvent;

    IFDEBUG(1)
        printf("Event provider '%s' is interrupt-callable\n", name);

    return epicsTimeOK;
}

int generalTimeRegisterCurrentProvider(const char *name, int priority,
    TIMECURRENTFUN getTime)
{
    gtProvider *ptp;

    generalTime_Init();

    if (name == NULL || getTime == NULL)
        return S_time_badArgs;

    ptp = (gtProvider *)malloc(sizeof(gtProvider));
    if (ptp == NULL)
        return S_time_noMemory;

    ptp->name        = epicsStrDup(name);
    ptp->priority    = priority;
    ptp->get.Time    = getTime;
    ptp->getInt.Time = NULL;

    insertProvider(ptp, &gtPvt.timeProviders, gtPvt.timeListLock);

    IFDEBUG(1)
        printf("Registered time provider '%s' at %d\n", name, priority);

    return epicsTimeOK;
}

int generalTimeAddIntCurrentProvider(const char *name, int priority,
    TIMECURRENTFUN getTime)
{
    gtProvider *ptp = findProvider(&gtPvt.timeProviders, gtPvt.timeListLock,
        name, priority);
    if (ptp == NULL)
        return S_time_noProvider;

    ptp->getInt.Time = getTime;

    IFDEBUG(1)
        printf("Time provider '%s' is interrupt-callable\n", name);

    return epicsTimeOK;
}

/* 
 * Provide an optional "last resort" provider for Event Time.
 * 
 * This is deliberately optional, as it represents site policy.
 * It is intended to be installed as an EventTime provider at the lowest
 * priority, to return the current time for an event if there is no
 * better time provider for event times.
 * 
 * Typically, this will only be used during startup, or a time-provider
 * resynchronisation, where events are being generated by the event system
 * but the time provided by the system is not yet valid.
 */
static int lastResortGetEvent(epicsTimeStamp *timeStamp, int eventNumber)
{
    return epicsTimeGetCurrent(timeStamp);
}

int installLastResortEventProvider(void)
{
    return generalTimeEventTpRegister("Last Resort Event",
        LAST_RESORT_PRIORITY, lastResortGetEvent);
}


/* Status Report */

long generalTimeReport(int level)
{
    int items;

    if (onceId == EPICS_THREAD_ONCE_INIT) {
        printf("General time framework not yet initialized.\n");
        return epicsTimeOK;
    }

    printf("Backwards time errors prevented %u times.\n\n",
        generalTimeGetErrorCounts());

    /* Use an output buffer to avoid holding mutexes during printing */

    printf("Current Time Providers:\n");
    epicsMutexMustLock(gtPvt.timeListLock);
    if ((items = ellCount(&gtPvt.timeProviders))) {
        gtProvider *ptp;
        char *message;     /* Temporary output buffer */
        char *pout;

        message = calloc(items, 80 * 2); /* Each provider needs 2 lines */
        if (!message) {
            epicsMutexUnlock(gtPvt.timeListLock);
            printf("Out of memory\n");
            return S_time_noMemory;
        }

        pout = message;

        for (ptp = (gtProvider *)ellFirst(&gtPvt.timeProviders);
             ptp; ptp = (gtProvider *)ellNext(&ptp->node)) {
            pout += sprintf(pout, "    \"%s\", priority = %d\n",
                ptp->name, ptp->priority);
            if (level) {
                epicsTimeStamp tempTS;
                if (ptp->get.Time(&tempTS) == epicsTimeOK) {
                    char tempTSText[40];
                    epicsTimeToStrftime(tempTSText, sizeof(tempTSText),
                        "%Y-%m-%d %H:%M:%S.%06f", &tempTS);
                    pout += sprintf(pout, "\tCurrent Time is %s.\n",
                        tempTSText);
                } else {
                    pout += sprintf(pout, "\tCurrent Time not available\n");
                }
            }
        }
        epicsMutexUnlock(gtPvt.timeListLock);
        puts(message);
        free(message);
    } else {
        epicsMutexUnlock(gtPvt.timeListLock);
        printf("\tNo Providers registered.\n");
    }

    printf("Event Time Providers:\n");
    epicsMutexMustLock(gtPvt.eventListLock);
    if ((items = ellCount(&gtPvt.eventProviders)))
    {
        gtProvider *ptp;
        char *message;     /* Temporary output buffer */
        char *pout;

        message = calloc(items, 80);     /* Each provider needs 1 line, */
        if (!message) {
            epicsMutexUnlock(gtPvt.eventListLock);
            printf("Out of memory\n");
            return S_time_noMemory;
        }

        pout = message;

        for (ptp = (gtProvider *)ellFirst(&gtPvt.eventProviders);
             ptp; ptp = (gtProvider *)ellNext(&ptp->node)) {
            pout += sprintf(pout, "    \"%s\", priority = %d\n",
                ptp->name, ptp->priority);
        }
        epicsMutexUnlock(gtPvt.eventListLock);
        puts(message);
        free(message);
    }
    else
    {
        epicsMutexUnlock(gtPvt.eventListLock);
        printf("\tNo Providers registered.\n");
    }

    return epicsTimeOK;
}

/*
 * Access to internal status values.
 */

void generalTimeResetErrorCounts(void)
{
    int key = epicsInterruptLock();
    gtPvt.ErrorCounts = 0;
    epicsInterruptUnlock(key);
}

int generalTimeGetErrorCounts(void)
{
    int key = epicsInterruptLock();
    int errors = gtPvt.ErrorCounts;
    epicsInterruptUnlock(key);
    return errors;
}

const char * generalTimeCurrentProviderName(void)
{
    if (gtPvt.lastTimeProvider)
        return gtPvt.lastTimeProvider->name;
    return NULL;
}

const char * generalTimeEventProviderName(void)
{
    if (gtPvt.lastEventProvider)
        return gtPvt.lastEventProvider->name;
    return NULL;
}

const char * generalTimeHighestCurrentName(void)
{
    gtProvider *ptp;

    epicsMutexMustLock(gtPvt.timeListLock);
    ptp = (gtProvider *)ellFirst(&gtPvt.timeProviders);
    epicsMutexUnlock(gtPvt.timeListLock);
    return ptp ? ptp->name : NULL;
}<|MERGE_RESOLUTION|>--- conflicted
+++ resolved
@@ -145,7 +145,7 @@
 int epicsShareAPI epicsTimeGetCurrent(epicsTimeStamp *pDest)
 {
     gtProvider *ptp;
-    int status = epicsTimeERROR;
+    int status = S_time_noProvider;
     epicsTimeStamp ts;
 
     generalTime_Init();
@@ -185,11 +185,7 @@
             break;
         }
     }
-<<<<<<< HEAD
-    if (status && ignore == 0)
-=======
-    if (status == epicsTimeERROR)
->>>>>>> 14716684
+    if (status)
         gtPvt.lastTimeProvider = NULL;
     epicsMutexUnlock(gtPvt.timeListLock);
 
@@ -213,16 +209,11 @@
     gtProvider *ptp = gtPvt.lastTimeProvider;
 
     if (ptp == NULL ||
-<<<<<<< HEAD
-        ptp->getInt.Time == NULL)
-	return S_time_noProvider;
-=======
         ptp->getInt.Time == NULL) {
         IFDEBUG(20)
             epicsInterruptContextMessage("eTGCInt: No support\n");
-        return epicsTimeERROR;
-    }
->>>>>>> 14716684
+        return S_time_noProvider;
+    }
 
     return ptp->getInt.Time(pDest);
 }
@@ -232,12 +223,8 @@
     int *pPrio)
 {
     gtProvider *ptp;
-<<<<<<< HEAD
     int status = S_time_noProvider;
-=======
-    int status = epicsTimeERROR;
     epicsTimeStamp ts;
->>>>>>> 14716684
 
     generalTime_Init();
 
@@ -252,11 +239,7 @@
     for (ptp = (gtProvider *)ellFirst(&gtPvt.eventProviders);
          ptp; ptp = (gtProvider *)ellNext(&ptp->node)) {
 
-<<<<<<< HEAD
-        status = ptp->get.Event(pDest, eventNumber);
-=======
         status = ptp->get.Event(&ts, eventNumber);
->>>>>>> 14716684
         if (status == epicsTimeOK) {
             gtPvt.lastEventProvider = ptp;
             if (pPrio)
@@ -352,16 +335,11 @@
         gtProvider *ptp = gtPvt.lastEventProvider;
 
         if (ptp == NULL ||
-<<<<<<< HEAD
-            ptp->getInt.Event == NULL)
-	    return S_time_noProvider;
-=======
             ptp->getInt.Event == NULL) {
             IFDEBUG(20)
                 epicsInterruptContextMessage("eTGEvInt: No support\n");
-            return epicsTimeERROR;
-        }
->>>>>>> 14716684
+            return S_time_noProvider;
+        }
 
         return ptp->getInt.Event(pDest, eventNumber);
     }

/*************************************************************************\
* Copyright (c) 2016 Michael Davidsaver
* Copyright (c) 2015 Brookhaven Science Assoc. as operator of Brookhaven
*               National Laboratory.
* Copyright (c) 2002 The University of Chicago, as Operator of Argonne
*     National Laboratory.
* Copyright (c) 2002 The Regents of the University of California, as
*     Operator of Los Alamos National Laboratory.
* SPDX-License-Identifier: EPICS
* EPICS BASE is distributed subject to a Software License Agreement found
* in file LICENSE that is included with this distribution.
\*************************************************************************/

/*
 *  Author: Jeffrey O. Hill
 */

#include <stddef.h>
#include <stdlib.h>
#include <stdio.h>
#include <string.h>
#include <limits.h>
#include <errno.h>

#include "addrList.h"
#include "epicsEvent.h"
#include "epicsMutex.h"
#include "epicsSignal.h"
#include "epicsStdio.h"
#include "epicsTime.h"
#include "errlog.h"
#include "freeList.h"
#include "osiPoolStatus.h"
#include "osiSock.h"
#include "taskwd.h"
#include "cantProceed.h"

#include "epicsExport.h"

#include "dbChannel.h"
#include "dbCommon.h"
#include "dbEvent.h"
#include "db_field_log.h"
#include "dbServer.h"
#include "rsrv.h"

#define GLBLSOURCE
#include "server.h"

epicsThreadPrivateId rsrvCurrentClient;

/*
 *
 *  req_server()
 *
 *  CA server task
 *
 *  Waits for connections at the CA port and spawns a task to
 *  handle each of them
 *
 */
static void req_server (void *pParm)
{
    rsrv_iface_config *conf = pParm;
    SOCKET IOC_sock;

    taskwdInsert ( epicsThreadGetIdSelf (), NULL, NULL );

    IOC_sock = conf->tcp;

    epicsEventSignal(castcp_startStopEvent);

    while (TRUE) {
        SOCKET clientSock;
        osiSockAddr46       sockAddr46;

        while (castcp_ctl == ctlPause) {
            epicsThreadSleep(0.1);
        }

        clientSock = epicsSocket46Accept ( IOC_sock, &sockAddr46 );
        if ( clientSock == INVALID_SOCKET ||
             ( !epicsSocket46IsAF_INETorAF_INET6 ( sockAddr46.sa.sa_family ) ) ) {
            char sockErrBuf[64];
            epicsSocketConvertErrnoToString (
                sockErrBuf, sizeof ( sockErrBuf ) );
<<<<<<< HEAD
            errlogPrintf("CAS: Client accept error: %s\n",
                sockErrBuf);
=======
            errlogPrintf("CAS: Client accept " ERL_ERROR ": %s (%d)\n",
                sockErrBuf, (int)addLen );
>>>>>>> a662cae2
            epicsThreadSleep(15.0);
            continue;
        }
        else {
            epicsThreadId id;
            struct client *pClient;

            /* socket passed in is closed if unsuccessful here */
            pClient = create_tcp_client ( clientSock, &sockAddr46 );
            if ( ! pClient ) {
                epicsThreadSleep ( 15.0 );
                continue;
            }

            LOCK_CLIENTQ;
            ellAdd ( &clientQ, &pClient->node );
            UNLOCK_CLIENTQ;

            id = epicsThreadCreate ( "CAS-client", epicsThreadPriorityCAServerLow,
                    epicsThreadGetStackSize ( epicsThreadStackBig ),
                    camsgtask, pClient );
            if ( id == 0 ) {
                LOCK_CLIENTQ;
                ellDelete ( &clientQ, &pClient->node );
                UNLOCK_CLIENTQ;
                destroy_tcp_client ( pClient );
                errlogPrintf ( "CAS: task creation for new client failed\n" );
                epicsThreadSleep ( 15.0 );
                continue;
            }
        }
    }
}

static
int tryBind(SOCKET sock, const osiSockAddr46* pAddr46, const char *name)
{
    if(epicsSocket46Bind(sock, pAddr46)<0) {
        char sockErrBuf[64];
        if(SOCKERRNO!=SOCK_EADDRINUSE)
        {
            epicsSocketConvertErrnoToString (
                        sockErrBuf, sizeof ( sockErrBuf ) );
            errlogPrintf ( "CAS: %s bind " ERL_ERROR ": %s\n",
                           name, sockErrBuf );
            epicsThreadSuspendSelf ();
        }
        return -1;
    } else
        return 0;
}

/* need to collect a set of TCP sockets, one for each interface,
 * which are bound to the same TCP port number.
 * Needed to avoid the complications and confusion of different TCP
 * ports for each interface (name server and beacon sender would need
 * to know this).
 */
static
SOCKET* rsrv_grab_tcp(unsigned short *port)
{
    SOCKET *socks;
    osiSockAddr46 scratch46;
    unsigned i;

    socks = mallocMustSucceed(ellCount(&casIntfAddrList)*sizeof(*socks), "rsrv_grab_tcp");
    for(i=0; i<ellCount(&casIntfAddrList); i++)
        socks[i] = INVALID_SOCKET;

    /* start with preferred port */
    memset(&scratch46, 0, sizeof(scratch46));
    scratch46.ia.sin_family = epicsSocket46GetDefaultAddressFamily();
    scratch46.ia.sin_port = htons(*port);
#if EPICS_HAS_IPV6
    /*
     * the port handling below assumes that the port is on the same
     * location for both IPv4 and IPv6
    */
    assert(&scratch46.in6.sin6_port == &scratch46.ia.sin_port);
#endif

    while(ellCount(&casIntfAddrList)>0) {
        ELLNODE *cur, *next;
        unsigned ok = 1;

        for(i=0; i<ellCount(&casIntfAddrList); i++) {
            if(socks[i] != INVALID_SOCKET)
                epicsSocketDestroy(socks[i]);
            socks[i] = INVALID_SOCKET;
        }

        for (i=0, cur=ellFirst(&casIntfAddrList), next = cur ? ellNext(cur) : NULL;
             cur;
             i++, cur=next, next=next ? ellNext(next) : NULL)
        {
            SOCKET tcpsock;
            osiSockAddr46 ifaceAddr = ((osiSockAddrNode *)cur)->addr46;

#ifdef NETDEBUG
            {
                char buf[64];
                sockAddrToDottedIP(&ifaceAddr.sa, buf, sizeof(buf));
                epicsPrintf("%s:%d:rsrv_grab_tcp  ifaceAddr='%s'\n",
                            __FILE__, __LINE__,  buf);
            }
#endif
            tcpsock = socks[i] = epicsSocket46Create (scratch46.ia.sin_family,
                                                      SOCK_STREAM, 0);
            if(tcpsock==INVALID_SOCKET)
                cantProceed("rsrv ran out of sockets during initialization");

            epicsSocketEnableAddressReuseDuringTimeWaitState ( tcpsock );

            if(epicsSocket46Bind(tcpsock, &scratch46)==0 && listen(tcpsock, 20)==0) {
                if(scratch46.ia.sin_port==0) {
                    /* use first socket to pick a random port */
                    osiSocklen_t alen = sizeof(ifaceAddr);
                    assert(i==0);
                    if(getsockname(tcpsock, &ifaceAddr.sa, &alen)) {
                        char sockErrBuf[64];
                        epicsSocketConvertErrnoToString (
                            sockErrBuf, sizeof ( sockErrBuf ) );
                        errlogPrintf ( "CAS: getsockname " ERL_ERROR ": %s\n",
                            sockErrBuf );
                        epicsThreadSuspendSelf ();
                        ok = 0;
                        break;
                    }
                    scratch46.ia.sin_port = ifaceAddr.ia.sin_port;
                    assert(scratch46.ia.sin_port!=0);
                }
            } else {
                int errcode = SOCKERRNO;
                /* bind fails.  React harshly to unexpected errors to avoid an infinite loop */
                if(errcode==SOCK_EADDRNOTAVAIL) {
                    /* this is not a bind()able address. */
                    int j;
                    char name[64];
                    sockAddrToDottedIP(&scratch46.sa, name, sizeof(name));
                    printf("Skipping %s which is not an interface address\n", name);

                    for(j=0; j<=i; j++) {
                        epicsSocketDestroy(socks[j]);
                        socks[j] = INVALID_SOCKET;
                    }

                    ellDelete(&casIntfAddrList, cur);
                    free(cur);
                    ok = 0;
                    break;
                }
                /* if SOCK_EADDRINUSE or SOCK_EACCES try again with a different
                 * port number, otherwise fail hard.
                 */
                if (errcode != SOCK_EADDRINUSE &&
                    errcode != SOCK_EACCES) {
                    char name[40];
                    char sockErrBuf[64];
                    epicsSocketConvertErrnoToString (
                        sockErrBuf, sizeof ( sockErrBuf ) );
                    sockAddrToDottedIP(&scratch46.sa, name, sizeof(name));
                    cantProceed( "CAS: Socket bind %s error: %s\n",
                        name, sockErrBuf );
                }
                ok = 0;
                break;
            }
        }

        if (ok) {
            assert(scratch46.ia.sin_port!=0);
            *port = ntohs(scratch46.ia.sin_port);

            break;
        } else {

            for(i=0; i<ellCount(&casIntfAddrList); i++) {
                /* cleanup any ports actually bound */
                if(socks[i]!=INVALID_SOCKET) {
                    epicsSocketDestroy(socks[i]);
                    socks[i] = INVALID_SOCKET;
                }
            }

            scratch46.ia.sin_port=0; /* next iteration starts with a random port */
        }
    }

    if(ellCount(&casIntfAddrList)==0)
        cantProceed("Error: RSRV has empty interface list\n"
                    "The CA server can't function without binding to"
                    " at least one network interface.\n");

    return socks;
}

static
void rsrv_build_addr_lists(void)
{
    int autobeaconlist = 1;

    /* the UDP ports are known at this point, but the TCP port is not */
    assert(ca_beacon_port!=0);
    assert(ca_udp_port!=0);

    {
        char            beaconlistascii[32];
        char            *pstr;
        pstr = envGetConfigParam ( &EPICS_CAS_AUTO_BEACON_ADDR_LIST,
                                   sizeof (beaconlistascii), beaconlistascii );
        if ( pstr ) {
            if ( !strcmp( pstr, "4" ) ) {
                autobeaconlist = 1;
            } else if ( !strcmp( pstr, "6" ) ) {
                autobeaconlist = 6;
            } else if ( !strcmp( pstr, "46" ) ) {
                autobeaconlist = 46;
            } else {
                envGetBoolConfigParam(&EPICS_CAS_AUTO_BEACON_ADDR_LIST, &autobeaconlist);
            }
        }
        epicsPrintf("%s:%d:rsrv_build_addr_lists EPICS_CAS_AUTO_BEACON_ADDR_LIST='%s' autobeaconlist=%d\n",
                    __FILE__, __LINE__,
                    pstr ? pstr : "" , autobeaconlist);

    }

    ellInit ( &casIntfAddrList );
    ellInit ( &beaconAddrList );
    ellInit ( &casMCastAddrList );

    /* Setup socket for sending server beacons.
     * Also used for NIC introspection
     */

    // The family must match the address used in rsrv/online_notify.c:88
    beaconSocket = epicsSocket46Create(epicsSocket46GetDefaultAddressFamily(), SOCK_DGRAM, 0);
    if (beaconSocket==INVALID_SOCKET)
        cantProceed("socket allocation failed during address list expansion");

    {
        int intTrue = 1;
        if (setsockopt (beaconSocket, SOL_SOCKET, SO_BROADCAST,
                        (char *)&intTrue, sizeof(intTrue))<0) {
            cantProceed("CAS: online socket set up error\n");
        }
#ifdef IP_ADD_MEMBERSHIP
        {
            osiSockOptMcastLoop_t flag = 1;
            if (setsockopt(beaconSocket, IPPROTO_IP, IP_MULTICAST_LOOP,
                           (char *)&flag, sizeof(flag))<0) {
                char sockErrBuf[64];
                epicsSocketConvertErrnoToString (
                            sockErrBuf, sizeof ( sockErrBuf ) );
                errlogPrintf("CAS: failed to set mcast loopback: %s\n",
                    sockErrBuf);
            }
        }
#endif

#ifdef IP_MULTICAST_TTL
    {
        osiSockOptMcastTTL_t ttl;
        long val;
        if(envGetLongConfigParam(&EPICS_CA_MCAST_TTL, &val))
            val =1;
        ttl = val;
        if ( setsockopt(beaconSocket, IPPROTO_IP, IP_MULTICAST_TTL, (char*)&ttl, sizeof(ttl))) {
            char sockErrBuf[64];
            epicsSocketConvertErrnoToString (
                sockErrBuf, sizeof ( sockErrBuf ) );
            errlogPrintf("rsrv: failed to set mcast ttl %d\n", (int)ttl);
        }
    }
#endif
    }

    /* populate the interface address list (default is empty) */
    {
        ELLLIST temp = ELLLIST_INIT;
        /* use the first parameter which is set. */
        addAddrToChannelAccessAddressList ( &temp, &EPICS_CAS_INTF_ADDR_LIST, ca_udp_port, 0 );

        removeDuplicateAddresses(&casIntfAddrList, &temp, 0);
    }

    /* Process the interface address list
     * Move multicast addresses to casMCastAddrList
     * Populate beacon address list (if autobeaconlist and iface list not-empty).
     */
    {
        int foundWildcard = 0, doautobeacon = autobeaconlist;
        /* TODO for IPv6 */
        osiSockAddrNode *pNode, *pNext;
        for(pNode = (osiSockAddrNode*)ellFirst(&casIntfAddrList),
            pNext = pNode ? (osiSockAddrNode*)ellNext(&pNode->node) : NULL;
            pNode;
            pNode = pNext,
            pNext = pNext ? (osiSockAddrNode*)ellNext(&pNext->node) : NULL)
        {
            osiSockAddr46 match46;
            epicsUInt32 top = ntohl(pNode->addr46.ia.sin_addr.s_addr)>>24;

            if(pNode->addr46.ia.sin_family==AF_INET && pNode->addr46.ia.sin_addr.s_addr==htonl(INADDR_ANY))
            {
                foundWildcard = 1;

            } else if(pNode->addr46.ia.sin_family==AF_INET && top>=224 && top<=239) {
                /* This is a multi-cast address */
                ellDelete(&casIntfAddrList, &pNode->node);
                ellAdd(&casMCastAddrList, &pNode->node);
                continue;
            }
            epicsPrintf("%s:%d:rsrv_build_addr_lists doautobeacon=%d\n",
                        __FILE__, __LINE__,  doautobeacon);

            if(!doautobeacon)
                continue;
            /* when given a specific interface address, auto populate with the
             * corresponding broadcast address.
             */

            autobeaconlist = 0; /* prevent later population from wildcard */

            memset(&match46, 0, sizeof(match46));

            if(pNode->addr46.ia.sin_family==AF_INET) {
                match46.ia.sin_family = AF_INET;
                match46.ia.sin_addr.s_addr = pNode->addr46.ia.sin_addr.s_addr;
                match46.ia.sin_port = htons(ca_beacon_port);
            }
#if EPICS_HAS_IPV6
            else if(pNode->addr46.ia.sin_family==AF_INET6) {
                memcpy(&match46, &pNode->addr46, sizeof(match46));
                match46.in6.sin6_port = htons(ca_beacon_port);
            }
#endif
#ifdef NETDEBUG
            {
                char buf[64];
                sockAddrToDottedIP(&match46.sa, buf, sizeof(buf));
                epicsPrintf("%s/%d: calling osiSockDiscoverBroadcastAddresses: match46='%s'\n",
                            __FILE__, __LINE__, buf);
            }
#endif
            osiSockDiscoverBroadcastAddresses(&beaconAddrList, beaconSocket, &match46);
        }

        if (foundWildcard && ellCount(&casIntfAddrList) != 1) {
            cantProceed("CAS interface address list can not contain 0.0.0.0 and other interface addresses.\n");
        }
    }

    if (ellCount(&casIntfAddrList) == 0) {
        /* default to wildcard 0.0.0.0 when interface address list is empty */
        osiSockAddrNode *pNode = (osiSockAddrNode *) callocMustSucceed( 1, sizeof(*pNode), "rsrv_init" );
        pNode->addr46.sa.sa_family = epicsSocket46GetDefaultAddressFamily();
        ellAdd ( &casIntfAddrList, &pNode->node );
    }

    {
        ELLLIST temp = ELLLIST_INIT;
        osiSockAddrNode *pNode;

        ellConcat(&temp, &beaconAddrList);

        /* collect user specified beacon address list
         * prefer EPICS_CAS_BEACON_ADDR_LIST, fallback to EPICS_CA_ADDR_LIST
         */
        addAddrToChannelAccessAddressList ( &temp, &EPICS_CAS_BEACON_ADDR_LIST, ca_beacon_port, 0 );

        epicsPrintf("%s:%d:rsrv_build_addr_lists autobeaconlist=%d\n",
                    __FILE__, __LINE__,  autobeaconlist);
        if (autobeaconlist) {
            /* auto populate with all broadcast addresses.
             * Note that autobeaconlist is zeroed above if an interface
             * address list is provided.
             */
            osiSockAddr46 match46;
            memset(&match46, 0, sizeof(match46));
            match46.ia.sin_family = AF_INET; /* This is the default */
#if EPICS_HAS_IPV6
            if (autobeaconlist == 46) {
                match46.ia.sin_family = AF_UNSPEC; /* Both v6 and v4 */
            } else if (autobeaconlist == 6) {
                match46.ia.sin_family = AF_INET6; /* v6 only */
            }
#endif
            match46.ia.sin_port = htons(ca_beacon_port);

#ifdef NETDEBUG
            {
                char buf[64];
                sockAddrToDottedIP(&match46.sa, buf, sizeof(buf));
                epicsPrintf("%s/%d: calling osiSockDiscoverBroadcastAddresses: match46='%s'\n",
                            __FILE__, __LINE__, buf);
            }
#endif
            osiSockDiscoverBroadcastAddresses(&temp, beaconSocket, &match46);
        }

        /* set the port for any automatically discovered destinations. */
        for(pNode = (osiSockAddrNode*)ellFirst(&temp);
            pNode;
            pNode = (osiSockAddrNode*)ellNext(&pNode->node))
        {
#ifdef NETDEBUG
            {
                char buf[64];
                sockAddrToDottedIP(&pNode->addr46.sa, buf, sizeof(buf));
                epicsPrintf("%s:%d:rsrv_XXXX addr='%s'\n",
                            __FILE__, __LINE__,  buf);
            }
#endif
            if(pNode->addr46.ia.sin_port==0) {
                pNode->addr46.ia.sin_port = htons(ca_beacon_port);
            }
#if EPICS_HAS_IPV6
            if ( pNode->addr46.sa.sa_family == AF_INET6 ) {
                ca_uint32_t interfaceIndex = pNode->addr46.in6.sin6_scope_id;
                epicsSocket46optIPv6MultiCast(beaconSocket, interfaceIndex);
            }
#endif
        }

        removeDuplicateAddresses(&beaconAddrList, &temp, 0);
    }

    if (ellCount(&beaconAddrList)==0)
        fprintf(stderr, "Warning: RSRV has empty beacon address list\n");

    {
        osiSockAddrNode *node;
        ELLLIST temp = ELLLIST_INIT,
                temp2= ELLLIST_INIT;
        size_t idx = 0;

        addAddrToChannelAccessAddressList ( &temp, &EPICS_CAS_IGNORE_ADDR_LIST, 0, 0 );
        removeDuplicateAddresses(&temp2, &temp, 0);

        /* Keep the list of addresses to ignore in an array on the assumption that
         * it is short enough that using a hash table would be slower.
         * 0.0.0.0 indicates end of list
         */
        casIgnoreAddrs46 = callocMustSucceed(1+ellCount(&temp2), sizeof(casIgnoreAddrs46[0]), "casIgnoreAddrs");

        while((node=(osiSockAddrNode*)ellGet(&temp2))!=NULL)
        {
            memcpy(&casIgnoreAddrs46[idx++], &node->addr46, sizeof(casIgnoreAddrs46[idx]));
            free(node);
        }
        //casIgnoreAddrs46[idx] = 0; This is done by calloc above
    }
}

/*
 * rsrv_init ()
 */
static
void rsrv_init (void)
{
    long maxBytesAsALong;
    long status;
    SOCKET *socks;
    int autoMaxBytes;

    clientQlock = epicsMutexMustCreate();

    freeListInitPvt ( &rsrvClientFreeList, sizeof(struct client), 8 );
    freeListInitPvt ( &rsrvChanFreeList, sizeof(struct channel_in_use), 512 );
    freeListInitPvt ( &rsrvEventFreeList, sizeof(struct event_ext), 512 );
    freeListInitPvt ( &rsrvSmallBufFreeListTCP, MAX_TCP, 16 );
    initializePutNotifyFreeList ();

    epicsSignalInstallSigPipeIgnore ();

    rsrvCurrentClient = epicsThreadPrivateCreate ();

    if ( envGetConfigParamPtr ( &EPICS_CAS_SERVER_PORT ) ) {
        ca_server_port = envGetInetPortConfigParam ( &EPICS_CAS_SERVER_PORT,
            (unsigned short) CA_SERVER_PORT );
    }
    else {
        ca_server_port = envGetInetPortConfigParam ( &EPICS_CA_SERVER_PORT,
            (unsigned short) CA_SERVER_PORT );
    }
    ca_udp_port = ca_server_port;

    if (envGetConfigParamPtr(&EPICS_CAS_BEACON_PORT)) {
        ca_beacon_port = envGetInetPortConfigParam (&EPICS_CAS_BEACON_PORT,
            (unsigned short) CA_REPEATER_PORT );
    }
    else {
        ca_beacon_port = envGetInetPortConfigParam (&EPICS_CA_REPEATER_PORT,
            (unsigned short) CA_REPEATER_PORT );
    }

    status =  envGetLongConfigParam ( &EPICS_CA_MAX_ARRAY_BYTES, &maxBytesAsALong );
    if ( status || maxBytesAsALong < 0 ) {
        errlogPrintf ( "CAS: EPICS_CA_MAX_ARRAY_BYTES was not a positive integer\n" );
        rsrvSizeofLargeBufTCP = MAX_TCP;
    }
    else {
        /* allow room for the protocol header so that they get the array size they requested */
        static const unsigned headerSize = sizeof ( caHdr ) + 2 * sizeof ( ca_uint32_t );
        ca_uint32_t maxBytes = ( unsigned ) maxBytesAsALong;
        if ( maxBytes < 0xffffffff - headerSize ) {
            maxBytes += headerSize;
        }
        else {
            maxBytes = 0xffffffff;
        }
        if ( maxBytes < MAX_TCP ) {
            errlogPrintf ( "CAS: EPICS_CA_MAX_ARRAY_BYTES was rounded up to %u\n", MAX_TCP );
            rsrvSizeofLargeBufTCP = MAX_TCP;
        }
        else {
            rsrvSizeofLargeBufTCP = maxBytes;
        }
    }

    if(envGetBoolConfigParam(&EPICS_CA_AUTO_ARRAY_BYTES, &autoMaxBytes))
        autoMaxBytes = 1;

    if (!autoMaxBytes)
        freeListInitPvt ( &rsrvLargeBufFreeListTCP, rsrvSizeofLargeBufTCP, 1 );
    else
        rsrvLargeBufFreeListTCP = NULL;
    pCaBucket = bucketCreate(CAS_HASH_TABLE_SIZE);
    if (!pCaBucket)
        cantProceed("RSRV failed to allocate ID lookup table\n");

    rsrv_build_addr_lists();

    castcp_startStopEvent = epicsEventMustCreate(epicsEventEmpty);
    casudp_startStopEvent = epicsEventMustCreate(epicsEventEmpty);
    beacon_startStopEvent = epicsEventMustCreate(epicsEventEmpty);
    castcp_ctl = ctlPause;

    /* Thread priorities
     * Now starting per interface
     *  TCP Listener: epicsThreadPriorityCAServerLow-2
     *  Name receiver: epicsThreadPriorityCAServerLow-4
     * Now starting global
     *  Beacon sender: epicsThreadPriorityCAServerLow-3
     * Started later per TCP client
     *  TCP receiver: epicsThreadPriorityCAServerLow
     *  TCP sender : epicsThreadPriorityCAServerLow-1
     */
    {
        unsigned i;
        threadPrios[0] = epicsThreadPriorityCAServerLow;

        for(i=1; i<NELEMENTS(threadPrios); i++)
        {
            if(epicsThreadBooleanStatusSuccess!=epicsThreadHighestPriorityLevelBelow(
                        threadPrios[i-1], &threadPrios[i]))
            {
                /* on failure use the lowest known */
                threadPrios[i] = threadPrios[i-1];
            }
        }
    }

    {
        unsigned short sport = ca_server_port;
        socks = rsrv_grab_tcp(&sport);

        if ( sport != ca_server_port ) {
            ca_server_port = sport;
            errlogPrintf ( "cas " ERL_WARNING ": Configured TCP port was unavailable.\n");
            errlogPrintf ( "cas " ERL_WARNING ": Using dynamically assigned TCP port %hu,\n",
                ca_server_port );
            errlogPrintf ( "cas " ERL_WARNING ": but now two or more servers share the same UDP port.\n");
            errlogPrintf ( "cas " ERL_WARNING ": Depending on your IP kernel this server may not be\n" );
            errlogPrintf ( "cas " ERL_WARNING ": reachable with UDP unicast (a host's IP in EPICS_CA_ADDR_LIST)\n" );
        }
    }

    /* start servers (TCP and UDP(s) for each interface.
     */
    {
        int havesometcp = 0;
        ELLNODE *cur;
        int i;

        for (i=0, cur=ellFirst(&casIntfAddrList); cur; i++, cur=ellNext(cur))
        {
            char ifaceName[40];
            rsrv_iface_config *conf;

            conf = callocMustSucceed(1, sizeof(*conf), "rsrv_init");

            conf->tcpAddr46 = ((osiSockAddrNode *)cur)->addr46;
#if EPICS_HAS_IPV6
            if ( conf->tcpAddr46.sa.sa_family == AF_INET6 ) {
                conf->tcpAddr46.in6.sin6_port = htons ( ca_server_port );
            }
            else
#endif
            {
                conf->tcpAddr46.ia.sin_port = htons( ca_server_port );
            }
            conf->tcp = socks[i];
            socks[i] = INVALID_SOCKET;

            sockAddrToDottedIP (&conf->tcpAddr46.sa, ifaceName, sizeof(ifaceName));

            conf->udp = conf->udpbcast = INVALID_SOCKET;

            /* create and bind UDP name receiver socket(s) */

            conf->udpAddr46 = conf->tcpAddr46;
            conf->udp = epicsSocket46Create(epicsSocket46GetDefaultAddressFamily(),
                                        SOCK_DGRAM, 0);
            if(conf->udp==INVALID_SOCKET)
                cantProceed("rsrv_init ran out of udp sockets");

            epicsSocketEnableAddressUseForDatagramFanout ( conf->udp );

            if (epicsSocket46BindLocalPort(conf->udp, ca_server_port))
                goto cleanup;

#ifdef IP_ADD_MEMBERSHIP
            /* join UDP socket to any multicast groups */
            {
                osiSockAddrNode *pNode;

                for(pNode = (osiSockAddrNode*)ellFirst(&casMCastAddrList);
                    pNode;
                    pNode = (osiSockAddrNode*)ellNext(&pNode->node))
                {
                    if (pNode->addr46.sa.sa_family == AF_INET) {
                        struct ip_mreq mreq;
                        memset(&mreq, 0, sizeof(mreq));
                        mreq.imr_multiaddr = pNode->addr46.ia.sin_addr;
                        mreq.imr_interface.s_addr = conf->udpAddr46.ia.sin_addr.s_addr;

                        if (setsockopt(conf->udp, IPPROTO_IP, IP_ADD_MEMBERSHIP,
                            (char *) &mreq, sizeof(mreq))!=0) {
                            osiSockAddr46 temp46;
                            char name[40];
                            char sockErrBuf[64];
                            memset(&temp46, 0, sizeof(temp46));
                            temp46.ia.sin_family = AF_INET;
                            temp46.ia.sin_addr = mreq.imr_multiaddr;
                            temp46.ia.sin_port = conf->udpAddr46.ia.sin_port;
                            epicsSocketConvertErrnoToString (
                                sockErrBuf, sizeof ( sockErrBuf ) );
                            sockAddrToDottedIP (&temp46.sa, name, sizeof(name));
                            errlogPrintf("CAS: Socket mcast join %s to %s failed: %s\n",
                                ifaceName, name, sockErrBuf );
                        }
                    }
                }
            }
#else
            if(ellCount(&casMCastAddrList)){
                fprintf(stderr, "IPv4 Multicast name lookup not supported by this target\n");
            }
#endif

#if !(defined(_WIN32) || defined(__CYGWIN__))
            /* An oddness of BSD sockets (not winsock) is that binding to
             * INADDR_ANY will receive unicast and broadcast, but binding to
             * a specific interface address receives only unicast.  The trick
             * is to bind a second socket to the interface broadcast address,
             * which will then receive only broadcasts.
             */
            if(conf->udpAddr46.ia.sin_addr.s_addr!=htonl(INADDR_ANY)) {
                /* find interface broadcast address */
                ELLLIST bcastList = ELLLIST_INIT;
                osiSockAddrNode *pNode;

#ifdef NETDEBUG
                {
                    char buf[64];
                    sockAddrToDottedIP(&conf->udpAddr46.sa, buf, sizeof(buf));
                    epicsPrintf("%s/%d: calling osiSockDiscoverBroadcastAddresses: match46='%s'\n",
                                __FILE__, __LINE__, buf);
            }
#endif
                osiSockDiscoverBroadcastAddresses (&bcastList,
                                                   conf->udp, &conf->udpAddr46); // match addr

                if(ellCount(&bcastList)==0) {
                    fprintf(stderr, "Warning: Can't find broadcast address of interface %s\n"
                                    "         Name lookup may not work on this interface\n", ifaceName);
                } else {
                    if(ellCount(&bcastList)>1 && conf->udpAddr46.ia.sin_addr.s_addr!=htonl(INADDR_ANY))
                        printf("Interface %s has more than one broadcast address?\n", ifaceName);

                    pNode = (osiSockAddrNode*)ellFirst(&bcastList);

                    conf->udpbcast = epicsSocket46Create(AF_INET, SOCK_DGRAM, 0);
                    if(conf->udpbcast==INVALID_SOCKET)
                        cantProceed("rsrv_init ran out of udp sockets for bcast");

                    epicsSocketEnableAddressUseForDatagramFanout ( conf->udpbcast );

                    conf->udpbcastAddr46 = conf->udpAddr46;
                    conf->udpbcastAddr46.ia.sin_addr.s_addr = pNode->addr46.ia.sin_addr.s_addr;

                    if(tryBind(conf->udpbcast, &conf->udpbcastAddr46, "UDP Socket bcast"))
                        goto cleanup;
                }

                ellFree(&bcastList);
            }

#endif /* !(defined(_WIN32) || defined(__CYGWIN__)) */

            ellAdd(&servers, &conf->node);

            /* have all sockets, time to start some threads */

            epicsThreadMustCreate("CAS-TCP", threadPrios[2],
                    epicsThreadGetStackSize(epicsThreadStackMedium),
                    &req_server, conf);

            epicsEventMustWait(castcp_startStopEvent);

            epicsThreadMustCreate("CAS-UDP", threadPrios[4],
                    epicsThreadGetStackSize(epicsThreadStackMedium),
                    &cast_server, conf);

            epicsEventMustWait(casudp_startStopEvent);

#if !(defined(_WIN32) || defined(__CYGWIN__))
            if(conf->udpbcast != INVALID_SOCKET) {
                conf->startbcast = 1;

                epicsThreadMustCreate("CAS-UDP2", threadPrios[4],
                        epicsThreadGetStackSize(epicsThreadStackMedium),
                        &cast_server, conf);

                epicsEventMustWait(casudp_startStopEvent);

                conf->startbcast = 0;
            }
#endif /* !(defined(_WIN32) || defined(__CYGWIN__)) */

            havesometcp = 1;
            continue;
        cleanup:
            epicsSocketDestroy(conf->tcp);
            if(conf->udp!=INVALID_SOCKET) epicsSocketDestroy(conf->udp);
            if(conf->udpbcast!=INVALID_SOCKET) epicsSocketDestroy(conf->udpbcast);
            free(conf);
        }

        if(!havesometcp)
            cantProceed("CAS: No TCP server started\n");
    }

    /* servers list is considered read-only from this point */

    epicsThreadMustCreate("CAS-beacon", threadPrios[3],
            epicsThreadGetStackSize(epicsThreadStackSmall),
            &rsrv_online_notify_task, NULL);

    epicsEventMustWait(beacon_startStopEvent);
}

static
void rsrv_run (void)
{
    castcp_ctl = ctlRun;
    casudp_ctl = ctlRun;
    beacon_ctl = ctlRun;
}

static
void rsrv_pause (void)
{
    beacon_ctl = ctlPause;
    casudp_ctl = ctlPause;
    castcp_ctl = ctlPause;
}

static unsigned countChanListBytes (
    struct client *client, ELLLIST * pList )
{
    struct channel_in_use   * pciu;
    unsigned                bytes_reserved = 0;

    epicsMutexMustLock ( client->chanListLock );
    pciu = ( struct channel_in_use * ) pList->node.next;
    while ( pciu ) {
        bytes_reserved += sizeof(struct channel_in_use);
        bytes_reserved += sizeof(struct event_ext)*ellCount( &pciu->eventq );
        bytes_reserved += rsrvSizeOfPutNotify ( pciu->pPutNotify );
        pciu = ( struct channel_in_use * ) ellNext( &pciu->node );
    }
    epicsMutexUnlock ( client->chanListLock );

    return bytes_reserved;
}

static void showChanList (
    struct client * client, unsigned level, ELLLIST * pList )
{
    struct channel_in_use * pciu;
    epicsMutexMustLock ( client->chanListLock );
    pciu = (struct channel_in_use *) pList->node.next;
    while ( pciu ){
        dbChannelShow ( pciu->dbch, level, 8 );
        if ( level >= 1u )
            printf( "%12s# on eventq=%d, access=%c%c\n", "",
                ellCount ( &pciu->eventq ),
                asCheckGet ( pciu->asClientPVT ) ? 'r': '-',
                rsrvCheckPut ( pciu ) ? 'w': '-' );
        pciu = ( struct channel_in_use * ) ellNext ( &pciu->node );
    }
    epicsMutexUnlock ( client->chanListLock );
}

/*
 *  log_one_client ()
 */
static void log_one_client (struct client *client, unsigned level)
{
    char clientIP[64];
    int n;

    sockAddrToDottedIP (&client->addr46.sa, clientIP, sizeof(clientIP));

    if ( client->proto == IPPROTO_UDP ) {
        printf ( "\tLast name requested by %s:\n",
            clientIP );
    }
    else if ( client->proto == IPPROTO_TCP ) {
        printf ( "    TCP client at %s '%s':\n",
            clientIP,
            client->pHostName ? client->pHostName : "" );
    }
    else {
        printf ( "    Unknown client at %s '%s':\n",
            clientIP,
            client->pHostName ? client->pHostName : "" );
    }

    n = ellCount(&client->chanList) + ellCount(&client->chanPendingUpdateARList);
    printf ( "\tUser '%s', V%u.%u, Priority = %u, %d Channel%s\n",
        client->pUserName ? client->pUserName : "",
        CA_MAJOR_PROTOCOL_REVISION,
        client->minor_version_number,
        client->priority,
        n, n == 1 ? "" : "s" );

    if ( level >= 3u ) {
        double         send_delay;
        double         recv_delay;
        char           *state[] = {"up", "down"};
        epicsTimeStamp current;

        epicsTimeGetCurrent(&current);
        send_delay = epicsTimeDiffInSeconds(&current,&client->time_at_last_send);
        recv_delay = epicsTimeDiffInSeconds(&current,&client->time_at_last_recv);

        printf ("\tTask Id = %p, Socket FD = %d\n",
            (void *) client->tid, (int)client->sock);
        printf(
        "\t%.2f secs since last send, %.2f secs since last receive\n",
            send_delay, recv_delay);
        printf(
        "\tUnprocessed request bytes = %u, Undelivered response bytes = %u\n",
            client->recv.cnt - client->recv.stk,
            client->send.stk );
        printf(
        "\tState = %s%s%s\n",
            state[client->disconnect?1:0],
            client->send.type == mbtLargeTCP ? " jumbo-send-buf" : "",
            client->recv.type == mbtLargeTCP ? " jumbo-recv-buf" : "");
    }

    if ( level >= 1u ) {
        showChanList ( client, level - 1u, & client->chanList );
        showChanList ( client, level - 1u, & client->chanPendingUpdateARList );
    }

    if ( level >= 4u ) {
        unsigned bytes_reserved = sizeof(struct client);

        bytes_reserved += countChanListBytes (
                            client, & client->chanList );
        bytes_reserved += countChanListBytes (
                        client, & client->chanPendingUpdateARList );
        printf( "\t%d bytes allocated\n", bytes_reserved);
        printf( "\tSend Lock:\n\t    ");
        epicsMutexShow(client->lock,1);
        printf( "\tPut Notify Lock:\n\t    ");
        epicsMutexShow (client->putNotifyLock,1);
        printf( "\tAddress Queue Lock:\n\t    ");
        epicsMutexShow (client->chanListLock,1);
        printf( "\tEvent Queue Lock:\n\t    ");
        epicsMutexShow (client->eventqLock,1);
        printf( "\tBlock Semaphore:\n\t    ");
        epicsEventShow (client->blockSem,1);
    }
}

/*
 *  casr()
 */
void casr (unsigned level)
{
    size_t bytes_reserved;
    int n;

    if ( ! clientQlock ) {
        return;
    }

    printf ("Channel Access Server V%s\n",
        CA_VERSION_STRING ( CA_MINOR_PROTOCOL_REVISION ) );

    LOCK_CLIENTQ
    n = ellCount ( &clientQ );
    if (n == 0) {
        printf("No clients connected.\n");
    }
    else if (level == 0) {
        printf("%d client%s connected.\n",
            n, n == 1 ? "" : "s" );
    }
    else {
        struct client *client = (struct client *) ellFirst ( &clientQ );

        printf("%d client%s connected:\n",
            n, n == 1 ? "" : "s" );
        while (client) {
            log_one_client(client, level - 1);
            client = (struct client *) ellNext(&client->node);
        }
    }
    UNLOCK_CLIENTQ

    if (level>=1) {
        rsrv_iface_config *iface = (rsrv_iface_config *) ellFirst ( &servers );
        while (iface) {
            char    buf[64];

            sockAddrToDottedIP (&iface->tcpAddr46.sa, buf, sizeof(buf));
            printf("CAS-TCP server on %s with\n", buf);

            sockAddrToDottedIP (&iface->udpAddr46.sa, buf, sizeof(buf));
#if defined(_WIN32)
            printf("    CAS-UDP name server on %s\n", buf);
            if (level >= 2)
                log_one_client(iface->client, level - 2);
#else
            if (iface->udpbcast==INVALID_SOCKET) {
                printf("    CAS-UDP name server on %s\n", buf);
                if (level >= 2)
                    log_one_client(iface->client, level - 2);
            }
            else {
                printf("    CAS-UDP unicast name server on %s\n", buf);
                if (level >= 2)
                    log_one_client(iface->client, level - 2);
                sockAddrToDottedIP (&iface->udpbcastAddr46.sa, buf, sizeof(buf));
                printf("    CAS-UDP broadcast name server on %s\n", buf);
                if (level >= 2)
                    log_one_client(iface->bclient, level - 2);
            }
#endif

            iface = (rsrv_iface_config *) ellNext(&iface->node);
        }
    }

    if (level>=1) {
        osiSockAddrNode * pAddr;
        char buf[64];
        int n = ellCount(&casMCastAddrList);

        if (n) {
            printf("Monitoring %d multicast address%s:\n",
                n, n == 1 ? "" : "es");
            for(pAddr = (osiSockAddrNode*)ellFirst(&casMCastAddrList);
                pAddr;
                pAddr = (osiSockAddrNode*)ellNext(&pAddr->node))
            {
                sockAddrToDottedIP (&pAddr->addr46.sa, buf, sizeof(buf));
                printf("    %s\n", buf);
            }
        }

        n = ellCount(&beaconAddrList);
        printf("Sending CAS-beacons to %d address%s:\n",
            n, n == 1 ? "" : "es");
        for(pAddr = (osiSockAddrNode*)ellFirst(&beaconAddrList);
            pAddr;
            pAddr = (osiSockAddrNode*)ellNext(&pAddr->node))
        {
            sockAddrToDottedIP (&pAddr->addr46.sa, buf, sizeof(buf));
            printf("    %s\n", buf);
        }

        if (casIgnoreAddrs46[0].ia.sin_port) { /* port=0 indicates end of array */
            size_t i;
            printf("Ignoring UDP messages from address%s\n",
                   n == 1 ? "" : "es");
            for(i=0; casIgnoreAddrs46[i].ia.sin_port; i++)
            {
                epicsSocket46IpOnlyToDotted(&casIgnoreAddrs46[i].sa, buf, sizeof(buf));
            }
        }
    }

    if (level>=4u) {
        bytes_reserved = 0u;
        bytes_reserved += sizeof (struct client) *
                    freeListItemsAvail (rsrvClientFreeList);
        bytes_reserved += sizeof (struct channel_in_use) *
                    freeListItemsAvail (rsrvChanFreeList);
        bytes_reserved += sizeof(struct event_ext) *
                    freeListItemsAvail (rsrvEventFreeList);
        bytes_reserved += MAX_TCP *
                    freeListItemsAvail ( rsrvSmallBufFreeListTCP );
        if(rsrvLargeBufFreeListTCP) {
            bytes_reserved += rsrvSizeofLargeBufTCP *
                        freeListItemsAvail ( rsrvLargeBufFreeListTCP );
        }
        bytes_reserved += rsrvSizeOfPutNotify ( 0 ) *
                    freeListItemsAvail ( rsrvPutNotifyFreeList );
        printf( "Free-lists total %u bytes, comprising\n",
            (unsigned int) bytes_reserved);
        printf( "    %u client(s), %u channel(s), %u monitor event(s), %u putNotify(s)\n",
            (unsigned int) freeListItemsAvail ( rsrvClientFreeList ),
            (unsigned int) freeListItemsAvail ( rsrvChanFreeList ),
            (unsigned int) freeListItemsAvail ( rsrvEventFreeList ),
            (unsigned int) freeListItemsAvail ( rsrvPutNotifyFreeList ));
        printf( "    %u small (%u byte) buffers, %u jumbo (%u byte) buffers\n",
            (unsigned int) freeListItemsAvail ( rsrvSmallBufFreeListTCP ),
            MAX_TCP,
            (unsigned int)(rsrvLargeBufFreeListTCP ? freeListItemsAvail ( rsrvLargeBufFreeListTCP ) : -1),
            rsrvSizeofLargeBufTCP );
        printf( "Server resource id table:\n");
        LOCK_CLIENTQ;
        bucketShow (pCaBucket);
        UNLOCK_CLIENTQ;
    }
}

/*
 * destroy_client ()
 */
void destroy_client ( struct client *client )
{
    if ( ! client ) {
        return;
    }

    if ( client->tid != 0 ) {
        taskwdRemove ( client->tid );
    }

    if ( client->sock != INVALID_SOCKET ) {
        epicsSocketDestroy ( client->sock );
    }

    if ( client->proto == IPPROTO_TCP ) {
        if ( client->send.buf ) {
            if ( client->send.type == mbtSmallTCP ) {
                freeListFree ( rsrvSmallBufFreeListTCP,  client->send.buf );
            }
            else if ( client->send.type == mbtLargeTCP ) {
                if(rsrvLargeBufFreeListTCP)
                    freeListFree ( rsrvLargeBufFreeListTCP,  client->send.buf );
                else
                    free(client->send.buf);
            }
            else {
                errlogPrintf ( "CAS: Corrupt send buffer free list type code=%u during client cleanup?\n",
                    client->send.type );
            }
        }
        if ( client->recv.buf ) {
            if ( client->recv.type == mbtSmallTCP ) {
                freeListFree ( rsrvSmallBufFreeListTCP,  client->recv.buf );
            }
            else if ( client->recv.type == mbtLargeTCP ) {
                if(rsrvLargeBufFreeListTCP)
                    freeListFree ( rsrvLargeBufFreeListTCP,  client->recv.buf );
                else
                    free(client->recv.buf);
            }
            else {
                errlogPrintf ( "CAS: Corrupt recv buffer free list type code=%u during client cleanup?\n",
                    client->send.type );
            }
        }
    }
    else if ( client->proto == IPPROTO_UDP ) {
        if ( client->send.buf ) {
            free ( client->send.buf );
        }
        if ( client->recv.buf ) {
            free ( client->recv.buf );
        }
    }

    if ( client->eventqLock ) {
        epicsMutexDestroy ( client->eventqLock );
    }

    if ( client->chanListLock ) {
        epicsMutexDestroy ( client->chanListLock );
    }

    if ( client->putNotifyLock ) {
        epicsMutexDestroy ( client->putNotifyLock );
    }

    if ( client->lock ) {
        epicsMutexDestroy ( client->lock );
    }

    if ( client->blockSem ) {
        epicsEventDestroy ( client->blockSem );
    }

    if ( client->pUserName ) {
        free ( client->pUserName );
    }

    if ( client->pHostName ) {
        free ( client->pHostName );
    }

    freeListFree ( rsrvClientFreeList, client );
}

static void destroyAllChannels (
    struct client * client, ELLLIST * pList )
{
    if ( !client->chanListLock || !client->eventqLock ) {
        return;
    }

    while ( TRUE ) {
        struct event_ext        *pevext;
        int                     status;
        struct channel_in_use   *pciu;

        epicsMutexMustLock ( client->chanListLock );
        pciu = (struct channel_in_use *) ellGet ( pList );
        if(pciu) pciu->state = rsrvCS_shutdown;
        epicsMutexUnlock ( client->chanListLock );

        if ( ! pciu ) {
            break;
        }

        while ( TRUE ) {
            /*
            * AS state change could be using this list
            */
            epicsMutexMustLock ( client->eventqLock );
            pevext = (struct event_ext *) ellGet ( &pciu->eventq );
            epicsMutexUnlock ( client->eventqLock );

            if ( ! pevext ) {
                break;
            }

            if ( pevext->pdbev ) {
                db_cancel_event (pevext->pdbev);
            }
            freeListFree (rsrvEventFreeList, pevext);
        }
        rsrvFreePutNotify ( client, pciu->pPutNotify );
        LOCK_CLIENTQ;
        status = bucketRemoveItemUnsignedId ( pCaBucket, &pciu->sid);
        rsrvChannelCount--;
        UNLOCK_CLIENTQ;
        if ( status != S_bucket_success ) {
            errPrintf ( status, __FILE__, __LINE__,
                "Bad id=%d at close", pciu->sid);
        }
        status = asRemoveClient(&pciu->asClientPVT);
        if ( status && status != S_asLib_asNotActive ) {
            printf ( "bad asRemoveClient() status was %x \n", status );
            errPrintf ( status, __FILE__, __LINE__, "asRemoveClient" );
        }

        dbChannelDelete(pciu->dbch);
        freeListFree ( rsrvChanFreeList, pciu );
    }
}

void destroy_tcp_client ( struct client *client )
{
    int                     status;

    if ( CASDEBUG > 0 ) {
        errlogPrintf ( "CAS: Connection %d Terminated\n", (int)client->sock );
    }

    if ( client->evuser ) {
        /*
         * turn off extra labor callbacks from the event thread
         */
        status = db_add_extra_labor_event ( client->evuser, NULL, NULL );
        assert ( ! status );

        /*
         * wait for extra labor in progress to complete
         */
        db_flush_extra_labor_event ( client->evuser );
    }

    destroyAllChannels ( client, & client->chanList );
    destroyAllChannels ( client, & client->chanPendingUpdateARList );

    if ( client->evuser ) {
        db_close_events (client->evuser);
    }

    destroy_client ( client );
}

/*
 * create_client ()
 */
struct client * create_client ( SOCKET sock, int proto )
{
    struct client *client;
    int           spaceAvailOnFreeList;
    size_t        spaceNeeded;

    /*
     * stop further use of server if memory becomes scarce
     */
    spaceAvailOnFreeList =     freeListItemsAvail ( rsrvClientFreeList ) > 0
                            && freeListItemsAvail ( rsrvSmallBufFreeListTCP ) > 0;
    spaceNeeded = sizeof (struct client) + MAX_TCP;
    if ( ! ( osiSufficentSpaceInPool(spaceNeeded) || spaceAvailOnFreeList ) ) {
        epicsSocketDestroy ( sock );
        epicsPrintf ("CAS: no space in pool for a new client (below max block thresh)\n");
        return NULL;
    }

    client = freeListCalloc ( rsrvClientFreeList );
    if ( ! client ) {
        epicsSocketDestroy ( sock );
        epicsPrintf ("CAS: no space in pool for a new client (alloc failed)\n");
        return NULL;
    }

    client->sock = sock;
    client->proto = proto;

    client->blockSem = epicsEventCreate ( epicsEventEmpty );
    client->lock = epicsMutexCreate();
    client->putNotifyLock = epicsMutexCreate();
    client->chanListLock = epicsMutexCreate();
    client->eventqLock = epicsMutexCreate();
    if ( ! client->blockSem || ! client->lock || ! client->putNotifyLock ||
        ! client->chanListLock || ! client->eventqLock ) {
        destroy_client ( client );
        return NULL;
    }

    client->pUserName = NULL;
    client->pHostName = NULL;
    ellInit ( & client->chanList );
    ellInit ( & client->chanPendingUpdateARList );
    ellInit ( & client->putNotifyQue );
    memset ( (char *)&client->addr46, 0, sizeof (client->addr46) );
    client->tid = 0;

    if ( proto == IPPROTO_TCP ) {
        client->send.buf = (char *) freeListCalloc ( rsrvSmallBufFreeListTCP );
        client->send.maxstk = MAX_TCP;
        client->send.type = mbtSmallTCP;
        client->recv.buf =  (char *) freeListCalloc ( rsrvSmallBufFreeListTCP );
        client->recv.maxstk = MAX_TCP;
        client->recv.type = mbtSmallTCP;
    }
    else if ( proto == IPPROTO_UDP ) {
        client->send.buf = malloc ( MAX_UDP_SEND );
        client->send.maxstk = MAX_UDP_SEND;
        client->send.type = mbtUDP;
        client->recv.buf = malloc ( MAX_UDP_RECV );
        client->recv.maxstk = MAX_UDP_RECV;
        client->recv.type = mbtUDP;
    }
    if ( ! client->send.buf || ! client->recv.buf ) {
        destroy_client ( client );
        return NULL;
    }
    client->send.stk = 0u;
    client->send.cnt = 0u;
    client->recv.stk = 0u;
    client->recv.cnt = 0u;
    client->evuser = NULL;
    client->priority = CA_PROTO_PRIORITY_MIN;
    client->disconnect = FALSE;
    epicsTimeGetCurrent ( &client->time_at_last_send );
    epicsTimeGetCurrent ( &client->time_at_last_recv );
    client->minor_version_number = CA_UKN_MINOR_VERSION;
    client->recvBytesToDrain = 0u;

    return client;
}

void casAttachThreadToClient ( struct client *pClient )
{
    epicsSignalInstallSigAlarmIgnore ();
    epicsSignalInstallSigPipeIgnore ();
    pClient->tid = epicsThreadGetIdSelf ();
    epicsThreadPrivateSet ( rsrvCurrentClient, pClient );
    taskwdInsert ( pClient->tid, NULL, NULL );
}

static
void casExpandBuffer ( struct message_buffer *buf, ca_uint32_t size, int sendbuf )
{
    char *newbuf = NULL;
    unsigned newsize;
    enum messageBufferType newtype;

    assert (size > MAX_TCP);

    if ( size <= buf->maxstk || buf->type == mbtUDP ) return;

    /* try to alloc new buffer */
    if (size <= MAX_TCP) {
        return; /* shouldn't happen */

    } else if(!rsrvLargeBufFreeListTCP) {
        // round up to multiple of 4K
        size = ((size-1)|0xfff)+1;

        if (buf->type==mbtLargeTCP) {
            newbuf = realloc (buf->buf, size);
            if(newbuf)
                buf->buf = newbuf;
        } else {
            newbuf = malloc (size);
        }
        newtype = mbtLargeTCP;
        newsize = size;

    } else if (size <= rsrvSizeofLargeBufTCP) {
        newbuf = freeListCalloc ( rsrvLargeBufFreeListTCP );
        newsize = rsrvSizeofLargeBufTCP;
        newtype = mbtLargeTCP;
    }

    if (newbuf) {
        /* copy existing buffer */
        if (sendbuf) {
            /* send buffer uses [0, stk) */
            if (!rsrvLargeBufFreeListTCP && buf->type==mbtLargeTCP) {
                /* realloc already copied */
            } else {
                memcpy ( newbuf, buf->buf, buf->stk );
            }
        } else {
            /* recv buffer uses [stk, cnt) */
            unsigned used;
            assert ( buf->cnt >= buf->stk );
            used = buf->cnt - buf->stk;

            /* buf->buf may be the same as newbuf if realloc() used */
            memmove ( newbuf, &buf->buf[buf->stk], used );

            buf->cnt = used;
            buf->stk = 0;

        }

        /* free existing buffer */
        if(buf->type==mbtSmallTCP) {
            freeListFree ( rsrvSmallBufFreeListTCP,  buf->buf );
        } else if(rsrvLargeBufFreeListTCP && buf->type==mbtLargeTCP) {
            freeListFree ( rsrvLargeBufFreeListTCP,  buf->buf );
        } else {
            /* realloc() already free()'d if necessary */
        }

        buf->buf = newbuf;
        buf->type = newtype;
        buf->maxstk = newsize;
    }
}

void casExpandSendBuffer ( struct client *pClient, ca_uint32_t size )
{
    casExpandBuffer (&pClient->send, size, 1);
}

void casExpandRecvBuffer ( struct client *pClient, ca_uint32_t size )
{
    casExpandBuffer (&pClient->recv, size, 0);
}

/*
 *  create_tcp_client ()
 */
struct client *create_tcp_client (SOCKET sock , const osiSockAddr46 *peerAddr46)
{
    int                     status;
    struct client           *client;
    int                     intTrue = TRUE;
    unsigned                priorityOfEvents;

    /* socket passed in is destroyed here if unsuccessful */
    client = create_client ( sock, IPPROTO_TCP );
    if ( ! client ) {
        return NULL;
    }

    client->addr46 = *peerAddr46;
    if(asCheckClientIP) {
        unsigned bufLength = 64;
        client->pHostName = malloc(bufLength);
        if(!client->pHostName) {
            destroy_client ( client );
            return NULL;
        }
        sockAddrToDottedIP(&peerAddr46->sa, client->pHostName, bufLength);
    }

    /*
     * see TCP(4P) this seems to make unsolicited single events much
     * faster. I take care of queue up as load increases.
     */
    status = setsockopt ( sock, IPPROTO_TCP, TCP_NODELAY,
                (char *) &intTrue, sizeof (intTrue) );
    if (status < 0) {
        errlogPrintf ( "CAS: TCP_NODELAY option set failed\n" );
        destroy_client ( client );
        return NULL;
    }

    /*
     * turn on KEEPALIVE so if the client crashes
     * this task will find out and exit
     */
    status = setsockopt ( sock, SOL_SOCKET, SO_KEEPALIVE,
                    (char *) &intTrue, sizeof (intTrue) );
    if ( status < 0 ) {
        errlogPrintf ( "CAS: SO_KEEPALIVE option set failed\n" );
        destroy_client ( client );
        return NULL;
    }

    /*
     * some concern that vxWorks will run out of mBuf's
     * if this change is made
     *
     * joh 11-10-98
     */
#if 0
    /*
     * set TCP buffer sizes to be synergistic
     * with CA internal buffering
     */
    i = MAX_MSG_SIZE;
    status = setsockopt ( sock, SOL_SOCKET, SO_SNDBUF, (char *) &i, sizeof (i) );
    if (status < 0) {
        errlogPrintf ( "CAS: SO_SNDBUF set failed\n" );
        destroy_client ( client );
        return NULL;
    }
    i = MAX_MSG_SIZE;
    status = setsockopt ( sock, SOL_SOCKET, SO_RCVBUF, (char *) &i, sizeof (i) );
    if (status < 0) {
        errlogPrintf ( "CAS: SO_RCVBUF set failed\n" );
        destroy_client ( client );
        return NULL;
    }
#endif

    client->evuser = (struct event_user *) db_init_events ();
    if ( ! client->evuser ) {
        errlogPrintf ("CAS: unable to init the event facility\n");
        destroy_tcp_client (client);
        return NULL;
    }

    status = db_add_extra_labor_event ( client->evuser, rsrv_extra_labor, client );
    if (status != DB_EVENT_OK) {
        errlogPrintf("CAS: unable to setup the event facility\n");
        destroy_tcp_client (client);
        return NULL;
    }

    {
        epicsThreadBooleanStatus    tbs;

        tbs  = epicsThreadHighestPriorityLevelBelow ( epicsThreadPriorityCAServerLow, &priorityOfEvents );
        if ( tbs != epicsThreadBooleanStatusSuccess ) {
            priorityOfEvents = epicsThreadPriorityCAServerLow;
        }
    }

    status = db_start_events ( client->evuser, "CAS-event",
                NULL, NULL, priorityOfEvents );
    if ( status != DB_EVENT_OK ) {
        errlogPrintf ( "CAS: unable to start the event facility\n" );
        destroy_tcp_client ( client );
        return NULL;
    }

    /*
     * add first version message should it be needed
     */
    rsrv_version_reply ( client );

    if ( CASDEBUG > 0 ) {
        char buf[64];
        sockAddrToDottedIP ( &client->addr46.sa, buf, sizeof(buf) );
        errlogPrintf ( "CAS: conn req from %s\n", buf );
    }

    return client;
}

void casStatsFetch ( unsigned *pChanCount, unsigned *pCircuitCount )
{
    LOCK_CLIENTQ;
    {
        int circuitCount = ellCount ( &clientQ );
        if ( circuitCount < 0 ) {
            *pCircuitCount = 0;
        }
        else {
            *pCircuitCount = (unsigned) circuitCount;
        }
        *pChanCount = rsrvChannelCount;
    }
    UNLOCK_CLIENTQ;
}


static dbServer rsrv_server = {
    ELLNODE_INIT,
    "rsrv",
    casr,
    casStatsFetch,
    casClientInitiatingCurrentThread,
    rsrv_init,
    rsrv_run,
    rsrv_pause
};

void rsrv_register_server(void)
{
    dbRegisterServer(&rsrv_server);
}<|MERGE_RESOLUTION|>--- conflicted
+++ resolved
@@ -84,13 +84,8 @@
             char sockErrBuf[64];
             epicsSocketConvertErrnoToString (
                 sockErrBuf, sizeof ( sockErrBuf ) );
-<<<<<<< HEAD
-            errlogPrintf("CAS: Client accept error: %s\n",
-                sockErrBuf);
-=======
-            errlogPrintf("CAS: Client accept " ERL_ERROR ": %s (%d)\n",
-                sockErrBuf, (int)addLen );
->>>>>>> a662cae2
+            errlogPrintf("CAS: Client accept " ERL_ERROR ": %s\n",
+                sockErrBuf );
             epicsThreadSleep(15.0);
             continue;
         }

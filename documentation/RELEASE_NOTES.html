--- conflicted
+++ resolved
@@ -15,41 +15,18 @@
 <h2 align="center">Changes made on the 3.15 branch since 3.15.4</h2>
 <!-- Insert new items immediately below here ... -->
 
-<<<<<<< HEAD
 <h2 align="center">Changes from the 3.14 branch since 3.15.4</h2>
 <!-- Insert inherited items immediately below here ... -->
-=======
+
 <h3>MinGW Cross-builds from Linux</h3>
 
-<p>Build configuration files have been back-ported from the 3.15 branch that
-allow cross-building of the windows-x64-mingw target from either linux-x86 or
-linux-x86_64 hosts. Similar support for the 32-bit win32-x86-mingw cross-target
-was added in Base-3.14.12.5. Adjust the settings in the configuration file
-configure/os/CONFIG_SITE.linux-x86.windows-x64-mingw and add windows-x64-mingw
-to the CROSS_COMPILER_TARGET_ARCHS variable in configure/CONFIG_SITE or in
-configure/os/CONFIG_SITE.linux-x86.Common.</p>
-
-<p>The Linux MinGW cross-builds now use the compiler flags <tt>-static-libgcc
--static-libstdc++</tt> which avoids having to copy some DLLs onto the Windows
-system to be able to run the generated binaries. These compiler flags can be
-disabled by editing the configure/os/CONFIG_SITE.linux-x86.<i>target</i> file
-for Linux distributions where the cross-build toolset doesn't make static
-versions of those libraries available. The RHEL-6.8 MinGW toolset does not
-package a static version of the library winpthread-1 so on that host OS it is
-still necessary to provide a copy of the libwinpthread-1.dll file for the
-Windows system to use. The simplest way to do this is to manually copy it into
-the IOC application's bin/win32-x86-mingw or bin/windows-x64-mingw directory
-after building the IOC, like this (note that Windows DLLs are always installed
-into the bin directory, not the lib directory):</p>
-
-<blockquote><pre>
-<b>$</b> cp /usr/i686-w64-mingw32/sys-root/mingw/bin/libwinpthread-1.dll bin/win32-x86-mingw
-<b>$</b> cp /usr/x86_64-w64-mingw32/sys-root/mingw/bin/libwinpthread-1.dll bin/windows-x64-mingw
-</pre></blockquote>
-
-<p>Some additional MinGW-specific changes have also been back-ported from the
-Base-3.15 branch.</p>
->>>>>>> 5ad61d25
+<p>The build configuration files that allow cross-building of the 32-bit
+win32-x86-mingw cross-target have been adjusted to default to building shared
+libraries (DLLs) as this is now supported by recent MinGW compilers. The 64-bit
+windows-x64-mingw cross-target was already being built that way by default. The
+configuration options to tell the minGW cross-compiler to link programs with
+static versions of the compiler support libraries have now been moved into the
+CONFIG_SITE.linux-x86.<i>target</i> files.</p>
 
 <h3>General Time updates</h3>
 
